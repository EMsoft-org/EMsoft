--- conflicted
+++ resolved
@@ -305,21 +305,13 @@
     if (abs(rltmp%xyz(3)).ne.1.D0) then
       kl = LambertSpheretoSquare(rltmp%xyz, ierr) * float(npx)
       LegendreLattitude = LegendreArray( int(maxval( abs(kl) )) )
-<<<<<<< HEAD
-write (*,*) kl(1:2), LegendreLattitude
-=======
->>>>>>> 383831cc
 ! the factor p rescales the x and y components of kstar to maintain a unit vector
       p = sqrt((1.D0-LegendreLattitude**2)/(1.D0-rltmp%xyz(3)**2))
       rltmp%xyz = (/ p*rltmp%xyz(1), p*rltmp%xyz(2), LegendreLattitude /)
     end if
     if (.not.north) rltmp%xyz(3) = -rltmp%xyz(3)
 ! and continue with the projection
-<<<<<<< HEAD
-    call LambertgetInterpolation(sngl(rltmp%xyz), float(npx), npx, npy, nix, niy, nixp, niyp, dx, dy, dxm, dym)
-=======
 !   call LambertgetInterpolation(sngl(rltmp%xyz), float(npx), npx, npy, nix, niy, nixp, niyp, dx, dy, dxm, dym)
->>>>>>> 383831cc
 ! intensity with polarization correction
     inten = rltmp%sfs * rltmp%polar
 ! depending on the sign of xyz(3) we put this point in the Northern or Southern hemisphere, taking into account the
