--- conflicted
+++ resolved
@@ -54,18 +54,6 @@
 
 character(fnlen)                  :: nmldeffile, progname, progdesc
 type(GBOdmNameListType)           :: gbonl
-
-<<<<<<< HEAD
-=======
-integer(kind=irg)                 :: numoct, numd, TID, i, j, io_int(2), ival, ic, ir 
-real(kind=dbl),allocatable        :: octarray(:,:), distancematrix(:,:)
-real(kind=dbl)                    :: qa(4) ,qb(4), qc(4), qd(4), is2, io_real(8), tt
-real(kind=sgl)                    :: tstart, tstop
-type(dicttype),pointer            :: dict
-character(fnlen)                  :: fname
-logical                           :: f_exists
-
->>>>>>> e068bbe5
 
 nmldeffile = 'EMGBOdm.nml'
 progname = 'EMGBOdm.f90'
@@ -133,6 +121,7 @@
 integer(kind=irg)                      :: numoct, numd, TID, i, j, io_int(2), ival, ic, ir 
 real(kind=dbl),allocatable             :: octarray(:,:), distancematrix(:,:)
 real(kind=dbl)                         :: qa(4) ,qb(4), qc(4), qd(4), is2, io_real(8), tt
+real(kind=sgl)                         :: tstart, tstop
 type(dicttype),pointer                 :: dict
 character(fnlen)                       :: fname
 logical                                :: f_exists  
@@ -222,13 +211,15 @@
       qc = qc / NORM2(qc)
       qd = qd / NORM2(qd)
       tt = GBO_Omega_symmetric(qa,qb,qc,qd,dict,metric=trim(gbonl%metric))
-<<<<<<< HEAD
       distancematrix(ir,ic) = tt
     end if
   end do
 end do 
 !$OMP END DO 
 !$OMP END PARALLEL 
+
+call cpu_time(tstop)
+write (*,*) 'elapsed cpu_time : ', tstop-tstart
 
 fname = trim(EMsoft_getEMdatapathname())//trim(gbonl%outname)
 fname = EMsoft_toNativePath(fname)
@@ -408,8 +399,6 @@
       qc = qc / NORM2(qc)
       qd = qd / NORM2(qd)
       tt = GBO_Omega_symmetric(qa,qb,qc,qd,dict,metric=trim(gbonl%metric))
-=======
->>>>>>> e068bbe5
       distancematrix(ir,ic) = tt
     end if
   end do
@@ -417,7 +406,6 @@
 !$OMP END DO 
 !$OMP END PARALLEL 
 
-<<<<<<< HEAD
 ! rename the old distance matrix file with additional extension .save 
 gname = trim(EMsoft_getEMdatapathname())//trim(gbonl%outname)//'.save'
 gname = EMsoft_toNativePath(gname)
@@ -444,11 +432,6 @@
 close(dataunit,status='keep')
 
 ! finally, write the new extended distance matrix
-=======
-call cpu_time(tstop)
-write (*,*) 'elapsed cpu_time : ', tstop-tstart
-
->>>>>>> e068bbe5
 fname = trim(EMsoft_getEMdatapathname())//trim(gbonl%outname)
 fname = EMsoft_toNativePath(fname)
 
