! ###################################################################
! Copyright (c) 2013-2019, Marc De Graef Research Group/Carnegie Mellon University
! All rights reserved.
!
! Redistribution and use in source and binary forms, with or without modification, are 
! permitted provided that the following conditions are met:
!
!     - Redistributions of source code must retain the above copyright notice, this list 
!        of conditions and the following disclaimer.
!     - Redistributions in binary form must reproduce the above copyright notice, this 
!        list of conditions and the following disclaimer in the documentation and/or 
!        other materials provided with the distribution.
!     - Neither the names of Marc De Graef, Carnegie Mellon University nor the names 
!        of its contributors may be used to endorse or promote products derived from 
!        this software without specific prior written permission.
!
! THIS SOFTWARE IS PROVIDED BY THE COPYRIGHT HOLDERS AND CONTRIBUTORS "AS IS" 
! AND ANY EXPRESS OR IMPLIED WARRANTIES, INCLUDING, BUT NOT LIMITED TO, THE 
! IMPLIED WARRANTIES OF MERCHANTABILITY AND FITNESS FOR A PARTICULAR PURPOSE 
! ARE DISCLAIMED. IN NO EVENT SHALL THE COPYRIGHT HOLDER OR CONTRIBUTORS BE 
! LIABLE FOR ANY DIRECT, INDIRECT, INCIDENTAL, SPECIAL, EXEMPLARY, OR CONSEQUENTIAL 
! DAMAGES (INCLUDING, BUT NOT LIMITED TO, PROCUREMENT OF SUBSTITUTE GOODS OR 
! SERVICES; LOSS OF USE, DATA, OR PROFITS; OR BUSINESS INTERRUPTION) HOWEVER 
! CAUSED AND ON ANY THEORY OF LIABILITY, WHETHER IN CONTRACT, STRICT LIABILITY, 
! OR TORT (INCLUDING NEGLIGENCE OR OTHERWISE) ARISING IN ANY WAY OUT OF THE 
! USE OF THIS SOFTWARE, EVEN IF ADVISED OF THE POSSIBILITY OF SUCH DAMAGE.
! ###################################################################

!--------------------------------------------------------------------------
! EMsoft:EMlatgeom.f90
!--------------------------------------------------------------------------
!
! PROGRAM: EMlatgeom 
!
!> @author Marc De Graef, Carnegie Mellon University
!
!> @brief general lattice geometry computations
!
!> @details  not meant to be an all encompassing program; simply an illustration of how
!> to do crystallographic computations.
! 
!> @date 01/05/99 MDG 1.0 original
!> @date 05/21/01 MDG 2.0 f90
!> @date 04/16/13 MDG 3.0 rewrite
!> @date 06/13/14 MDG 4.0 rewrite without global variables
!--------------------------------------------------------------------------
program EMlatgeom

use local
use io
use files
use HDFsupport
use crystal
use constants

integer(kind=irg)        	:: isel,another, oi_int(3)
real(kind=sgl)           	:: v1(3),v2(3),vc(3),p,q,r, oi_real(1)
character(1)             	:: sp,sp2
character(fnlen)		:: progname, progdesc, gname
type(unitcell)        		:: cell
logical				:: loadingfile

 progname = 'EMlatgeom.f90'
 progdesc = 'Simple lattice geometry program'
 call EMsoft(progname, progdesc)
<<<<<<< HEAD

! deal with the command line arguments, if any
 call Interpret_Program_Arguments(1,(/ 914 /), progname)

 allocate (cell)
=======
 
 ! allocate (cell)
>>>>>>> e068bbe5

! load crystal structure data
 call ReadValue(' Enter xtal file name : ', gname,"(A)")
 cell%fname = trim(gname)
 call CrystalData(cell)

! set up loop
 another=1
 do while (another.eq.1) 
  call PrintMenu(isel)
  sp='d'
  if (mod(isel,2).eq.0) sp='r'
  if (isel.lt.3) then
   call ReadValue('    Enter vector components : ', v1, 3)
   oi_real(1) = CalcLength(cell,v1,sp)
   if (sp.eq.'d') then 
    call WriteValue(' -> Length [nm] = ', oi_real, 1, "(2x,F10.6)")
   else
    call WriteValue(' -> Length [nm-1] = ', oi_real, 1, "(2x,F10.6)")
   end if
  else
   call ReadValue('    Enter first vector components : ', v1, 3)
   call ReadValue('    Enter second vector components : ', v2, 3)
   if (isel.lt.5) then 
    p = CalcLength(cell,v1,sp)
    q = CalcLength(cell,v2,sp)
    r = CalcDot(cell,v1,v2,sp)
    oi_real(1) = CalcAngle(cell,v1,v2,sp)*180.0/cPi
    call WriteValue(' -> Angle [deg] = ', oi_real, 1, "(2x,F8.4)")
   else
    if (sp.eq.'d') sp2='r'
    if (sp.eq.'r') sp2='d'
    call CalcCross(cell,v1,v2,vc,sp,sp2,0)
    oi_int(1:3)=int(vc(1:3))
    if (sp.eq.'d') then
     call WriteValue(' ', oi_int, 3, "(' -> p x q = (',2(i3,1x),i3,')')")
    else
     call WriteValue(' ', oi_int, 3, "(' -> p x q = [',2(i3,1x),i3,']')")
    end if
   end if
  end if
  call ReadValue(' Another computation? (1/0) : ', oi_int, 1)
  another = oi_int(1)
 end do 
 
end program EMlatgeom

!--------------------------------------------------------------------------
!
! SUBROUTINE: PrintMenu 
!
!> @author Marc De Graef, Carnegie Mellon University
!
!> @brief Print a menu and return a selection
!
!> @param isel seletion number
! 
!> @date 01/05/99 MDG 1.0 original
!> @date 05/21/01 MDG 2.0 f90
!> @date 04/16/13 MDG 3.0 rewrite
!> @date 06/13/14 MDG 4.0 rewrite without global variables
!--------------------------------------------------------------------------
subroutine PrintMenu(isel)

use local
use io
        
integer(kind=irg),INTENT(OUT)  	:: isel	!< selection 
integer(kind=irg)		:: io_int(1)

 call Message(' Select from the following options: ', frm = "(A/)")
 call Message(' [1] length of direct space vector', frm = "(A)")
 call Message(' [2] length of reciprocal space vector', frm = "(A)")
 call Message(' [3] angle between direct space vectors', frm = "(A)")
 call Message(' [4] angle between reciprocal space vectors', frm = "(A)")
 call Message(' [5] cross product, direct space vectors', frm = "(A)")
 call Message(' [6] cross product, reciprocal space vectors', frm = "(A/)")
 call ReadValue('    Enter selection: ', io_int, 1)
 isel = io_int(1)

end subroutine PrintMenu<|MERGE_RESOLUTION|>--- conflicted
+++ resolved
@@ -63,16 +63,9 @@
  progname = 'EMlatgeom.f90'
  progdesc = 'Simple lattice geometry program'
  call EMsoft(progname, progdesc)
-<<<<<<< HEAD
 
 ! deal with the command line arguments, if any
  call Interpret_Program_Arguments(1,(/ 914 /), progname)
-
- allocate (cell)
-=======
- 
- ! allocate (cell)
->>>>>>> e068bbe5
 
 ! load crystal structure data
  call ReadValue(' Enter xtal file name : ', gname,"(A)")
