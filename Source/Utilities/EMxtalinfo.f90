! ###################################################################
! Copyright (c) 2013-2019, Marc De Graef Research Group/Carnegie Mellon University
! All rights reserved.
!
! Redistribution and use in source and binary forms, with or without modification, are 
! permitted provided that the following conditions are met:
!
!     - Redistributions of source code must retain the above copyright notice, this list 
!        of conditions and the following disclaimer.
!     - Redistributions in binary form must reproduce the above copyright notice, this 
!        list of conditions and the following disclaimer in the documentation and/or 
!        other materials provided with the distribution.
!     - Neither the names of Marc De Graef, Carnegie Mellon University nor the names 
!        of its contributors may be used to endorse or promote products derived from 
!        this software without specific prior written permission.
!
! THIS SOFTWARE IS PROVIDED BY THE COPYRIGHT HOLDERS AND CONTRIBUTORS "AS IS" 
! AND ANY EXPRESS OR IMPLIED WARRANTIES, INCLUDING, BUT NOT LIMITED TO, THE 
! IMPLIED WARRANTIES OF MERCHANTABILITY AND FITNESS FOR A PARTICULAR PURPOSE 
! ARE DISCLAIMED. IN NO EVENT SHALL THE COPYRIGHT HOLDER OR CONTRIBUTORS BE 
! LIABLE FOR ANY DIRECT, INDIRECT, INCIDENTAL, SPECIAL, EXEMPLARY, OR CONSEQUENTIAL 
! DAMAGES (INCLUDING, BUT NOT LIMITED TO, PROCUREMENT OF SUBSTITUTE GOODS OR 
! SERVICES; LOSS OF USE, DATA, OR PROFITS; OR BUSINESS INTERRUPTION) HOWEVER 
! CAUSED AND ON ANY THEORY OF LIABILITY, WHETHER IN CONTRACT, STRICT LIABILITY, 
! OR TORT (INCLUDING NEGLIGENCE OR OTHERWISE) ARISING IN ANY WAY OUT OF THE 
! USE OF THIS SOFTWARE, EVEN IF ADVISED OF THE POSSIBILITY OF SUCH DAMAGE.
! ###################################################################

!--------------------------------------------------------------------------
! EMsoft:EMxtalinfo.f90
!--------------------------------------------------------------------------
!
! PROGRAM: EMxtalinfo 
!
!> @author Marc De Graef, Carnegie Mellon University
!
!> @brief generate multiple pages with crystallographic information for a given structure
! 
!> @date  12/11/98 MDG 1.0 original
!> @date  05/22/01 MDG 2.0 f90
!> @date  04/16/13 MDG 3.0 rewrite
!> @date  06/14/14 MDG 4.0 removed all globals
!> @date  12/02/14 MDG 4.1 added camlen as argument to DiffPage
!--------------------------------------------------------------------------
program EMxtalinfo

use local
use typedefs
use io
use HDFsupport
use crystal
use files
use symmetry
use postscript
use diffraction

logical                 :: topbot, loadingfile
real(kind=sgl)          :: io_real(1), camlen
integer(kind=irg)       :: imanum, io_int(1)
character(fnlen)        :: progname, progdesc, gname
type(unitcell)          :: cell
type(postscript_type)   :: PS
type(gnode)             :: rlp

interface
        subroutine InfoPage(PS, cell)
        
        use local
        use typedefs
        use io
        use constants
        use crystal
        use files
        use symmetry
        use postscript

        type(postscript_type)           :: PS
        type(unitcell)                  :: cell
        end subroutine InfoPage

        subroutine StrucFacPage(PS, cell, rlp)
        
        use local
        use typedefs
        use io
        use constants
        use crystal
        use files
        use symmetry
        use postscript
        use diffraction
        
        type(postscript_type),INTENT(INOUT)             :: PS
        type(unitcell)                                  :: cell
        type(gnode),INTENT(INOUT)                       :: rlp
        end subroutine StrucFacPage


        subroutine StereoPage(PS, cell)
        
        use local
        use typedefs
        use postscript
        use io 
        use graphics
        
        type(postscript_type)           :: PS
        type(unitcell)                  :: cell
        end subroutine StereoPage

end interface

 progname = 'EMxtalinfo.f90'
 progdesc = 'Important crystallographic data for TEM applications'
 call EMsoft(progname, progdesc)

<<<<<<< HEAD
! deal with the command line arguments, if any
 call Interpret_Program_Arguments(1,(/ 927 /), progname)

 nullify(cell)
 allocate(cell)
=======
 !nullify(cell)        
 !allocate(cell)        
>>>>>>> e068bbe5
 
 inm=2
 cell % SG % SYM_reduce=.TRUE.
 topbot=.FALSE.

! read crystal information
 call ReadValue(' Enter xtal file name : ', gname,"(A)")
 cell%fname = gname
 call CrystalData(cell)
 call GetVoltage(cell, rlp)
 call ReadValue(' Camera Length [mm, R] : ', io_real, 1)
 camlen = io_real(1)

! generate all atom positions in the fundamental unit cell
 call CalcPositions(cell,'v')

! open PostScript file
 imanum = 1
 call PS_openfile(PS, progdesc, imanum)
 PS % pspage = 0
 call Message('Crystallographic Information', frm = "(/A/)")
 call InfoPage(PS, cell)
 call Message('Structure Factors', frm = "(/A/)")
 call StrucFacPage(PS, cell, rlp)
 call Message('Stereographic Projections', frm = "(/A/)")
 call StereoPage(PS, cell)
 call Message('Diffraction Patterns' , frm = "(/A/)")
 call DiffPage(PS,cell,rlp,camlen)

! close Postscript file
 call PS_closefile(PS)

end program EMxtalinfo

!--------------------------------------------------------------------------
!
! SUBROUTINE: EMxtalinfo 
!
!> @author Marc De Graef, Carnegie Mellon University
!
!> @brief creates a page with crystallographic unit cell info
! 
!> @date   12/11/98 MDG 1.0 original
!> @date    5/22/01 MDG 2.0 f90
!> @date  4/16/13 MDG 3.0 rewrite
!--------------------------------------------------------------------------
subroutine InfoPage(PS, cell)

use local
use typedefs
use io
use constants
use crystal
use files
use symmetry
use postscript

type(unitcell)                  :: cell
type(postscript_type)           :: PS
real(kind=sgl)                  :: ast,bst,cst,alphast,betast,gammast,coor(5)
integer(kind=irg)               :: iap
character(1),parameter          :: xsys(7) = (/'c','t','o','h','R','m','a'/)
character(2)                    :: brvs

!
! start first page 
 call PS_newpage(PS,.TRUE.,trim(cell % fname))

! write text 
 call PS_text(5.25,0.05,'Distances [nm], angles [degrees]')
 call PS_setlinewidth(0.012)

! direct space information
 call PS_textballoon(0.75,8.45,'Direct Space',PSfonts(2),0.20)
 call PS_setfont(PSfonts(4),0.14)
 call PS_text(1.0,8.00,'a :')
 call PS_text(1.0,7.84,'b :') 
 call PS_text(1.0,7.68,'c :')
 write (psunit,900) 1.25,8.00,cell % a
 write (psunit,900) 1.25,7.84,cell % b
 write (psunit,900) 1.25,7.68,cell % c
 call PS_setfont(PSfonts(1),0.14)
 call PS_text(1.0,7.52,'a :')
 call PS_text(1.0,7.36,'b :')
 call PS_text(1.0,7.20,'g :')
 call PS_setfont(PSfonts(4),0.14)
 write (psunit,900) 1.25,7.52,cell % alpha
 write (psunit,900) 1.25,7.36,cell % beta 
 write (psunit,900) 1.25,7.20,cell % gamma

! space group information and unit cell volume
 call PS_text(3.0,8.00,'Space Group :')
 call PS_setfont(PSfonts(2),0.14)
 write (psunit,905) 4.2,8.00,SYM_SGname(cell % SYM_SGnum),cell % SYM_SGnum
 call PS_setfont(PSfonts(4),0.14)
 call PS_text(3.0,7.84,'Bravais Lattice :')
 call PS_setfont(PSfonts(2),0.14)
 brvs(1:1)=xsys(cell % xtal_system)
 if (cell % xtal_system.ne.5) then 
  brvs(2:2)=SYM_SGname(cell % SYM_SGnum)(2:2)
 else
  brvs(2:2)=' '
 endif
 write (psunit,902) 4.2,7.84,brvs
 call PS_setfont(PSfonts(4),0.14)
 call PS_text(3.0,7.52,'Volume V [nm^3] :')
 write (psunit,900) 4.2,7.52,cell % vol

! reciprocal space information
 call PS_textballoon(0.75,6.75,'Reciprocal Space',PSfonts(2),0.20)
 ast=sqrt(cell % rmt(1,1))
 bst=sqrt(cell % rmt(2,2))
 cst=sqrt(cell % rmt(3,3))
 alphast=acos(cell % rmt(2,3)/bst/cst)*180.0/cPi
 betast =acos(cell % rmt(1,3)/ast/cst)*180.0/cPi
 gammast=acos(cell % rmt(1,2)/ast/bst)*180.0/cPi
 call PS_setfont(PSfonts(4),0.14)
 call PS_text(1.0,6.30,'a* :')
 call PS_text(1.0,6.14,'b* :') 
 call PS_text(1.0,5.98,'c* :')
 write (psunit,900) 1.25,6.30,ast
 write (psunit,900) 1.25,6.14,bst
 write (psunit,900) 1.25,5.98,cst
 call PS_setfont(PSfonts(1),0.14)
 call PS_text(1.0,5.82,'a* :')
 call PS_text(1.0,5.66,'b* :')
 call PS_text(1.0,5.50,'g* :')
 call PS_setfont(PSfonts(4),0.14)
 write (psunit,900) 1.25,5.82,alphast
 write (psunit,900) 1.25,5.66,betast
 write (psunit,900) 1.25,5.50,gammast

! unit cell volume and reciprocal basis vectors
 call PS_text(3.0,6.30,'Volume V* [nm^-3] :')
 write (psunit,900) 4.2,6.30,1.0/cell % vol

! metric tensors and structure matrices
 call PS_textballoon(0.75,5.05,'Important Matrices',PSfonts(2),0.20)
 call DumpMatrix(1.0,4.2,sngl(cell % dmt),'g =')
 call DumpMatrix(3.5,4.2,sngl(cell % rmt),'g*=')
 call DumpMatrix(1.0,3.2,sngl(cell % dsm),'a =')
 call DumpMatrix(3.5,3.2,sngl(cell % rsm),'b =')

! asymmetric unit
 call PS_textballoon(0.75,2.80,'Asymmetric Unit',PSfonts(2),0.20)
 dx= 2.75
 dy=-0.16
 topx =-1.75
 topy = 2.3
 x=topx
 y=topy
 db = 0.2
 do i=1,cell % ATOM_ntype
  if (mod(i-1,10).eq.0) then 
   x=x+dx
   call PS_setfont(PSfonts(3),0.14)
   call PS_text(x,y+0.2,'atom ')
   call PS_text(x+0.55,y+0.2,'x ')
   call PS_text(x+0.90,y+0.2,'y ')
   call PS_text(x+1.25,y+0.2,'z ')
   call PS_text(x+1.50,y+0.2,'occ. ')
   call PS_text(x+1.95,y+0.2,'B ')
   call PS_setfont(PSfonts(4),0.12) 
  endif
  y=topy + mod(i-1,10)*dy
  do j=1,3
   coor(j) = cell % ATOM_pos(i,j)
  end do
  coor(4) = cell % ATOM_pos(i,4)
  coor(5) = cell % ATOM_pos(i,5)
  iap = cell % ATOM_type(i)
  call DumpAtom(x,y,ATOM_sym(iap),iap,coor)
 end do

! real number output
 900    format (1x,F12.7,' ',F12.7,' M (',F12.4,') show')
! integer number output
 901    format (1x,F12.7,' ',F12.7,' M (',I8,') show')
! character output
 902    format (1x,F12.7,' ',F12.7,' M (',A,') show')
 905    format (1x,F12.7,' ',F12.7,' M (',A11,'  [#',I3,']) show')

end subroutine InfoPage

!--------------------------------------------------------------------------
!
! SUBROUTINE: DumpMatrix 
!
!> @author Marc De Graef, Carnegie Mellon University
!
!> @brief format a 3x3 matrix in PostScript
! 
!> @param x x-position
!> @param y y-position
!> @param g matrix
!> @param tt short text string
!
!> @date   12/11/98 MDG 1.0 original
!> @date    5/22/01 MDG 2.0 f90
!> @date  4/16/13 MDG 3.0 rewrite
!--------------------------------------------------------------------------
subroutine DumpMatrix(x,y,g,tt)

use local
use postscript

real(kind=sgl),INTENT(IN)              :: g(3,3),x,y
character(3),INTENT(IN)                :: tt
real(kind=sgl)                         :: dy,dx

! set the matrix label
 call PS_setlinewidth(0.012)
 call PS_setfont(PSfonts(4),0.12) 
 call PS_text(x-0.1,y+0.3,tt)

! draw the left bracket
 dy=0.26
 dx=x+0.1
 call PS_setlinewidth(0.004)
 call PS_line(dx+0.1,y-0.1,dx,y-0.1)
 call PS_line(dx,y-0.1,dx,y+2.5*dy)
 call PS_line(dx,y+2.5*dy,dx+0.1,y+2.5*dy)
 call PS_setlinewidth(0.012)

! write all the entries
 write (psunit,900) dx,y+2.0*dy,g(1,1)
 write (psunit,900) dx,y+1.0*dy,g(2,1)
 write (psunit,900) dx,y+0.0*dy,g(3,1)
 dx=dx+0.5
 write (psunit,900) dx,y+2.0*dy,g(1,2)
 write (psunit,900) dx,y+1.0*dy,g(2,2)
 write (psunit,900) dx,y+0.0*dy,g(3,2)
 dx=dx+0.5
 write (psunit,900) dx,y+2.0*dy,g(1,3)
 write (psunit,900) dx,y+1.0*dy,g(2,3)
 write (psunit,900) dx,y+0.0*dy,g(3,3)
 dx=dx+0.65

! and conclude with the right bracket
 call PS_setlinewidth(0.004)
 call PS_line(dx-0.1,y-0.1,dx,y-0.1)
 call PS_line(dx,y-0.1,dx,y+2.5*dy)
 call PS_line(dx,y+2.5*dy,dx-0.1,y+2.5*dy)
 call PS_setlinewidth(0.012)
      
 900    format (1x,F12.7,' ',F12.7,' M (',F12.5,') show')

end subroutine DumpMatrix

!--------------------------------------------------------------------------
!
! SUBROUTINE: DumpAtom 
!
!> @author Marc De Graef, Carnegie Mellon University
!
!> @brief format atom info for asymmetric unit
! 
!> @param x x-position
!> @param y y-position
!> @param A atom symbol
!> @param AT atom number
!> @param coor coordinates
!
!> @date   12/11/98 MDG 1.0 original
!> @date    5/22/01 MDG 2.0 f90
!> @date  4/16/13 MDG 3.0 rewrite
!--------------------------------------------------------------------------
subroutine DumpAtom(x,y,A,AT,coor)

use local
use postscript

real(kind=sgl),INTENT(IN)               :: x,y,coor(5)
character(2),INTENT(IN)                 :: A
integer(kind=irg),INTENT(IN)            :: AT

 write (psunit,900) x,y,A,AT 
 dx=x+0.40
 write (psunit,910) dx,y,coor(1)
 dx=dx+0.36
 write (psunit,910) dx,y,coor(2)
 dx=dx+0.36
 write (psunit,910) dx,y,coor(3)
 dx=dx+0.36
 write (psunit,910) dx,y,coor(4)
 dx=dx+0.36
 write (psunit,910) dx,y,coor(5)

! formats 
 900    format (1x,F12.7,' ',F12.7,' M (',A2,' [',I2,'] ) show')
 910    format (1x,F12.7,' ',F12.7,' M (',f6.4,') show')

end subroutine DumpAtom

!--------------------------------------------------------------------------
!
! SUBROUTINE: StrucFacPage 
!
!> @author Marc De Graef, Carnegie Mellon University
!
!> @brief Structure Factor Information Page
!
!> @date   12/11/98 MDG 1.0 original
!> @date    5/22/01 MDG 2.0 f90
!> @date  4/16/13 MDG 3.0 rewrite
!--------------------------------------------------------------------------
subroutine StrucFacPage(PS, cell, rlp)

use local
use typedefs
use io
use constants
use crystal
use files
use symmetry
use postscript
use diffraction

type(postscript_type),INTENT(INOUT)             :: PS
type(unitcell)                                  :: cell
type(gnode),INTENT(INOUT)                       :: rlp

integer(kind=irg),parameter                     :: inm = 4
integer(kind=irg),allocatable                   :: family(:,:,:),numfam(:),idx(:)
integer(kind=irg)                               :: h,k,l,totfam,ind(3),icnt, oi_int(1), itmp(48,3)
logical                                         :: first
logical,allocatable                             :: z(:,:,:)
real(kind=sgl)                                  :: g(3),twopi,xs,rag
real(kind=sgl),allocatable                      :: Vgg(:,:),ddg(:),gg(:),xi(:),xip(:),twth(:)
character(1)                                    :: space


! start page 
 call PS_newpage(PS,.TRUE.,'Structure Factor Information')

! write text 
 call PS_text(4.0,0.05,'Distances [nm], angles [mrad], potential [V,rad]')

! label columns
 xs = 0.0
 call PS_setfont(PSfonts(3),0.14)
 call PS_text(xs+1.03,8.15,'h ')
 call PS_text(xs+1.18,8.15,'k ')
 call PS_text(xs+1.33,8.15,'l ')
 call PS_text(xs+1.53,8.15,'p ')
 call PS_text(xs+1.93,8.15,'d ')
 call PS_text(xs+2.38,8.15,'g ')
 call PS_setfont(PSfonts(1),0.14) 
 call PS_text(xs+2.83,8.15,'2q ')
 call PS_setfont(PSfonts(3),0.14) 
 call PS_text(xs+3.33,8.15,'|V| ')
 call PS_text(xs+3.68,8.15,'Vphase ')
 call PS_text(xs+4.18,8.15,'|V''| ')
 call PS_text(xs+4.58,8.15,'V''phase ')
 call PS_setfont(PSfonts(1),0.14) 
 call PS_text(xs+5.23,8.15,'x ')
 call PS_setfont(PSfonts(3),0.14) 
 call PS_text(xs+5.31,8.13,'g ')
 call PS_setfont(PSfonts(1),0.14) 
 call PS_text(xs+5.58,8.15,'x''')
 call PS_setfont(PSfonts(3),0.14) 
 call PS_text(xs+5.66,8.13,'g ')

! initialize parameters
 cell % SG % SYM_reduce=.TRUE.
 thr = 1.E-5
 twopi = 2.0*cPi
 space = 'r'

! allocate all arrays
 allocate(z(-inm:inm,-inm:inm,-inm:inm))
 ii = (2*inm+1)**3
 allocate(family(ii,48,3))
 allocate(numfam(ii))
 allocate(Vgg(ii,6))
 allocate(ddg(ii))
 allocate(gg(ii))
 allocate(xi(ii))
 allocate(xip(ii))
 allocate(twth(ii))
! determine the families of reflections with (hkl)<=(inm,inm,inm)
! first initialize the boolean array z
 z(-inm:inm,-inm:inm,-inm:inm) = .FALSE.
! then loop through all (hkl) values
 first = .TRUE.
 icnt = 1
 totfam=0
 do h=-inm,inm
  ind(1)=-h
  do k=-inm,inm
   ind(2)=-k
   do l=-inm,inm
    ind(3)=-l

! make sure we have not already done this one in another family
    if (.not.z(-h,-k,-l)) then

! if it is a new one, then determine the entire family
     call CalcUcg(cell,rlp,ind)

! but ignore the reciprocal lattice point if Vgg is small
     if (rlp%Vmod.ge.thr) then 

! copy family in array and label all its members in z-array
      call CalcFamily(cell,ind,num,space,itmp)
      do i=1,num
       do j=1,3
        family(icnt,i,j)=itmp(i,j)
       end do
       z(itmp(i,1),itmp(i,2),itmp(i,3))=.TRUE.
      end do

! store the Fourier coefficient of the lattice potential
      Vgg(icnt,1)=rlp%Vmod
      Vgg(icnt,2)=rlp%Vphase
      Vgg(icnt,3)=rlp%Vpmod
      Vgg(icnt,4)=rlp%Vpphase
      Vgg(icnt,5)=rlp%xgp
      Vgg(icnt,6)=rlp%xg

! increment family counter
      numfam(icnt)=num
      totfam=totfam+num-1
      icnt=icnt+1
     end if
    end if
   end do
  end do
 end do

 icnt=icnt-1
 oi_int(1)=icnt
 call WriteValue(' Total number of families        = ', oi_int, 1, "(I6)")
 oi_int(1)=totfam
 call WriteValue(' Total number of family members  = ', oi_int, 1, "(I6)")

! compute d-spacings, g-spacings, two-theta, and extinction distance
 do k=1,icnt
  g(1:3)=float(family(k,1,1:3))
  gg(k)=CalcLength(cell,g,'r')
  ddg(k)=1.0/gg(k)
  twth(k)=2.0*asin(0.5*cell%mLambda*gg(k))
  xip(k) = Vgg(k,5)
  xi(k)  = Vgg(k,6)
 end do

! take care of (0,0,0) reflection
 ind(1)=0
 ind(2)=0
 ind(3)=0
 call CalcUcg(cell,rlp,ind)
 Vgg(icnt,1)=rlp%Vmod 
 Vgg(icnt,2)=rlp%Vphase
 Vgg(icnt,3)=rlp%Vpmod 
 Vgg(icnt,4)=rlp%Vpphase
 gg(icnt)=0.0
 twth(icnt)=0.0
 xi(icnt)=0.0
 xip(icnt) = rlp%xgp

! use the spsort.f routine from SLATEC
! to rank by increasing value of gg
 allocate(idx(ii))
 call SPSORT(gg,icnt,idx,1,ier)

! and create output table
 i=1
 j=icnt
 rag = 0.0
 call DumpLine(PS,i,family(j,1,1),family(j,1,2),family(j,1,3),numfam(j),ddg(j),rag,twth(j), &
               Vgg(j,1),Vgg(j,2),Vgg(j,3),Vgg(j,4),xi(j),xip(j))
 do i=2,icnt
  j=idx(i)
  if (ddg(j).ne.0.0) then
   rag = 1.0/ddg(j)
  else
   rag = 0.0
  endif
 call DumpLine(PS,i,family(j,1,1),family(j,1,2),family(j,1,3),numfam(j),ddg(j),rag,twth(j), &
               Vgg(j,1),Vgg(j,2),Vgg(j,3),Vgg(j,4),xi(j),xip(j))
 end do

 
!  deallocate(idx)
!  deallocate(z)
!  deallocate(family)
!  deallocate(numfam)
!  deallocate(Vgg)
!  deallocate(ddg)
!  deallocate(gg)
!  deallocate(xi)
!  deallocate(xip)
!  deallocate(twth)

! integer number output
 901    format (1x,F12.7,' ',F12.7,' M (',I8,') show')

end subroutine StrucFacPage

!--------------------------------------------------------------------------
!
! SUBROUTINE: DumpLine 
!
!> @author Marc De Graef, Carnegie Mellon University
!
!> @brief  formats a line of structure factor information
!
!> @date   12/11/98 MDG 1.0 original
!> @date    5/22/01 MDG 2.0 f90
!> @date  4/16/13 MDG 3.0 rewrite
!--------------------------------------------------------------------------
subroutine DumpLine(PS,i,h,k,l,p,d,g,th,vm,vp,vpm,vpp,xi,xip)

use local
use postscript

type(postscript_type),INTENT(INOUT)     :: PS
integer                                 :: h,k,l,p,i
real                                    :: d,g,th,xi,vm,vp,vpm,vpp,xip

! start a new page (if needed) and label columns
 if ((mod(i-1,50).eq.0).AND.(i.ne.1)) then
  call PS_newpage(PS,.TRUE.,'Structure Factor Information')

! write text 
  call PS_text(4.0,0.05,'Distances [nm], angles [mrad], potential [V,rad]')

! label columns
  xs = 0.0
  call PS_setfont(PSfonts(3),0.14)
  call PS_text(xs+1.03,8.15,'h ')
  call PS_text(xs+1.18,8.15,'k ')
  call PS_text(xs+1.33,8.15,'l ')
  call PS_text(xs+1.53,8.15,'p ')
  call PS_text(xs+1.93,8.15,'d ')
  call PS_text(xs+2.38,8.15,'g ')
  call PS_setfont(PSfonts(1),0.14) 
  call PS_text(xs+2.83,8.15,'2q ')
  call PS_setfont(PSfonts(3),0.14) 
  call PS_text(xs+3.33,8.15,'|V| ')
  call PS_text(xs+3.68,8.15,'Vphase ')
  call PS_text(xs+4.18,8.15,'|V''| ')
  call PS_text(xs+4.58,8.15,'V''phase ')
  call PS_setfont(PSfonts(1),0.14) 
  call PS_text(xs+5.23,8.15,'x ')
  call PS_setfont(PSfonts(3),0.14) 
  call PS_text(xs+5.31,8.13,'g ')
  call PS_setfont(PSfonts(1),0.14) 
  call PS_text(xs+5.58,8.15,'x''')
  call PS_setfont(PSfonts(3),0.14) 
  call PS_text(xs+5.66,8.13,'g ')
 end if

! put all entries in the correct positions
 x = xs+1.0
 y = 8.0 - (mod(i-1,50))*0.15
 call PS_setfont(PSfonts(4),0.12) 
 write (psunit,900) x,y,h       
 x=x+0.15
 write (psunit,900) x,y,k       
 x=x+0.15
 write (psunit,900) x,y,l       
 x=x+0.20
 write (psunit,900) x,y,p       
 x=x+0.25
 write (psunit,901) x,y,d       
 x=x+0.45
 write (psunit,901) x,y,g       
 x=x+0.45
 write (psunit,902) x,y,th*1000.0      
 x=x+0.55
 write (psunit,901) x,y,vm      
 x=x+0.45
 write (psunit,901) x,y,vp      
 x=x+0.45
 write (psunit,901) x,y,vpm     
 x=x+0.45
 write (psunit,901) x,y,vpp     
 x=x+0.45
 if (xi.gt.100000.0) then 
  write (psunit,905) x,y       
 else
  write (psunit,906) x,y,xi       
 endif
 x=x+0.45
 if (xip.gt.100000.0) then 
  write (psunit,905) x,y       
 else
  write (psunit,906) x,y,xip       
 endif
!
 900    format (1x,F12.7,' ',F12.7,' M (',I2,') show')
 901    format (1x,F12.7,' ',F12.7,' M (',F8.5,') show')
 902    format (1x,F12.7,' ',F12.7,' M (',F9.4,') show')
 903    format (1x,F12.7,' ',F12.7,' M (',F12.4,') show')
 904    format (1x,F12.7,' ',F12.7,' M (',I8,') show')
 905    format (1x,F12.7,' ',F12.7,' M ( >100,000 ) show')
 906    format (1x,F12.7,' ',F12.7,' M (',F8.2,') show')

end subroutine DumpLine

!--------------------------------------------------------------------------
!
! SUBROUTINE: StereoPage 
!
!> @author Marc De Graef, Carnegie Mellon University
!
!> @brief creates pages with stereographic projections
!
!> @date   12/11/98 MDG 1.0 original
!> @date    5/22/01 MDG 2.0 f90
!> @date  4/16/13 MDG 3.0 rewrite
!--------------------------------------------------------------------------
subroutine StereoPage(PS, cell)

use local
use typedefs
use postscript
use io 
use graphics

type(unitcell)                  :: cell
type(postscript_type)           :: PS
character(1)                    :: sp
logical                         :: topbot
integer(kind=irg)               :: hm,km,lm,iview(3), io_int(3)

 cell % SG % SYM_reduce=.TRUE.
 topbot=.TRUE.
 call Message('Enter the maximum index for h,k and l, or for ', frm = "(A)")
 call Message('u,v, and w. For a hexagonal system, please use', frm = "(A)")
 call Message('4-index notation [uv.w] or (hk.l) to determine', frm = "(A)")
 call Message('the largest index.', frm = "(A)")
 call ReadValue(' Enter maximum indices : ', io_int, 3)
 hm = io_int(1)
 km = io_int(2)
 lm = io_int(3)
! first [001] projection of real space
 sp = 'd'
 iview(1)=0
 iview(2)=0
 iview(3)=1
! call the drawing routine
 call StereoProj(PS,cell,sp,iview,hm,km,lm,topbot)
! then [001] projection of reciprocal space
 sp = 'r'
! call the drawing routine
 call StereoProj(PS,cell,sp,iview,hm,km,lm,topbot)

end subroutine StereoPage
<|MERGE_RESOLUTION|>--- conflicted
+++ resolved
@@ -114,16 +114,8 @@
  progdesc = 'Important crystallographic data for TEM applications'
  call EMsoft(progname, progdesc)
 
-<<<<<<< HEAD
 ! deal with the command line arguments, if any
  call Interpret_Program_Arguments(1,(/ 927 /), progname)
-
- nullify(cell)
- allocate(cell)
-=======
- !nullify(cell)        
- !allocate(cell)        
->>>>>>> e068bbe5
  
  inm=2
  cell % SG % SYM_reduce=.TRUE.
