! ###################################################################
! Copyright (c) 2013-2019, Marc De Graef Research Group/Carnegie Mellon University
! All rights reserved.
!
! Redistribution and use in source and binary forms, with or without modification, are 
! permitted provided that the following conditions are met:
!
!     - Redistributions of source code must retain the above copyright notice, this list 
!        of conditions and the following disclaimer.
!     - Redistributions in binary form must reproduce the above copyright notice, this 
!        list of conditions and the following disclaimer in the documentation and/or 
!        other materials provided with the distribution.
!     - Neither the names of Marc De Graef, Carnegie Mellon University nor the names 
!        of its contributors may be used to endorse or promote products derived from 
!        this software without specific prior written permission.
!
! THIS SOFTWARE IS PROVIDED BY THE COPYRIGHT HOLDERS AND CONTRIBUTORS "AS IS" 
! AND ANY EXPRESS OR IMPLIED WARRANTIES, INCLUDING, BUT NOT LIMITED TO, THE 
! IMPLIED WARRANTIES OF MERCHANTABILITY AND FITNESS FOR A PARTICULAR PURPOSE 
! ARE DISCLAIMED. IN NO EVENT SHALL THE COPYRIGHT HOLDER OR CONTRIBUTORS BE 
! LIABLE FOR ANY DIRECT, INDIRECT, INCIDENTAL, SPECIAL, EXEMPLARY, OR CONSEQUENTIAL 
! DAMAGES (INCLUDING, BUT NOT LIMITED TO, PROCUREMENT OF SUBSTITUTE GOODS OR 
! SERVICES; LOSS OF USE, DATA, OR PROFITS; OR BUSINESS INTERRUPTION) HOWEVER 
! CAUSED AND ON ANY THEORY OF LIABILITY, WHETHER IN CONTRACT, STRICT LIABILITY, 
! OR TORT (INCLUDING NEGLIGENCE OR OTHERWISE) ARISING IN ANY WAY OUT OF THE 
! USE OF THIS SOFTWARE, EVEN IF ADVISED OF THE POSSIBILITY OF SUCH DAMAGE.
! ###################################################################

!--------------------------------------------------------------------------
! EMsoft:EMZAgeom.f90
!--------------------------------------------------------------------------
!
! PROGRAM: EMZAgeom 
!
!> @author Marc De Graef, Carnegie Mellon University
!
!> @brief EMZAgeom computes zone axis geometry & symmetry
! 
!> @date 12/17/13 MDG 1.0 simple interface
!> @date 06/13/14 MDG 2.0 removed all globals
!> @date 11/28/15 MDG 2.1 minor modification
!> @date 09/08/19 MDG 2.2 add wiki-PDF conversion option
!--------------------------------------------------------------------------
program EMZAgeom 

use local
use typedefs
use error
use crystal
use HDFsupport
use symmetry
use files
use io

integer(kind=irg)       :: kk(3), ga(3), gb(3), io_int(6), j, i, dgn
character(fnlen)        :: progname, progdesc, gname
type(unitcell)          :: cell
logical                 :: loadingfile

! display the standard program info
 progname = 'EMZAgeom.f90'
 progdesc = 'Zone axis geometry and symmetry'
 call EMsoft(progname, progdesc)

<<<<<<< HEAD
! deal with the command line arguments, if any
 call Interpret_Program_Arguments(1,(/ 905 /), progname)

 allocate(cell)
=======
 !allocate(cell)        
>>>>>>> e068bbe5
  
! first get the crystal data and microscope voltage
 call ReadValue('Enter xtal file name : ', gname,"(A)")
 cell%fname = trim(gname)
 call CrystalData(cell)

! get the zone axis
 call ReadValue('Enter the zone axis indices : ',io_int,3)
 kk(1:3) = io_int(1:3)  

! determine the point group number and get the ZAP 2-D symmetry
 j=0
 do i=1,32
  if (SGPG(i).le.cell % SYM_SGnum) j=i
 end do

! use the new routine to get the whole pattern 2D symmetry group, since that
! is the one that determines the independent beam directions.
 dgn = GetPatternSymmetry(cell,kk,j,.TRUE.)
 
! determine and display the shortest reciprocal lattice vectors for this zone
 call ShortestG(cell,kk,ga,gb,j)
 io_int(1:3) = ga(1:3)
 io_int(4:6) = gb(1:3)
 call WriteValue(' Reciprocal lattice vectors : ', io_int, 6, "(' (',3I3,') and (',3I3,')',/)")

  call Message(' --> Note that the first of these vectors is by default the horizontal direction in ', frm = "(A)")
  call Message('     any diffraction pattern or image simulation. All reference frames are right-handed.', frm = "(A/)")

end program EMZAgeom
<|MERGE_RESOLUTION|>--- conflicted
+++ resolved
@@ -62,15 +62,9 @@
  progdesc = 'Zone axis geometry and symmetry'
  call EMsoft(progname, progdesc)
 
-<<<<<<< HEAD
 ! deal with the command line arguments, if any
  call Interpret_Program_Arguments(1,(/ 905 /), progname)
 
- allocate(cell)
-=======
- !allocate(cell)        
->>>>>>> e068bbe5
-  
 ! first get the crystal data and microscope voltage
  call ReadValue('Enter xtal file name : ', gname,"(A)")
  cell%fname = trim(gname)
