--- conflicted
+++ resolved
@@ -23,8 +23,6 @@
   GetHDF5LinkLibraries(EMSOFT)
   set(EXE_LINK_LIBRARIES ${EXE_LINK_LIBRARIES} ${EMSOFT_hdf5LinkLibs} EMsoftHDFLib EMsoftLib)
 
-<<<<<<< HEAD
-=======
   Add_EMsoft_Executable(TARGET EMPEDkin 
                       SOURCES ${APP_DIR}/EMPEDkin.f90 
                       LINK_LIBRARIES ${EXE_LINK_LIBRARIES} 
@@ -32,7 +30,6 @@
                       SOLUTION_FOLDER EMsoftPublic/TEM
                       INSTALL_PROGRAM TRUE)
 
->>>>>>> 4b2f11a6
   Add_EMsoft_Executable(TARGET EMhh4
                       SOURCES ${APP_DIR}/EMhh4.f90 
                       LINK_LIBRARIES ${EXE_LINK_LIBRARIES}
