--- conflicted
+++ resolved
@@ -131,21 +131,14 @@
 use HDF5
 use NameListHDFwriters
 use HDFsupport
-<<<<<<< HEAD
 use notifications
 use stringconstants
-=======
->>>>>>> 15910986
 
 IMPLICIT NONE
 
 type(MCNameListType),INTENT(INOUT)      :: mcnl
 character(fnlen),INTENT(IN)             :: progname
 character(fnlen),INTENT(IN)             :: nmldeffile
-<<<<<<< HEAD
-=======
-
->>>>>>> 15910986
 
 type(unitcell),pointer  :: cell
 type(DynType)           :: Dyn
@@ -184,7 +177,6 @@
 type(HDFobjectStackType),pointer  :: HDF_head
 character(fnlen)                  :: groupname, dataset, datagroupname, dataname
 
-<<<<<<< HEAD
 character(fnlen),ALLOCATABLE      :: MessageLines(:)
 integer(kind=irg)                 :: NumLines
 character(fnlen)                  :: SlackUsername, exectime
@@ -192,11 +184,6 @@
 
  nullify(HDF_head)
  call timestamp(datestring=dstr, timestring=tstrb)
-
-=======
- nullify(HDF_head)
- call timestamp(datestring=dstr, timestring=tstrb)
->>>>>>> 15910986
 
  numsy = mcnl%numsx
 
@@ -267,10 +254,6 @@
 
 !$OMP END PARALLEL
 
-<<<<<<< HEAD
-
-=======
->>>>>>> 15910986
 ! output in .h5 format.
 
 ! Initialize FORTRAN interface.
@@ -299,33 +282,19 @@
 call SaveDataHDF(cell, HDF_head)
 
 ! create a namelist group to write all the namelist files into
-<<<<<<< HEAD
 groupname = SC_NMLfiles
 hdferr = HDF_createGroup(groupname, HDF_head)
 
 ! read the text file and write the array to the file
 dataset = SC_MCOpenCLNML
-=======
-groupname = 'NMLfiles'
-hdferr = HDF_createGroup(groupname, HDF_head)
-
-! read the text file and write the array to the file
-dataset = 'MCOpenCLNML'
->>>>>>> 15910986
 hdferr = HDF_writeDatasetTextFile(dataset, nmldeffile, HDF_head)
 
 ! leave this group
 call HDF_pop(HDF_head)
-<<<<<<< HEAD
 !call HDF_pop(HDF_head)
 
 ! create a namelist group to write all the namelist files into
 groupname = SC_NMLparameters
-=======
-
-! create a namelist group to write all the namelist files into
-groupname = 'NMLparameters'
->>>>>>> 15910986
 hdferr = HDF_createGroup(groupname, HDF_head)
 call HDFwriteMCNameList(HDF_head, mcnl)
 
@@ -333,7 +302,6 @@
 call HDF_pop(HDF_head)
 
 ! then the remainder of the data in a EMData group
-<<<<<<< HEAD
 groupname = SC_EMData
 hdferr = HDF_createGroup(groupname, HDF_head)
 hdferr = HDF_createGroup(datagroupname, HDF_head)
@@ -355,29 +323,6 @@
 hdferr = HDF_writeDatasetIntegerArray3D(dataset, accum_e, numEbins, 2*nx+1, 2*nx+1, HDF_head)
 
 dataset = SC_accumz
-=======
-groupname = 'EMData'
-hdferr = HDF_createGroup(groupname, HDF_head)
-hdferr = HDF_createGroup(datagroupname, HDF_head)
-
-dataset = 'numzbins'
-hdferr = HDF_writeDatasetInteger(dataset, numzbins, HDF_head)
-
-! modified using multiplier
-dataset = 'totnum_el'
-hdferr = HDF_writeDatasetInteger(dataset, mcnl%num_el*mcnl%nthreads, HDF_head)
-
-dataset = 'multiplier'
-hdferr = HDF_writeDatasetInteger(dataset, one, HDF_head)
-
-dataset = 'numEbins'
-hdferr = HDF_writeDatasetInteger(dataset, numEbins, HDF_head)
-
-dataset = 'accum_e'
-hdferr = HDF_writeDatasetIntegerArray3D(dataset, accum_e, numEbins, 2*nx+1, 2*nx+1, HDF_head)
-
-dataset = 'accum_z'
->>>>>>> 15910986
 hdferr = HDF_writeDatasetIntegerArray4D(dataset, accum_z, numEbins, numzbins, 2*(nx/10)+1, 2*(nx/10)+1, HDF_head)
 
 call HDF_pop(HDF_head,.TRUE.)
@@ -385,13 +330,7 @@
 ! and close the fortran hdf interface
 call h5close_EMsoft(hdferr)
 
-<<<<<<< HEAD
-
-
-! and here we create the output file
-=======
 ! and some finale messages...
->>>>>>> 15910986
  call Message(' ',"(A)")
  call Message(' All threads complete; saving data to file '//trim(mcnl%dataname), frm = "(A)")
 
@@ -400,10 +339,6 @@
  io_int(1) = sum(accum_e)
  call WriteValue(' Number of electrons on detector       = ',io_int, 1, "(I15)")
 
-<<<<<<< HEAD
-=======
-
->>>>>>> 15910986
 ! the routine contains one function called single_run
 contains
 
@@ -487,10 +422,6 @@
 real(kind=dbl)          :: density              ! density in g/cm^3
 real(kind=dbl)          :: at_wt                ! average atomic weight in g/mole
 
-<<<<<<< HEAD
-! variable passing arrays
-=======
->>>>>>> 15910986
 integer(kind=irg)               :: TID
 
 ! parallel random number variable 
