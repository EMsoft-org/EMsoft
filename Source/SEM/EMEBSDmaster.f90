--- conflicted
+++ resolved
@@ -235,8 +235,6 @@
 
 !$OMP THREADPRIVATE(rlp) 
 
-<<<<<<< HEAD
-=======
 interface
   function InterpolateLambert(dc, master, npx, nf) result(res)
 
@@ -256,7 +254,6 @@
 
 end interface
 
->>>>>>> ce73b19e
 stereog = .TRUE.
 
 nullify(HDF_head)
