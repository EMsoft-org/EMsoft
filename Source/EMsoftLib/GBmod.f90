! ###################################################################
! Copyright (c) 2014-2019, Marc De Graef Research Group/Carnegie Mellon University
! All rights reserved.
!
! Redistribution and use in source and binary forms, with or without modification, are 
! permitted provided that the following conditions are met:
!
!     - Redistributions of source code must retain the above copyright notice, this list 
!        of conditions and the following disclaimer.
!     - Redistributions in binary form must reproduce the above copyright notice, this 
!        list of conditions and the following disclaimer in the documentation and/or 
!        other materials provided with the distribution.
!     - Neither the names of Marc De Graef, Carnegie Mellon University nor the names 
!        of its contributors may be used to endorse or promote products derived from 
!        this software without specific prior written permission.
!
! THIS SOFTWARE IS PROVIDED BY THE COPYRIGHT HOLDERS AND CONTRIBUTORS "AS IS" 
! AND ANY EXPRESS OR IMPLIED WARRANTIES, INCLUDING, BUT NOT LIMITED TO, THE 
! IMPLIED WARRANTIES OF MERCHANTABILITY AND FITNESS FOR A PARTICULAR PURPOSE 
! ARE DISCLAIMED. IN NO EVENT SHALL THE COPYRIGHT HOLDER OR CONTRIBUTORS BE 
! LIABLE FOR ANY DIRECT, INDIRECT, INCIDENTAL, SPECIAL, EXEMPLARY, OR CONSEQUENTIAL 
! DAMAGES (INCLUDING, BUT NOT LIMITED TO, PROCUREMENT OF SUBSTITUTE GOODS OR 
! SERVICES; LOSS OF USE, DATA, OR PROFITS; OR BUSINESS INTERRUPTION) HOWEVER 
! CAUSED AND ON ANY THEORY OF LIABILITY, WHETHER IN CONTRACT, STRICT LIABILITY, 
! OR TORT (INCLUDING NEGLIGENCE OR OTHERWISE) ARISING IN ANY WAY OUT OF THE 
! USE OF THIS SOFTWARE, EVEN IF ADVISED OF THE POSSIBILITY OF SUCH DAMAGE.
! ###################################################################

!--------------------------------------------------------------------------
! EMsoft:GBmod.f90
!--------------------------------------------------------------------------
!
! MODULE: GBmod
!
!> @author Marc De Graef, Carnegie Mellon University
!
!> @brief Grain Boundary algebra module, formally in terms of octonions, but implemented with quaternions
!
!> @date 04/20/18 MDG 1.0 original (based on work with Toby Francis)
!--------------------------------------------------------------------------
module GBmod

use local

IMPLICIT NONE

contains

!--------------------------------------------------------------------------
!
! FUNCTION: GBO_minimal_U1_angle
!
!> @author Marc De Graef, Carnegie Mellon University 
!
!> @brief Compute the angle that will minimize a geodesic quaternion arc length with respect to U(1) symmetry
!
!> @details This routine works for a grain boundary octonion (GBO) pair in both the standard and grain
!> exchanged configurations
!
!> @param qa, qb, qc, qd  GBO rotation quaternions
!> @param exchange  (OPTIONAL) logical to indicate grain exchange when present and .TRUE.
!
!> @date 04/20/18 MDG 1.0 original
!--------------------------------------------------------------------------
recursive function GBO_minimal_U1_angle(qa,qb,qc,qd,exchange)  result(zeta)
!DEC$ ATTRIBUTES DLLEXPORT :: GBO_minimal_U1_angle

use constants

IMPLICIT NONE

real(kind=dbl),INTENT(IN)         :: qa(4)
real(kind=dbl),INTENT(IN)         :: qb(4)
real(kind=dbl),INTENT(IN)         :: qc(4)
real(kind=dbl),INTENT(IN)         :: qd(4)
logical,INTENT(IN),OPTIONAL       :: exchange
real(kind=dbl)                    :: zeta

real(kind=dbl)					          :: nom, denom, mu

zeta = 0.D0

if (present(exchange)) then 
  if (exchange.eqv..TRUE.) then 
    nom = (qb(4)*qc(1)-qb(1)*qc(4)) + (qa(4)*qd(1)-qa(1)*qd(4)) + (qb(2)*qc(3)-qb(3)*qc(2)) + (qa(2)*qd(3)-qa(3)*qd(2))
    denom = sum(qb*qc) + sum(qa*qd)
	if ((denom.ne.0.D0).or.(nom.ne.0.D0)) then
      mu = 2.D0 * atan2(nom, denom)
	  if (mu.lt.0.D0) then
       zeta = 2.D0*cPi + mu
	  else
       zeta = mu
      end if 
    end if 
  end if 
else
  nom = (qa(4)*qc(1)-qa(1)*qc(4)) + (qb(4)*qd(1)-qb(1)*qd(4)) + (qa(2)*qc(3)-qa(3)*qc(2)) + (qb(2)*qd(3)-qb(3)*qd(2))
  denom = sum(qa*qc) + sum(qb*qd)
  if ((denom.ne.0.D0).or.(nom.ne.0.D0)) then
    mu = 2.D0 * atan2(nom, denom)
    if (mu.lt.0.D0) then
      zeta = 2.D0*cPi + mu
    else
      zeta = mu
    end if 
  end if 
end if 

end function GBO_minimal_U1_angle

!--------------------------------------------------------------------------
!
! FUNCTION: GBO_minimal_U1_angle_NB
!
!> @author Marc De Graef, Carnegie Mellon University 
!
!> @brief Compute the angle that will minimize a geodesic quaternion arc length with respect to U(1) symmetry
!
!> @details This routine works for a grain boundary octonion (GBO) pair in both the standard and grain
!> exchanged configurations
!
!> @param qa, qb, qc, qd  GBO rotation quaternions
!> @param exchange  (OPTIONAL) logical to indicate grain exchange when present and .TRUE.
!
!> @date 04/20/18 MDG 1.0 original
!--------------------------------------------------------------------------
recursive function GBO_minimal_U1_angle_NB(qa,qc)  result(zeta)
!DEC$ ATTRIBUTES DLLEXPORT :: GBO_minimal_U1_angle_NB

use constants

IMPLICIT NONE

real(kind=dbl),INTENT(IN)         :: qa(4)
real(kind=dbl),INTENT(IN)         :: qc(4)
real(kind=dbl)                    :: zeta

real(kind=dbl)                    :: nom, denom, mu

zeta = 0.D0

nom = qa(3)*qc(2)-qa(2)*qc(3) 
denom = qa(2)*qc(2)+qa(3)*qc(3) 
if ((denom.ne.0.D0).or.(nom.ne.0.D0)) then
  mu = atan2(nom, denom)
  if (mu.lt.0.D0) then
    zeta = 2.D0*cPi + mu
  else
    zeta = mu
  end if 
end if 

end function GBO_minimal_U1_angle_NB

!--------------------------------------------------------------------------
!
! FUNCTION: GBO_Omega
!
!> @author Marc De Graef, Carnegie Mellon University 
!
!> @brief Compute the S^7 geodesic arc length for a GBO pair, including U(1) symmetry, grain exchange and SO(3) double cover
!
!> @param qa, qb, qc, qd  GBO rotation quaternions
!
!> @date 04/20/18 MDG 1.0 original
!--------------------------------------------------------------------------
recursive function GBO_Omega(qa,qb,qc,qd,metric,noU1)  result(Omega)
!DEC$ ATTRIBUTES DLLEXPORT :: GBO_Omega

use constants
use quaternions

IMPLICIT NONE

real(kind=dbl),INTENT(INOUT)      :: qa(4)
!f2py intent(in,out) ::  qa
real(kind=dbl),INTENT(INOUT)      :: qb(4)
!f2py intent(in,out) ::  qb
real(kind=dbl),INTENT(INOUT)      :: qc(4)
!f2py intent(in,out) ::  qc
real(kind=dbl),INTENT(INOUT)      :: qd(4)
!f2py intent(in,out) ::  qd
character(fnlen),INTENT(IN)       :: metric
logical,INTENT(IN),OPTIONAL       :: noU1
real(kind=dbl)                    :: Omega

real(kind=dbl)                    :: qq1(4), qq2(4), zeta, sigma, cac, cbd, cbc, cad, cz, sz, cs, ss, &
                                     sum1, sum2, sum3, sum4, sums(4), smax
integer(kind=irg)                 :: isum(1), m
real(kind=dbl),parameter          :: srt = 1.D0/sqrt(2.D0)     

m = 1
if (trim(metric).eq.'Olmsted') then 
  m=2
else if (trim(metric).eq.'Riemannian') then 
       m=3
     end if

if (present(noU1)) then
  if (noU1.eqv..TRUE.) then
    cac = sum(qa*qc)
    cbd = sum(qb*qd)
    cbc = sum(qb*qc)
    cad = sum(qa*qd)
   
    select case(m)
    case(1) 
      sum1 = 0.5D0 * maxval( abs( (/ cac+cbd, cac-cbd /) ) )
      sum2 = 0.5D0 * maxval( abs( (/ cbc+cad, cbc-cad /) ) )
      Omega = 2.0 * minval( (/ acos(sum1), acos(sum2) /) )
    case(2)
      sum1 = 4.0D0 * ( 2.D0 - cac*cac - cbd*cbd )
      sum2 = 4.0D0 * ( 2.D0 - cbc*cbc - cad*cad )
      Omega = sqrt( minval( (/ sum1, sum2 /) ) ) 
    case(3)
      cac = 2.D0 * acos(cac)
      cbd = 2.D0 * acos(cbd)
      cbc = 2.D0 * acos(cbc)
      cad = 2.D0 * acos(cad)
      sum1 = cac*cac + cbd*cbd 
      sum2 = cbc*cbc + cad*cad 
      Omega = sqrt( minval( (/ sum1, sum2 /) ) )
    end select

  end if
else
! determine the minimal U(1) angle for the (a,b) - (c,d) boundary pair
  zeta = GBO_minimal_U1_angle(qa,qb,qc,qd)
  cz = cos(zeta*0.5D0)
  sz = sin(zeta*0.5D0)
  qq1 = (/ qc(1)*cz-qc(4)*sz, cz*qc(2)+sz*qc(3), cz*qc(3)-sz*qc(2), cz*qc(4)+sz*qc(1) /)
  qq2 = (/ qd(1)*cz-qd(4)*sz, cz*qd(2)+sz*qd(3), cz*qd(3)-sz*qd(2), cz*qd(4)+sz*qd(1) /)
  cac = sum(qa*qq1)
  cbd = sum(qb*qq2)
  
  select case(m)
    case(1) 
      sum1 = 0.5D0 * maxval( abs( (/ cac+cbd, cac-cbd /) ) )
    case(2)
      sum1 = 4.0D0 * ( 2.D0 - cac*cac - cbd*cbd )
    case(3)
      cac = 2.D0 * acos(cac)
      cbd = 2.D0 * acos(cbd)
      sum1 = cac*cac + cbd*cbd
  end select

! determine the minimal U(1) angle for the (a,-b) - (c,d) boundary pair
  zeta = GBO_minimal_U1_angle(qa,-qb,qc,qd)
  cz = cos(zeta*0.5D0)
  sz = sin(zeta*0.5D0)
  qq1 = (/ qc(1)*cz-qc(4)*sz, cz*qc(2)+sz*qc(3), cz*qc(3)-sz*qc(2), cz*qc(4)+sz*qc(1) /)
  qq2 = (/ qd(1)*cz-qd(4)*sz, cz*qd(2)+sz*qd(3), cz*qd(3)-sz*qd(2), cz*qd(4)+sz*qd(1) /)
  cac = sum(qa*qq1)
  cbd = sum(-qb*qq2)
  
  select case(m)
    case(1) 
      sum3 = 0.5D0 * maxval( abs( (/ cac+cbd, cac-cbd /) ) )
    case(2)
      sum3 = 4.0D0 * ( 2.D0 - cac*cac - cbd*cbd )
    case(3)
      cac = 2.D0 * acos(cac)
      cbd = 2.D0 * acos(cbd)
      sum3 = cac*cac + cbd*cbd
  end select

! determine the minimal U(1) angle for the (b,a) - (c,d) boundary pair
  sigma = GBO_minimal_U1_angle(qa,qb,qc,qd,exchange=.TRUE.)
  cs = cos(sigma*0.5D0)
  ss = sin(sigma*0.5D0)
  qq1 = (/ qc(1)*cs-qc(4)*ss, cs*qc(2)+ss*qc(3), cs*qc(3)-ss*qc(2), cs*qc(4)+ss*qc(1) /)
  qq2 = (/ qd(1)*cs-qd(4)*ss, cs*qd(2)+ss*qd(3), cs*qd(3)-ss*qd(2), cs*qd(4)+ss*qd(1) /)
  cbc = sum(qb*qq1)
  cad = sum(qa*qq2)

  select case(m)
    case(1) 
      sum2 = 0.5D0 * maxval( abs( (/ cbc+cad, cbc-cad /) ) )
    case(2)
      sum2 = 4.0D0 * ( 2.D0 - cbc*cbc - cad*cad )
    case(3)
      cbc = 2.D0 * acos(cbc)
      cad = 2.D0 * acos(cad)
      sum2 = cbc*cbc + cad*cad
  end select

! determine the minimal U(1) angle for the (b,-a) - (c,d) boundary pair
  sigma = GBO_minimal_U1_angle(-qa,qb,qc,qd,exchange=.TRUE.)
  cs = cos(sigma*0.5D0)
  ss = sin(sigma*0.5D0)
  qq1 = (/ qc(1)*cs-qc(4)*ss, cs*qc(2)+ss*qc(3), cs*qc(3)-ss*qc(2), cs*qc(4)+ss*qc(1) /)
  qq2 = (/ qd(1)*cs-qd(4)*ss, cs*qd(2)+ss*qd(3), cs*qd(3)-ss*qd(2), cs*qd(4)+ss*qd(1) /)
  cbc = sum(qb*qq1)
  cad = sum(-qa*qq2)

  select case(m)
    case(1) 
      sum4 = 0.5D0 * maxval( abs( (/ cbc+cad, cbc-cad /) ) )
    case(2)
      sum4 = 4.0D0 * ( 2.D0 - cbc*cbc - cad*cad )
    case(3)
      cbc = 2.D0 * acos(cbc)
      cad = 2.D0 * acos(cad)
      sum4 = cbc*cbc + cad*cad
  end select

  sums = (/ sum1, sum2, sum3, sum4 /)
  smax = maxval(sums)
  isum = maxloc(sums)

! and determine the smallest geodesic distance on S^7
  select case(m)
    case(1)
      Omega = 2.0 * acos(smax)
    case(2,3)
      Omega = sqrt( minval(sums) )
      Omega = Omega * srt
  end select

end if

end function GBO_Omega

!--------------------------------------------------------------------------
!
! FUNCTION: GBO_Omega_symmetric
!
!> @author Marc De Graef, Carnegie Mellon University 
!
!> @brief Compute the S^7 geodesic arc length for a GBO pair (U(1) symmetry, grain exchange and crystal symmetry)
!
!> @param qa, qb, qc, qd  GBO rotation quaternions
!
!> @date 04/20/18 MDG 1.0 original
!--------------------------------------------------------------------------
recursive function GBO_Omega_symmetric(qa,qb,qc,qd,dict,solution,arclengths,single,noU1,metric)  result(Omega)
!DEC$ ATTRIBUTES DLLEXPORT :: GBO_Omega_symmetric

use constants
use so3
use typedefs
use dictmod
use quaternions

IMPLICIT NONE

real(kind=dbl),INTENT(INOUT)      :: qa(4)
<<<<<<< HEAD
real(kind=dbl),INTENT(INOUT)      :: qb(4)
real(kind=dbl),INTENT(INOUT)      :: qc(4)
real(kind=dbl),INTENT(INOUT)      :: qd(4)
type(dicttype),INTENT(INOUT)      :: dict
=======
!f2py intent(in,out) ::  qa
real(kind=dbl),INTENT(INOUT)      :: qb(4)
!f2py intent(in,out) ::  qb
real(kind=dbl),INTENT(INOUT)      :: qc(4)
!f2py intent(in,out) ::  qc
real(kind=dbl),INTENT(INOUT)      :: qd(4)
!f2py intent(in,out) ::  qd
type(dicttype),INTENT(INOUT)      :: dict
!f2py intent(in,out) ::  dict
>>>>>>> e068bbe5
real(kind=dbl),INTENT(OUT),OPTIONAL :: solution(4,4)
real(kind=dbl),INTENT(OUT),OPTIONAL :: arclengths(dict%Nqsym**2,dict%Nqsym**2)
logical,INTENT(IN),OPTIONAL       :: single
logical,INTENT(IN),OPTIONAL       :: noU1
character(fnlen),INTENT(IN),OPTIONAL :: metric
real(kind=dbl)                    :: Omega

integer(kind=irg)                 :: i, j, k, l
logical                           :: keep, arcs, skipU1
real(kind=dbl)                    :: smallest, Sqa(4), Sqb(4), Sqc(4), Sqd(4), x
character(fnlen)                  :: usemetric

usemetric = 'octonion'
if (present(metric)) then
  usemetric = trim(metric)
end if

skipU1 = .FALSE.
if (present(noU1)) then
  skipU1 = .TRUE.
end if

keep = .FALSE.
if (present(solution)) then
  keep = .TRUE.
end if 

arcs = .FALSE.
if (present(arclengths)) then
  arcs = .TRUE.
  write (*,*) 'input array : ',shape(arclengths)
end if 
smallest = 100.D0

if (dict%Nqsym.eq.1) then
  if (skipU1.eqv..TRUE.) then
    smallest = GBO_Omega(qa,qb,qc,qd,noU1=.TRUE.,metric=usemetric)
  else
    smallest = GBO_Omega(qa,qb,qc,qd,metric=usemetric)
  end if
  if (keep) then 
    solution(1:4,1) = qa
    solution(1:4,2) = qb
    solution(1:4,3) = qc
    solution(1:4,4) = qd
  end if 
  if (arcs) then
    arclengths(1,1) = smallest
  end if
else
  if (present(single)) then 
    if (single.eqv..TRUE.) then
      do k=1,dict%Nqsym
        Sqc = quat_mult(dict%Pm(1:4,k),qc)
        if (Sqc(1).lt.0.D0) Sqc = -Sqc
        do l=1,dict%Nqsym
          Sqd = quat_mult(dict%Pm(1:4,l),qd)
          if (Sqd(1).lt.0.D0) Sqd = -Sqd
          if (skipU1.eqv..TRUE.) then  
            x = GBO_Omega(qa,qb,Sqc,Sqd,noU1=.TRUE.,metric=usemetric)
          else
            x = GBO_Omega(qa,qb,Sqc,Sqd,metric=usemetric)
            end if
          if (arcs) then 
            arclengths((i-1)*dict%Nqsym+j,(k-1)*dict%Nqsym+l) = x
          end if
          if (x.lt.smallest) then 
            smallest = x
            if (keep) then 
              solution(1:4,1) =  qa
              solution(1:4,2) =  qb
              solution(1:4,3) = Sqc
              solution(1:4,4) = Sqd
            end if 
          end if
        end do
      end do
    end if 
  else
    do i=1,dict%Nqsym
      Sqa = quat_mult(dict%Pm(1:4,i), qa)
      do j=1,dict%Nqsym
        Sqb = quat_mult(dict%Pm(1:4,j), qb)
        do k=1,dict%Nqsym
          Sqc = quat_mult(dict%Pm(1:4,k), qc)
          do l=1,dict%Nqsym
            Sqd = quat_mult(dict%Pm(1:4,l), qd)
            if (skipU1.eqv..TRUE.) then  
             x = GBO_Omega(Sqa,Sqb,Sqc,Sqd,noU1=.TRUE.,metric=usemetric)
            else
              x = GBO_Omega(Sqa,Sqb,Sqc,Sqd,metric=usemetric)
            end if
            if (arcs) then 
              arclengths((i-1)*dict%Nqsym+j,(k-1)*dict%Nqsym+l) = x
            end if
            if (x.lt.smallest) then 
              smallest = x
              if (keep) then 
                solution(1:4,1) = Sqa
                solution(1:4,2) = Sqb
                solution(1:4,3) = Sqc
                solution(1:4,4) = Sqd
              end if 
            end if
          end do
        end do
      end do
    end do
  end if 
end if 

Omega = smallest

end function GBO_Omega_symmetric

!--------------------------------------------------------------------------
!
! FUNCTION: GBO_Omega_NB
!
!> @author Marc De Graef, Carnegie Mellon University 
!
!> @brief Compute the S^7 geodesic arc length for a no-boundary GBO pair, including grain exchange
!
!> @param qa, qc  GBO rotation quaternions
!
!> @date 04/20/18 MDG 1.0 original
!--------------------------------------------------------------------------
recursive function GBO_Omega_NB(qa,qc)  result(Omega)
!DEC$ ATTRIBUTES DLLEXPORT :: GBO_Omega_NB

use constants
use quaternions

IMPLICIT NONE

real(kind=dbl),INTENT(INOUT)      :: qa(4)
!f2py intent(in,out) ::  qa
real(kind=dbl),INTENT(INOUT)      :: qc(4)
!f2py intent(in,out) ::  qc
real(kind=dbl)                    :: Omega

real(kind=dbl)                    :: qq(4), pp(4), zeta, sigma, cac, cbc, cz, sz, cs, ss

qq = quat_mult(qa, conjg(qc))
pp = quat_mult(qc, conjg(qa))
Omega = minval( (/ 2.D0 * acos(abs(qq(1))), 2.D0*acos(abs(pp(1))) /) )

end function GBO_Omega_NB

!--------------------------------------------------------------------------
!
! FUNCTION: GBO_Omega_symmetric_NB
!
!> @author Marc De Graef, Carnegie Mellon University 
!
!> @brief Compute the S^7 geodesic arc length for a GBO pair (U(1) symmetry, grain exchange and crystal symmetry)
!
!> @param qa, qc  GBO rotation quaternions
!
!> @date 04/20/18 MDG 1.0 original
!--------------------------------------------------------------------------
recursive function GBO_Omega_symmetric_NB(qa,qc,dict)  result(Omega)
!DEC$ ATTRIBUTES DLLEXPORT :: GBO_Omega_symmetric_NB

use constants
use so3
use typedefs
use dictmod
use quaternions

IMPLICIT NONE

real(kind=dbl),INTENT(INOUT)      :: qa(4)
!f2py intent(in,out) ::  qa
real(kind=dbl),INTENT(INOUT)      :: qc(4)
!f2py intent(in,out) ::  qc
type(dicttype),INTENT(INOUT)      :: dict
!f2py intent(in,out) ::  dict
real(kind=dbl)                    :: Omega

integer(kind=irg)                 :: i, k
real(kind=dbl)                    :: smallest, Sqa(4), Sqc(4), x


if (dict%Nqsym.eq.1) then
  smallest = GBO_Omega_NB(qa,qc)
else
  smallest = 1000.D0
  do i=1,dict%Nqsym
    Sqa = quat_mult(dict%Pm(1:4,i),qa)
    if (Sqa(1).lt.0.D0) Sqa = -Sqa
    do k=1,dict%Nqsym
      Sqc = quat_mult(dict%Pm(1:4,k),qc)
      if (Sqc(1).lt.0.D0) Sqc = -Sqc
      x = GBO_Omega_NB(Sqa,Sqc)
      if (x.lt.smallest) smallest = x
    end do
  end do
end if 

Omega = smallest

end function GBO_Omega_symmetric_NB

!--------------------------------------------------------------------------
!
! FUNCTION: GBO_SLERP
!
!> @author Marc De Graef, Carnegie Mellon University 
!
!> @brief interpolate between two hyper-complex numbers
!
!> @param hcn1, hcn2  quaternions or octonions
!> @param Omega  misorientation angle
!> @param t interpolation parameter in [0,1]
!> @param n  4 or 8
!
!> @date 05/05/18 MDG 1.0 original
!--------------------------------------------------------------------------
recursive function GBO_SLERP(hcn1, hcn2, Omega, t, n)  result(hcnt)
!DEC$ ATTRIBUTES DLLEXPORT :: GBO_SLERP

IMPLICIT NONE

integer(kind=irg),INTENT(IN)          :: n
real(kind=dbl),INTENT(IN)             :: hcn1(n)
real(kind=dbl),INTENT(IN)             :: hcn2(n)
real(kind=dbl),INTENT(IN)             :: Omega
real(kind=dbl),INTENT(IN)             :: t
real(kind=dbl)                        :: hcnt(n)

real(kind=dbl)                        :: st, sp, sm, theta
 
theta = Omega*0.5D0

st = sin(theta)
sp = sin(t*theta)
sm = sin((1.D0-t)*theta)

hcnt = hcn1 * sm/st + hcn2 * sp/st

end function GBO_SLERP

!--------------------------------------------------------------------------
!
! FUNCTION: GB_getCSLrod
!
!> @author Marc De Graef, Carnegie Mellon University 
!
!> @brief get the CSL Rodrigues vector and sequential number for a given input CSL type
!
!> @param CSLlabel
!> @param CSLnumber
!
!> @date 05/07/18 MDG 1.0 original
!--------------------------------------------------------------------------
recursive function GB_getCSLrod(CSLlabel, CSLnumber)  result(rod)
!DEC$ ATTRIBUTES DLLEXPORT :: GB_getCSLrod

use typedefs
use error

IMPLICIT NONE

character(3),INTENT(IN)         :: CSLlabel
integer(kind=irg),INTENT(OUT)   :: CSLnumber
real(kind=dbl)                  :: rod(4)

integer(kind=irg)               :: i
real(kind=dbl)                  :: l

! first find the sequential number for this boundary 
CSLnumber = 0
do i=1, CSLnumberdefined
  if (trim(CSLlabels(i)).eq.trim(CSLlabel)) CSLnumber = i
end do

if (CSLnumber.eq.0) then
  call FatalError('GB_getCSLrod','requested CSL type not recognized')
end if

rod = 0.D0

rod(1:3) = (/ dble(CSLintegers(1,CSLnumber))/dble(CSLintegers(2,CSLnumber)), &
              dble(CSLintegers(3,CSLnumber))/dble(CSLintegers(4,CSLnumber)), &
              dble(CSLintegers(5,CSLnumber))/dble(CSLintegers(6,CSLnumber)) /)

l = NORM2(rod(1:3))
rod(1:3) = rod(1:3)/l
rod(4) = l

end function GB_getCSLrod


!--------------------------------------------------------------------------
!
! FUNCTION: GB_getGrainNormalVector
!
!> @author Marc De Graef, Carnegie Mellon University 
!
!> @brief for a given Lambert sampling point, determine the representation in the Olmsted approach
!
!> @param 
!> @param 
!
!> @date 06/21/18 MDG 1.0 original
!--------------------------------------------------------------------------
recursive function GB_getGrainNormalVector(xyz, f, pos)  result(nvec)
!DEC$ ATTRIBUTES DLLEXPORT :: GB_getGrainNormalVector

use typedefs
use error
use Lambert

IMPLICIT NONE

real(kind=dbl),INTENT(IN)              :: xyz(3)
real(kind=dbl),INTENT(IN)              :: f
real(kind=dbl),INTENT(OUT)             :: pos(3)
real(kind=dbl)                         :: nvec(3)

integer(kind=irg)                      :: p 
real(kind=dbl)                         :: xyz1(3), xyz3(3), newn(3), ppos(3)
real(kind=dbl)                         :: d, theta, phi, ct, st, tt, cp, sp, gth, gthp, s, sg

newn = (/ 0.D0, 0.D0, 0.D0 /)
ppos = newn

! determine pyramid
if (GetPyramidDouble(xyz).eq.1) then

  ! get the spherical angles theta and phi
  theta = acos(xyz(3))
  phi = atan2(xyz(2),xyz(1))

  if (theta.eq.0.D0) then
    nvec = (/ 0.D0, 0.D0, 1.D0 /)
    ppos = (/ 0.D0, 0.D0, 1.D0 + (sqrt(3.D0)-1.D0)*f /)
  else
  ! derived quantities
    ct = cos(theta)
    st = sin(theta)
    tt = tan(theta)
    cp = cos(phi)
    sp = sin(phi)
    s = sqrt(3.D0) - 1.D0/ct
    sg = 1.D0
    if (s.lt.0.D0) sg = -1.D0
    gth =  abs(s)
    gthp = -sg * tt / ct
    s = f * (1.D0+f*ct*gth) * tt * (gth*st - ct*gthp)
    nvec(1) = s * cp
    nvec(2) = s * sp
    nvec(3) = (1.D0+f*ct*gth) *  tt * (1.D0 + f*ct**3*gth + f*ct**2*st*gthp) / ct**2
    nvec = nvec / Norm2(nvec)
    pos = (/ f*cp*gth*st + cp*tt, f*sp*gth*st + sp*tt, 1.D0+f*ct*gth/) 
  end if
end if 

end function GB_getGrainNormalVector

!--------------------------------------------------------------------------
!
! FUNCTION: GB_getOlmstedRepresentation
!
!> @author Marc De Graef, Carnegie Mellon University 
!
!> @brief for a given Lambert sampling point, determine the representation in the Olmsted approach
!
!> @param 
!> @param 
!
!> @date 06/21/18 MDG 1.0 original
!--------------------------------------------------------------------------
recursive function GB_getOlmstedRepresentation(nvec, pA, qB, verbose)  result(qA)
!DEC$ ATTRIBUTES DLLEXPORT :: GB_getOlmstedRepresentation

use typedefs
use error
use Lambert
use quaternions 

IMPLICIT NONE

real(kind=dbl),INTENT(IN)              :: nvec(3)
real(kind=dbl),INTENT(IN)              :: pA(4)
real(kind=dbl),INTENT(OUT)             :: qB(4)
logical,INTENT(IN),OPTIONAL            :: verbose
real(kind=dbl)                         :: qA(4)

real(kind=dbl)                         :: phi, rho(4), msA(3), d, s
logical                                :: v 

v = .FALSE.
if (present(verbose)) then 
  if (verbose.eqv..TRUE.) then 
    v = .TRUE.
  end if 
end if

! transform the plane normal nvec (=mA) to the sample reference frame
msA = quat_Lp(conjg(pA),nvec)
! msA = quat_Lp(pA,nvec)
if (v) write (*,*) nvec, conjg(pA), msA 

! get the rotation angle and quaternion rho that bring msA onto the sample z-axis
phi = acos(msA(3))
if (abs(msA(3)).eq.1.D0) then
  rho = (/ 1.D0, 0.D0, 0.D0, 0.D0 /)
else
  s = sin(phi*0.5D0)
  d = sqrt(msA(1)**2+msA(2)**2)
  rho = (/ cos(phi*0.5D0), s * msA(2)/d, -s*msA(1)/d, 0.D0 /)
end if
if (v) write (*,*) phi, d, rho 

! prepare the return variables
qB = rho
qA = quat_mult(pA, rho)
if (v) write (*,*) qA, qB 

end function GB_getOlmstedRepresentation

end module GBmod<|MERGE_RESOLUTION|>--- conflicted
+++ resolved
@@ -345,12 +345,6 @@
 IMPLICIT NONE
 
 real(kind=dbl),INTENT(INOUT)      :: qa(4)
-<<<<<<< HEAD
-real(kind=dbl),INTENT(INOUT)      :: qb(4)
-real(kind=dbl),INTENT(INOUT)      :: qc(4)
-real(kind=dbl),INTENT(INOUT)      :: qd(4)
-type(dicttype),INTENT(INOUT)      :: dict
-=======
 !f2py intent(in,out) ::  qa
 real(kind=dbl),INTENT(INOUT)      :: qb(4)
 !f2py intent(in,out) ::  qb
@@ -360,7 +354,7 @@
 !f2py intent(in,out) ::  qd
 type(dicttype),INTENT(INOUT)      :: dict
 !f2py intent(in,out) ::  dict
->>>>>>> e068bbe5
+
 real(kind=dbl),INTENT(OUT),OPTIONAL :: solution(4,4)
 real(kind=dbl),INTENT(OUT),OPTIONAL :: arclengths(dict%Nqsym**2,dict%Nqsym**2)
 logical,INTENT(IN),OPTIONAL       :: single
