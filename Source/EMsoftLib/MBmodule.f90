--- conflicted
+++ resolved
@@ -984,10 +984,7 @@
  MILWORK =  INT(real(getMIWORK))
  if (.not.allocated(MIWORK)) allocate(MIWORK(MILWORK))
  MIWORK = cmplx(0.D0,0.D0)
-<<<<<<< HEAD
-=======
  LDA=nn
->>>>>>> 5a96ca55
  call zgetri(nn,CGinv,LDA,JPIV,MIWORK,MILWORK,INFO)
  deallocate(MIWORK)
 
