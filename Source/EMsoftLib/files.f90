! ###################################################################
! Copyright (c) 2014-2019, Marc De Graef Research Group/Carnegie Mellon University
! All rights reserved.
!
! Redistribution and use in source and binary forms, with or without modification, are 
! permitted provided that the following conditions are met:
!
!     - Redistributions of source code must retain the above copyright notice, this list 
!        of conditions and the following disclaimer.
!     - Redistributions in binary form must reproduce the above copyright notice, this 
!        list of conditions and the following disclaimer in the documentation and/or 
!        other materials provided with the distribution.
!     - Neither the names of Marc De Graef, Carnegie Mellon University nor the names 
!        of its contributors may be used to endorse or promote products derived from 
!        this software without specific prior written permission.
!
! THIS SOFTWARE IS PROVIDED BY THE COPYRIGHT HOLDERS AND CONTRIBUTORS "AS IS" 
! AND ANY EXPRESS OR IMPLIED WARRANTIES, INCLUDING, BUT NOT LIMITED TO, THE 
! IMPLIED WARRANTIES OF MERCHANTABILITY AND FITNESS FOR A PARTICULAR PURPOSE 
! ARE DISCLAIMED. IN NO EVENT SHALL THE COPYRIGHT HOLDER OR CONTRIBUTORS BE 
! LIABLE FOR ANY DIRECT, INDIRECT, INCIDENTAL, SPECIAL, EXEMPLARY, OR CONSEQUENTIAL 
! DAMAGES (INCLUDING, BUT NOT LIMITED TO, PROCUREMENT OF SUBSTITUTE GOODS OR 
! SERVICES; LOSS OF USE, DATA, OR PROFITS; OR BUSINESS INTERRUPTION) HOWEVER 
! CAUSED AND ON ANY THEORY OF LIABILITY, WHETHER IN CONTRACT, STRICT LIABILITY, 
! OR TORT (INCLUDING NEGLIGENCE OR OTHERWISE) ARISING IN ANY WAY OUT OF THE 
! USE OF THIS SOFTWARE, EVEN IF ADVISED OF THE POSSIBILITY OF SUCH DAMAGE.
! ###################################################################

!--------------------------------------------------------------------------
! EMsoft:files.f90
!--------------------------------------------------------------------------
!
! MODULE: files
!
!> @author Marc De Graef, Carnegie Mellon University
!
!> @brief everything that has to do with file-based input-output
! 
!> @version
!
!> @date    1/ 5/99 MDG 1.0 original
!> @date    5/19/01 MDG 2.0 f90 version
!> @date   11/27/01 MDG 2.1 added kind support
!> @date   03/25/13 MDG 3.0 updated IO
!> @date   01/10/14 MDG 4.0 update after new cell type
!> @date   03/29/15 MDG 5.0 reformatted xtal files in HDF5 format; removed obsolete routines
!> @date   05/05/15 MDG 5.1 removed all getenv() calls; replaced with global path strings
!> @date   03/29/18 MDG 5.2 removed all stdout use
!--------------------------------------------------------------------------

module files

use local
use typedefs


interface Interpret_Program_Arguments
  module procedure Interpret_Program_Arguments_with_nml
  module procedure Interpret_Program_Arguments_no_nml
end interface

contains

!--------------------------------------------------------------------------
!
! SUBROUTINE: DumpXtalInfo
!
!> @author Marc De Graef, Carnegie Mellon University
!
!> @brief Write a brief summary of the crystal structure on the screen
! 
!> @date    1/ 5/99 MDG 1.0 original
!> @date    5/19/01 MDG 2.0 f90 version
!> @date   11/27/01 MDG 2.1 added kind support
!> @date   03/25/13 MDG 3.0 updated IO
!> @date   01/10/14 MDG 4.0 update after new cell type
!> @date   06/06/14 MDG 4.1 added cell pointer as argument, corrected Message routine
!> @date   07/31/18 MDG 4.2 added a few more output parameters
!--------------------------------------------------------------------------
recursive subroutine DumpXtalInfo(cell)    
!DEC$ ATTRIBUTES DLLEXPORT :: DumpXtalInfo

use constants
use io
use symmetry

IMPLICIT NONE

type(unitcell)                          :: cell

integer(kind=irg)                       :: i, j, oi_int(3)
real(kind=dbl)                          :: oi_real(5)


 call Message('', frm = "(A/)")
 call Message('Crystal Structure Information', frm = "('-->',A,'<--')")
 oi_real(1) = cell%a
 call WriteValue('  a [nm]             : ', oi_real, 1, "(F9.5)")
 oi_real(1) = cell%b
 call WriteValue('  b [nm]             : ', oi_real, 1, "(F9.5)")
 oi_real(1) = cell%c
 call WriteValue('  c [nm]             : ', oi_real, 1, "(F9.5)")
 oi_real(1) = cell%alpha
 call WriteValue('  alpha [deg]        : ', oi_real, 1, "(F9.5)")
 oi_real(1) = cell%beta
 call WriteValue('  beta  [deg]        : ', oi_real, 1, "(F9.5)")
 oi_real(1) = cell%gamma
 call WriteValue('  gamma [deg]        : ', oi_real, 1, "(F9.5)")
 oi_real(1) = cell%vol
 call WriteValue('  Volume [nm^3]      : ', oi_real, 1, "(F12.8)")
 oi_int(1) = cell%SYM_SGnum
 call WriteValue('  Space group #      : ', oi_int, 1, "(1x,I3)")
 call WriteValue('  Space group symbol : ', trim(SYM_SGname(cell%SYM_SGnum)) )
 call WriteValue('  Generator String   : ',  trim(SYM_GL(cell%SYM_SGnum)) )
 if ((cell%SYM_SGset.eq.2).AND.(cell%xtal_system.ne.5)) then 
  call Message('   Using second origin setting', frm = "(A)")
 endif
 if ((cell%SYM_SGset.eq.2).AND.(cell%xtal_system.eq.5)) then 
  call Message('   Using rhombohedral parameters', frm = "(A)")
 endif
  if (cell%SG%SYM_centrosym) then 
    call Message('   Structure is centrosymmetric', frm = "(A)")
 else 
   call Message('   Structure is non-centrosymmetric', frm = "(A)")
 end if

! space group and point group information
 oi_int(1) = cell%SG%SYM_GENnum
 call WriteValue('  # generators       : ', oi_int, 1, "(1x,I3)")
 oi_int(1) = cell%SG%SYM_MATnum
 call WriteValue('  # symmetry matrices: ', oi_int, 1, "(1x,I3)")
 oi_int(1) = cell%SG%SYM_NUMpt
 call WriteValue('  # point sym. matr. : ', oi_int, 1, "(1x,I3)")

! generate atom positions and dump output  
 call Message('', frm = "(A/)")
 call CalcPositions(cell,'v')
 oi_int(1) = cell%ATOM_ntype
 call WriteValue('  Number of asymmetric atom positions ', oi_int, 1)
 do i=1,cell%ATOM_ntype
  oi_int(1:3) = (/i, cell%ATOM_type(i), cell%numat(i)/)
  call WriteValue('  General position / atomic number / multiplicity :', oi_int, 3,"(1x,I3,'/',I2,'/',I3,$)")
  call Message(' ('//ATOM_sym(cell%ATOM_type(i))//')', frm = "(A)")
  call Message('   Equivalent positions  (x y z  occ  DWF) ', frm = "(A)")
  do j=1,cell%numat(i)
    oi_real(1:5) = (/cell%apos(i, j,1:3),dble(cell%ATOM_pos(i,4:5))/)
    call WriteValue('         > ', oi_real, 5,"(2x,4(F9.5,','),F9.5)")
  end do
end do
call Message('', frm = "(A/)")

end subroutine DumpXtalInfo

!--------------------------------------------------------------------------
!
! SUBROUTINE: ConvertWiki2PDF
!
!> @author Marc De Graef, Carnegie Mellon University
!
!> @note programs that do not have a template file will have wiki codes starting at 900 
!
!> @param nt number of files to copy
!> @param wikilist integer array identifying the wiki file(s) to be converted to PDF by pandoc
! 
!> @date   09/08/19 MDG 1.0 first attempt
!--------------------------------------------------------------------------
recursive subroutine ConvertWiki2PDF(nt,wikilist)
!DEC$ ATTRIBUTES DLLEXPORT :: ConvertWiki2PDF

use io
use error 

IMPLICIT NONE

integer(kind=irg),INTENT(IN)            :: nt
integer(kind=irg),INTENT(IN)            :: wikilist(*)

logical                                 :: pandoc_found, fexist
integer(kind=irg)                       :: i, j, ios, nlines
integer(kind=irg),parameter             :: maxnumtemplates = 1024
character(fnlen)                        :: wikifiles(maxnumtemplates), wcf, tpl, input_name, output_name, wikipath, &
                                           pandoc_tpl, defcmd, line, cmd
character(3)                            :: wplextension = '.md'
character(4)                            :: pdfextension = '.pdf'


! first make sure that pandoc is available on this platform
! we'll ask for the version number, and if the returned output contains more than one line
! then the program is available; this will work on UNIX platforms but will need to be 
! modified for Windows.
pandoc_found = .FALSE. 
call system('pandoc -v | wc -l > linecount')
open(unit=dataunit,file='linecount',status='old',form='formatted')
read(dataunit,"(I10)") nlines
close(unit=dataunit,status='delete')
if (nlines.gt.1) pandoc_found=.TRUE.

if (pandoc_found.eqv..TRUE.) then 
! read the wikifile resources file to get all relevant file names 
  wcf = trim(EMsoft_getwikicodefilename())
  wcf = EMsoft_toNativePath(wcf)
  inquire(file=trim(wcf),exist=fexist)
  if (.not.fexist) then 
    call FatalError('ConvertWiki2PDF','wiki code file not found: '//wcf)
  end if

  open(UNIT=dataunit,FILE=trim(wcf), STATUS='old', FORM='formatted',ACCESS='sequential')

  wikifiles = ''
  do
   read(dataunit,'(I3.3,A)',iostat=ios) j, line
   if (ios.ne.0) then 
    exit
   end if
   wikifiles(j+1) = trim(line)
  end do
  CLOSE(UNIT=dataunit, STATUS='keep')

! get the correct path for the wiki files 
  wikipath = trim(EMsoft_toNativePath(EMsoft_getwikipathname()))

! then get the pandoc default.latex location (in the resources folder)
  pandoc_tpl = trim(EMsoft_getResourcepathname())//'default.latex'
  pandoc_tpl = EMsoft_toNativePath(pandoc_tpl)
  inquire(file=trim(pandoc_tpl),exist=fexist)

  if (fexist.eqv..TRUE.) then 
    defcmd = '-V fontsize=10pt --template '//trim(pandoc_tpl)
  else
    defcmd = ''
    call Message(' Warning: the pandoc default.latex template file could not be found; continuing... ')
  end if

! loop over all relevant wiki files and generate the corresponding PDF file
  do i=1,nt
    tpl = trim(wikifiles(wikilist(i)+1))
    input_name = trim(wikipath)//trim(tpl)//trim(wplextension)
    input_name = EMsoft_toNativePath(input_name)

    inquire(file=trim(input_name),exist=fexist)

    if (fexist.eqv..TRUE.) then  ! create a shell script that will call pandoc and generate the PDF file 
      output_name = trim(tpl)//pdfextension
! example command string:
!  pandoc -V fontsize=10pt --template EMsoftResourcesFolder/default.latex -s EMGBOdm.md -o EMGBOdm.pdf
      cmd = 'pandoc '//trim(defcmd)//' -s '//trim(input_name)//' -o '//trim(output_name)
      open(unit=dataunit,file='wiki2pdf',status='unknown',form='formatted')
      write(dataunit,"(A)") '#!/bin/bash'
      write(dataunit,"(A)") 'cdir=`pwd`'
      write(dataunit,"(A)") 'cd '//trim(wikipath)
      write(dataunit,"(A)") trim(cmd)
      write(dataunit,"(A)") 'mv '//trim(output_name)//' ${cdir}'
      write(dataunit,"(A)") 'cd ${cdir}'
      close(unit=dataunit, status='keep')
      call system('chmod +x wiki2pdf')
      call system('./wiki2pdf')
      open(unit=dataunit,file='wiki2pdf',status='unknown',form='formatted')
      close(unit=dataunit, status='delete')
      call Message(' wiki file converted to PDF: '//trim(output_name))
    else 
      call Message(' wiki file '//trim(input_name)//' not found; continuing ...')
    end if 
  end do
else 
  call FatalError('ConvertWiki2PDF',' pandoc program not found in search PATH')
end if 

end subroutine ConvertWiki2PDF


!--------------------------------------------------------------------------
!
! SUBROUTINE: CopyTemplateFiles
!
!> @author Marc De Graef, Carnegie Mellon University
!
!> @brief  copy template files into local folder
!
!> @details In the resources folder, there is a text file called templatecodes.txt
!> in which each template file is given a unique ID number.  The present routine
!> receives the requested numbers and then looks into the file to figure out 
!> which ones need to be copied.
!
!> @param nt number of files to copy
!> @param templatelist integer array identifying the template files to be copied
! 
!> @date   06/26/13 MDG 1.0 first attempt
!> @date   06/08/14 MDG 2.0 added stdout argument
!> @date   10/06/14 MDG 2.1 corrected off-by-one error in templatelist
!> @date   05/05/15 MDG 2.2 removed getenv() call; replaced by global path string
!> @date   08/19/16 MDG 2.3 added handling of separate NameListTemplate folders for developers
!> @date   05/11/17 MDG 3.0 added support for json template files
!> @date   03/29/18 MDG 3.1 removed stdout argument
!--------------------------------------------------------------------------
recursive subroutine CopyTemplateFiles(nt,templatelist,json)
!DEC$ ATTRIBUTES DLLEXPORT :: CopyTemplateFiles

use io
use error 

IMPLICIT NONE

integer(kind=irg),INTENT(IN)            :: nt
integer(kind=irg),INTENT(IN)            :: templatelist(*)
logical,INTENT(IN),OPTIONAL             :: json

<<<<<<< HEAD
integer(kind=irg),parameter             :: maxnumtemplates = 256
character(fnlen)                        :: templates(maxnumtemplates)
character(fnlen)                        :: input_name, output_name, tcf, tppath1, tppath2, tpl, tplextension
integer(kind=irg)                       :: ios, i, j, ipos
character(255)                          :: line
logical                                 :: fexist, develop
=======
integer(kind=irg),parameter     :: maxnumtemplates = 512
character(fnlen)                :: templates(maxnumtemplates)
character(fnlen)                :: input_name, output_name, tcf, tppath1, tppath2, tpl, tplextension
integer(kind=irg)               :: ios, i, j, ipos
character(255)                  :: line
logical                         :: fexist, develop
>>>>>>> e068bbe5

! first open and read the resources/templatecodes.txt file

tcf = trim(EMsoft_toNativePath(EMsoft_getTemplatecodefilename()))
inquire(file=trim(tcf),exist=fexist)
if (.not.fexist) then 
  call FatalError('CopyTemplateFiles','template code file not found:'//tcf)
end if

open(UNIT=dataunit,FILE=trim(tcf), STATUS='old', FORM='formatted',ACCESS='sequential')

templates = ''
do
 read(dataunit,'(I3.3,A)',iostat=ios) j, line
! write (*,*) j,' ->',trim(line),'<-'
 if (ios.ne.0) then 
  exit
 end if
 templates(j+1) = trim(line)
end do
CLOSE(UNIT=dataunit, STATUS='keep')

tplextension = '.template'
if (present(json)) then
  if (json.eqv..TRUE.) then 
    tppath1 = trim(EMsoft_getTemplatepathname(json))
    tplextension = '.jtemplate'
  else
    tppath1 = trim(EMsoft_getTemplatepathname())
  end if
else
  tppath1 = trim(EMsoft_getTemplatepathname())
end if

! then, determine whether or not the user is working in develop mode by checking for the 
! Develop keyword in the EMsoftconfig.json file... Regular users will only have a single
! NameListTemplates folder, but developers have two, so we need to make sure we check both
! locations.  The second location is the private folder...
develop = EMsoft_getEMdevelop()
tppath2 = ''
if (develop.eqv..TRUE.) then
  ipos = index(tppath1,'Public')
  do i=1,ipos-1
    tppath2(i:i) = tppath1(i:i)
  end do
  if (present(json)) then
    if (json.eqv..TRUE.) then 
      tcf = 'Private/JSONTemplates/'
    else
      tcf = 'Private/NamelistTemplates/'
    end if
  else
    tcf = 'Private/NamelistTemplates/'
  endif
  do i=ipos,ipos+26
    j = i-ipos+1
    tppath2(i:i) = tcf(j:j)
  end do
end if

do i=1,nt
 if (templatelist(i).lt.900) then  ! exclude programs that haev a wiki file but no template file
   tpl = trim(templates(templatelist(i)+1))
   input_name = trim(tppath1)//trim(tpl)//trim(tplextension)
   input_name = EMsoft_toNativePath(input_name)

   inquire(file=trim(input_name),exist=fexist)
   if (.not.fexist) then 
    if (develop.eqv..TRUE.) then
     input_name = trim(tppath2)//trim(tpl)//trim(tplextension)
     input_name = EMsoft_toNativePath(input_name)
     inquire(file=trim(input_name),exist=fexist)
     if (.not.fexist) then 
       call FatalError('CopyTemplateFiles','template file '//trim(templates(templatelist(i)+1))//trim(tplextension)// &
                      ' not found in either template folder')
     end if
    else
     call FatalError('CopyTemplateFiles','template file '//trim(templates(templatelist(i)+1))//trim(tplextension)//' not found')
    end if
   end if
   output_name = trim(templates(templatelist(i)+1))//trim(tplextension)
   output_name = EMsoft_toNativePath(output_name)
   open(UNIT=dataunit,FILE=trim(input_name), STATUS='old', FORM='formatted',ACCESS='sequential')
   open(UNIT=dataunit2,FILE=trim(output_name), STATUS='unknown', FORM='formatted',ACCESS='sequential')
   do
          read(dataunit,'(A)',iostat=ios) line
          if (ios.ne.0) then 
            exit
          end if
          write(dataunit2,'(A)') trim(line)
    end do
   close(UNIT=dataunit, STATUS='keep')
   close(UNIT=dataunit2, STATUS='keep')
   call Message('  -> created template file '//trim(templates(templatelist(i)+1))//trim(tplextension), frm = "(A)")
 end if
end do
 
end subroutine CopyTemplateFiles

!--------------------------------------------------------------------------
!
! SUBROUTINE: Interpret_Program_Arguments_with_nml
!
!> @author Marc De Graef, Carnegie Mellon University
!
!> @brief  interpret the command line arguments
!
!> @details In the resources folder, there is a text file called templatecodes.txt
!> in which each template file is given a unique ID number.  The present routine
!> receives the requested numbers and then looks into the file to figure out 
!> which ones need to be copied.
!
!> @param nmldefault default nml file name on input, actual file name on output
!> @param numt number of files to (potentially) copy
!> @param templatelist integer array identifying the template files to be copied
! 
!> @date   06/26/13 MDG 1.0 first attempt (this might belong elsewhere...)
!> @date   09/04/13 MDG 1.1 minor modifications to arguments
!> @date   06/08/14 MDG 2.0 added stdout argument
!> @date   05/11/17 MDG 3.0 added support for JSON-formatted template files
!> @date   03/29/18 MDG 3.1 removed stdout argument
!> @date   09/08/19 MDG 4.0 add support for automatic pandoc wiki->pdf conversion
!--------------------------------------------------------------------------
recursive subroutine Interpret_Program_Arguments_with_nml(nmldefault,numt,templatelist,progname)
!DEC$ ATTRIBUTES DLLEXPORT :: Interpret_Program_Arguments_with_nml

use io

IMPLICIT NONE

character(fnlen),INTENT(INOUT)          :: nmldefault
!f2py intent(in,out) ::  nmldefault
integer(kind=irg),INTENT(IN)            :: numt
integer(kind=irg),INTENT(IN)            :: templatelist(*)
character(fnlen),INTENT(IN)             :: progname

integer(kind=irg)                       :: numarg       !< number of command line arguments
integer(kind=irg)                       :: iargc        !< external function for command line
character(fnlen)                        :: arg          !< to be read from the command line
character(fnlen)                        :: nmlfile      !< nml file name
integer(kind=irg)                       :: i, io_int(1)
logical                                 :: haltprogram, json

json = .FALSE.

!numarg = iargc()
numarg = command_argument_count()
nmlfile = ''
nmlfile = trim(nmldefault)

if (numarg.gt.0) then
  io_int(1) = numarg
  call WriteValue('Number of command line arguments detected: ',io_int,1)
end if

haltprogram = .FALSE.
if (numarg.ge.1) haltprogram = .TRUE.

if (numarg.gt.0) then ! there is at least one argument
  do i=1,numarg
    call getarg(i,arg)
!    mess = 'Found the following argument: '//trim(arg); call Message("(/A/)")
! does the argument start with a '-' character?    
    if (arg(1:1).eq.'-') then
        if (trim(arg).eq.'-h') then
         call Message(' Program should be called as follows: ', frm = "(/A)")
         call Message('        '//trim(progname)//' -h -t -j [nmlfile]', frm = "(A)")
         call Message(' where nmlfile is an optional file name for the namelist file;', frm = "(A/)")
         call Message(' If absent, the default name '''//trim(nmldefault)//''' will be used.', frm = "(A)")
         call Message(' To create templates of all possible input files, type '//trim(progname)//' -t', frm = "(A)")
         call Message(' To produce this message, type '//trim(progname)//' -h', frm = "(A)")
         call Message(' All program arguments can be combined in the same order;  ', frm = "(A)")
         call Message(' the argument without - will be interpreted as the input file name.', frm = "(A/)")
        end if
        if (trim(arg).eq.'-t') then
! with this option the program creates template namelist files in the current folder so that the 
! user can edit them (file extension will be .template; should be changed by user to .nml)
                call Message('Creating program name list template files:', frm = "(/A)")
                call CopyTemplateFiles(numt,templatelist)
        end if
        if (trim(arg).eq.'-pdf') then 
! if the pandoc program is installed (for instance within the anaconda distribution)
! then the user can ask for the wiki manual page (if it exists) to be converted into a pdf
! file that will be placed in the current folder.
!
! example command to generate the pdf file for the EMGBOdm program:
!   pandoc -V fontsize=10pt --template ~/templates/default.latex -s EMGBOdm.md -o EMGBOdm.pdf
!
! We use the same template codes but now they are linked to the corresponding wiki file
! which should be located in a folder at the same level as the resources folder.
!
          call Message(' User requested wiki-to-pdf conversion', frm = "(/A)")
          call ConvertWiki2PDF(numt, templatelist)
        end if 
        if (trim(arg).eq.'-j') then
          json = .TRUE.
! with this option the program creates template JSON files in the current folder so that the 
! user can edit them (file extension will be .jsontemplate; should be changed by user to .json)
!
! It should be noted that the template files contain comment lines starting with the "!" character;
! this is not standard JSON (which does not allow for comment lines).  The EMsoft JSON files will 
! first be filtered to remove all the comment lines before being passed to the json parser routine.
                call Message('Creating program JSON template files:', frm = "(/A)")
                call CopyTemplateFiles(numt,templatelist,json=json)
        end if
    else
! no, the first character is not '-', so this argument must be the filename
! If it is present, but any of the other arguments were present as well, then
! we stop the program. 
        nmlfile = arg
        if (numarg.eq.1) haltprogram = .FALSE.
    end if
  end do
end if

if (haltprogram) then
  call Message('To execute program, remove all flags except for nml/json input file name', frm = "(/A/)")
  stop
end if

nmldefault = nmlfile

end subroutine Interpret_Program_Arguments_with_nml

!--------------------------------------------------------------------------
!
! SUBROUTINE: Interpret_Program_Arguments_no_nml
!
!> @author Marc De Graef, Carnegie Mellon University
!
!> @brief  interpret the command line arguments
!
!> @details This routine assumes that there is no template file, but there 
!> could still be a wiki file... 
!
!> @param numt number of files to (potentially) copy
!> @param templatelist integer array identifying the template files to be copied
! 
!> @date   06/26/13 MDG 1.0 first attempt (this might belong elsewhere...)
!> @date   09/04/13 MDG 1.1 minor modifications to arguments
!> @date   06/08/14 MDG 2.0 added stdout argument
!> @date   05/11/17 MDG 3.0 added support for JSON-formatted template files
!> @date   03/29/18 MDG 3.1 removed stdout argument
!> @date   09/08/19 MDG 4.0 add support for automatic pandoc wiki->pdf conversion
!--------------------------------------------------------------------------
recursive subroutine Interpret_Program_Arguments_no_nml(numt,templatelist,progname,flagset)
!DEC$ ATTRIBUTES DLLEXPORT :: Interpret_Program_Arguments_no_nml

use io

IMPLICIT NONE

integer(kind=irg),INTENT(IN)            :: numt
integer(kind=irg),INTENT(IN)            :: templatelist(*)
character(fnlen),INTENT(IN)             :: progname
character(fnlen),INTENT(INOUT),OPTIONAL :: flagset  

integer(kind=irg)                       :: numarg       !< number of command line arguments
integer(kind=irg)                       :: iargc        !< external function for command line
character(fnlen)                        :: arg          !< to be read from the command line
character(fnlen)                        :: nmlfile      !< nml file name
integer(kind=irg)                       :: i, io_int(1)
logical                                 :: haltprogram, json, flags

json = .FALSE.

flags = .FALSE. 
if (present(flagset)) then
  flags = .TRUE. 
end if

!numarg = iargc()
numarg = command_argument_count()

if (numarg.gt.0) then
  io_int(1) = numarg
  call WriteValue('Number of command line arguments detected: ',io_int,1)
end if

haltprogram = .FALSE.
if (numarg.ge.1) haltprogram = .TRUE.

if (numarg.gt.0) then ! there is at least one argument
  do i=1,numarg
    call getarg(i,arg)
! does the argument start with a '-' character?    
    if (arg(1:1).eq.'-') then
        if (trim(arg).eq.'-h') then
         call Message(' Program should be called as follows: ', frm = "(/A)")
         call Message('        '//trim(progname)//' -h -pdf ', frm = "(A)")
         call Message(' To produce this message, type '//trim(progname)//' -h', frm = "(A)")
         call Message(' use -pdf to produce a PDF help file if the corresponding wiki file exists ', frm = "(A)")
        end if
        if (trim(arg).eq.'-pdf') then 
! if the pandoc program is installed (for instance within the anaconda distribution)
! then the user can ask for the wiki manual page (if it exists) to be converted into a pdf
! file that will be placed in the current folder.
!
! example command to generate the pdf file for the EMGBOdm program:
!   pandoc -V fontsize=10pt --template ~/templates/default.latex -s EMGBOdm.md -o EMGBOdm.pdf
!
! We use the same template codes but now they are linked to the corresponding wiki file
! which should be located in a folder at the same level as the resources folder.
!
          call Message(' User requested wiki-to-pdf conversion', frm = "(/A)")
          call ConvertWiki2PDF(numt, templatelist)
        end if 
        if (flags.eqv..TRUE.) then
          if (trim(arg).eq.trim(flagset)) then 
            flagset = 'yes'
            haltprogram = .FALSE.
          end if
        end if 
    else
! no, the first character is not '-', so this argument must be the filename
! If it is present, but any of the other arguments were present as well, then
! we stop the program. 
        nmlfile = arg
        if (numarg.eq.1) haltprogram = .FALSE.
    end if
  end do
end if

if (haltprogram) then
  call Message('To execute program, remove all flags ', frm = "(/A/)")
  stop
end if

end subroutine Interpret_Program_Arguments_no_nml




end module files<|MERGE_RESOLUTION|>--- conflicted
+++ resolved
@@ -304,21 +304,12 @@
 integer(kind=irg),INTENT(IN)            :: templatelist(*)
 logical,INTENT(IN),OPTIONAL             :: json
 
-<<<<<<< HEAD
-integer(kind=irg),parameter             :: maxnumtemplates = 256
+integer(kind=irg),parameter             :: maxnumtemplates = 512
 character(fnlen)                        :: templates(maxnumtemplates)
 character(fnlen)                        :: input_name, output_name, tcf, tppath1, tppath2, tpl, tplextension
 integer(kind=irg)                       :: ios, i, j, ipos
 character(255)                          :: line
 logical                                 :: fexist, develop
-=======
-integer(kind=irg),parameter     :: maxnumtemplates = 512
-character(fnlen)                :: templates(maxnumtemplates)
-character(fnlen)                :: input_name, output_name, tcf, tppath1, tppath2, tpl, tplextension
-integer(kind=irg)               :: ios, i, j, ipos
-character(255)                  :: line
-logical                         :: fexist, develop
->>>>>>> e068bbe5
 
 ! first open and read the resources/templatecodes.txt file
 
