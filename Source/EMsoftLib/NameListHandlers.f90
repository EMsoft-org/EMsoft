!--------------------------------------------------------------------------
! Copyright (c) 2013-2019, Marc De Graef Research Group/Carnegie Mellon University
! All rights reserved.
!
! Redistribution and use in source and binary forms, with or without modification, are 
! permitted provided that the following conditions are met:
!
!     - Redistributions of source code must retain the above copyright notice, this list 
!        of conditions and the following disclaimer.
!     - Redistributions in binary form must reproduce the above copyright notice, this 
!        list of conditions and the following disclaimer in the documentation and/or 
!        other materials provided with the distribution.
!     - Neither the names of Marc De Graef, Carnegie Mellon University nor the names 
!        of its contributors may be used to endorse or promote products derived from 
!        this software without specific prior written permission.
!
! THIS SOFTWARE IS PROVIDED BY THE COPYRIGHT HOLDERS AND CONTRIBUTORS "AS IS" 
! AND ANY EXPRESS OR IMPLIED WARRANTIES, INCLUDING, BUT NOT LIMITED TO, THE 
! IMPLIED WARRANTIES OF MERCHANTABILITY AND FITNESS FOR A PARTICULAR PURPOSE 
! ARE DISCLAIMED. IN NO EVENT SHALL THE COPYRIGHT HOLDER OR CONTRIBUTORS BE 
! LIABLE FOR ANY DIRECT, INDIRECT, INCIDENTAL, SPECIAL, EXEMPLARY, OR CONSEQUENTIAL 
! DAMAGES (INCLUDING, BUT NOT LIMITED TO, PROCUREMENT OF SUBSTITUTE GOODS OR 
! SERVICES; LOSS OF USE, DATA, OR PROFITS; OR BUSINESS INTERRUPTION) HOWEVER 
! CAUSED AND ON ANY THEORY OF LIABILITY, WHETHER IN CONTRACT, STRICT LIABILITY, 
! OR TORT (INCLUDING NEGLIGENCE OR OTHERWISE) ARISING IN ANY WAY OUT OF THE 
! USE OF THIS SOFTWARE, EVEN IF ADVISED OF THE POSSIBILITY OF SUCH DAMAGE.
! ###################################################################
!--------------------------------------------------------------------------
! EMsoft:NameListHandlers.f90
!--------------------------------------------------------------------------
!
! PROGRAM: NameListHandlers
!
!> @author Marc De Graef, Carnegie Mellon University
!
!> @brief routines for reading and returning name list type structures
!
!> @date 06/13/14 MDG 1.0 original
!> @date 05/05/15 MDG 1.1 removed primelist variable from name list files
!> @date 08/12/15 MDG 1.2 added initonly optional keyword to skip reading from file
!--------------------------------------------------------------------------
module NameListHandlers

use local
use NameListTypedefs

contains

!--------------------------------------------------------------------------
!
! SUBROUTINE:GetGrainVizNameList
!
!> @author Marc De Graef, Carnegie Mellon University
!
!> @brief read namelist file and fill gvnl structure (used by EMgrainviz.f90)
!
!> @param nmlfile namelist file name
!> @param gvnl name list structure
!> @param initonly [optional] logical
!
!> @date 04/22/18  MDG 1.0 new routine
!--------------------------------------------------------------------------
recursive subroutine GetGrainVizNameList(nmlfile, gvnl, initonly)
!DEC$ ATTRIBUTES DLLEXPORT :: GetGrainVizNameList

use error

IMPLICIT NONE

character(fnlen),INTENT(IN)                 :: nmlfile
type(GrainVizNameListType),INTENT(INOUT)    :: gvnl
!f2py intent(in,out) ::  gvnl
logical,OPTIONAL,INTENT(IN)                 :: initonly

logical                                     :: skipread = .FALSE.

real(kind=dbl)          :: fraction
real(kind=dbl)          :: pA(4)
integer(kind=irg)       :: numbins
character(6)            :: inside
character(fnlen)        :: qAfilename
character(fnlen)        :: qBfilename
character(fnlen)        :: povname

namelist /GrainVizlist/ fraction, numbins, inside, qAfilename, qBfilename, povname, pA

fraction = 1.D0   ! 0=cube, 1=sphere
pA = (/ 1.D0, 0.D0, 0.D0, 0.D0 /)
numbins = 50      ! number of sampling points along semi edge of Lambert square
inside = 'inside' ! 'inside' or 'all'
qAfilename = 'undefined'
qBfilename = 'undefined'
povname = 'undefined'

if (present(initonly)) then
  if (initonly) skipread = .TRUE.
end if

if (.not.skipread) then
! read the namelist file
 open(UNIT=dataunit,FILE=trim(EMsoft_toNativePath(nmlfile)),DELIM='apostrophe',STATUS='old')
 read(UNIT=dataunit,NML=GrainVizlist)
 close(UNIT=dataunit,STATUS='keep')

! check for required entries
 if (trim(qAfilename).eq.'undefined') then
  call FatalError('EMgrainviz:',' qA output file name is undefined in '//nmlfile)
 end if
 if (trim(qBfilename).eq.'undefined') then
  call FatalError('EMgrainviz:',' qB output file name is undefined in '//nmlfile)
 end if

 if (trim(povname).eq.'undefined') then
  call FatalError('EMgrainviz:',' powray output file name is undefined in '//nmlfile)
 end if
end if

gvnl%fraction = fraction 
gvnl%pA = pA
gvnl%numbins = numbins
gvnl%inside = trim(inside)
gvnl%qAfilename = trim(qAfilename)
gvnl%qBfilename = trim(qBfilename)
gvnl%povname = trim(povname)

end subroutine GetGrainVizNameList

!--------------------------------------------------------------------------
!
! SUBROUTINE:GetChangeSettingNameList
!
!> @author Marc De Graef, Carnegie Mellon University
!
!> @brief read namelist file and fill gvnl structure (used by EMgrainviz.f90)
!
!> @param nmlfile namelist file name
!> @param gvnl name list structure
!> @param initonly [optional] logical
!
!> @date 07/18/18  MDG 1.0 new routine
!--------------------------------------------------------------------------
recursive subroutine GetChangeSettingNameList(nmlfile, csnl, initonly)
!DEC$ ATTRIBUTES DLLEXPORT :: GetChangeSettingNameList

use error

IMPLICIT NONE

character(fnlen),INTENT(IN)                 :: nmlfile
type(ChangeSettingNameListType),INTENT(INOUT) :: csnl
!f2py intent(in,out) ::  csnl
logical,OPTIONAL,INTENT(IN)                 :: initonly

logical                                     :: skipread = .FALSE.

integer(kind=irg)       :: orthorhombicSetting
integer(kind=irg)       :: nthreads
character(fnlen)        :: dotproductfile
character(fnlen)        :: newctffile

namelist /ChangeSettingslist/ nthreads, orthorhombicSetting, dotproductfile, newctffile

dotproductfile = 'undefined'
newctffile = 'undefined'
orthorhombicSetting = 1
nthreads = 1

if (present(initonly)) then
  if (initonly) skipread = .TRUE.
end if

if (.not.skipread) then
! read the namelist file
 open(UNIT=dataunit,FILE=trim(EMsoft_toNativePath(nmlfile)),DELIM='apostrophe',STATUS='old')
 read(UNIT=dataunit,NML=ChangeSettingslist)
 close(UNIT=dataunit,STATUS='keep')

! check for required entries
 if (trim(dotproductfile).eq.'undefined') then
  call FatalError('GetChangeSettingNameList:',' dotproductfile name is undefined in '//nmlfile)
 end if

 if (trim(newctffile).eq.'undefined') then
  call FatalError('GetChangeSettingNameList:',' newctffile name is undefined in '//nmlfile)
 end if
end if

csnl%dotproductfile = dotproductfile 
csnl%newctffile = newctffile
csnl%nthreads = nthreads
csnl%orthorhombicSetting = orthorhombicSetting 

end subroutine GetChangeSettingNameList

!--------------------------------------------------------------------------
!
! SUBROUTINE:GetCTFNameList
!
!> @author Marc De Graef, Carnegie Mellon University
!
!> @brief read namelist file and fill csnl structure (used by EMgetCTF.f90)
!
!> @param nmlfile namelist file name
!> @param csnl name list structure
!> @param initonly [optional] logical
!
!> @date 07/19/18  MDG 1.0 new routine
!--------------------------------------------------------------------------
recursive subroutine GetCTFNameList(nmlfile, csnl, initonly)
!DEC$ ATTRIBUTES DLLEXPORT :: GetCTFNameList

use error

IMPLICIT NONE

character(fnlen),INTENT(IN)                 :: nmlfile
type(CTFNameListType),INTENT(INOUT)         :: csnl
!f2py intent(in,out) ::  csnl
logical,OPTIONAL,INTENT(IN)                 :: initonly

logical                                     :: skipread = .FALSE.

character(4)            :: modality
character(8)            :: angledataset   ! 'original' or 'refined'
character(fnlen)        :: xtalname
character(fnlen)        :: newctffile
character(fnlen)        :: dotproductfile


namelist /CTFlist/ modality, xtalname, angledataset, dotproductfile, newctffile

dotproductfile = 'undefined'
newctffile = 'undefined'
xtalname = 'undefined'
modality = 'EBSD'
angledataset = 'original'

if (present(initonly)) then
  if (initonly) skipread = .TRUE.
end if

if (.not.skipread) then
! read the namelist file
 open(UNIT=dataunit,FILE=trim(EMsoft_toNativePath(nmlfile)),DELIM='apostrophe',STATUS='old')
 read(UNIT=dataunit,NML=CTFlist)
 close(UNIT=dataunit,STATUS='keep')

! check for required entries
 if (trim(dotproductfile).eq.'undefined') then
  call FatalError('GetCTFNameList:',' dotproductfile name is undefined in '//nmlfile)
 end if

 if (trim(xtalname).eq.'undefined') then
  call FatalError('GetCTFNameList:',' xtalname name is undefined in '//nmlfile)
 end if

 if (trim(newctffile).eq.'undefined') then
  call FatalError('GetCTFNameList:',' newctffile name is undefined in '//nmlfile)
 end if
end if

csnl%dotproductfile = dotproductfile 
csnl%newctffile = newctffile
csnl%xtalname = xtalname
csnl%modality = trim(modality)
csnl%angledataset = trim(angledataset) 

end subroutine GetCTFNameList

!--------------------------------------------------------------------------
!
! SUBROUTINE:GetANGNameList
!
!> @author Marc De Graef, Carnegie Mellon University
!
!> @brief read namelist file and fill csnl structure (used by EMgetANG.f90)
!
!> @param nmlfile namelist file name
!> @param csnl name list structure
!> @param initonly [optional] logical
!
!> @date 07/19/18  MDG 1.0 new routine
!--------------------------------------------------------------------------
recursive subroutine GetANGNameList(nmlfile, csnl, initonly)
!DEC$ ATTRIBUTES DLLEXPORT :: GetANGNameList

use error

IMPLICIT NONE

character(fnlen),INTENT(IN)                 :: nmlfile
type(ANGNameListType),INTENT(INOUT)         :: csnl
!f2py intent(in,out) ::  csnl
logical,OPTIONAL,INTENT(IN)                 :: initonly

logical                                     :: skipread = .FALSE.

character(4)            :: modality
character(8)            :: angledataset   ! 'original' or 'refined'
character(fnlen)        :: xtalname
character(fnlen)        :: newangfile
character(fnlen)        :: dotproductfile


namelist /ANGlist/ modality, xtalname, angledataset, dotproductfile, newangfile

dotproductfile = 'undefined'
newangfile = 'undefined'
xtalname = 'undefined'
modality = 'EBSD'
angledataset = 'original'

if (present(initonly)) then
  if (initonly) skipread = .TRUE.
end if

if (.not.skipread) then
! read the namelist file
 open(UNIT=dataunit,FILE=trim(EMsoft_toNativePath(nmlfile)),DELIM='apostrophe',STATUS='old')
 read(UNIT=dataunit,NML=ANGlist)
 close(UNIT=dataunit,STATUS='keep')

! check for required entries
 if (trim(dotproductfile).eq.'undefined') then
  call FatalError('GetANGNameList:',' dotproductfile name is undefined in '//nmlfile)
 end if

 if (trim(xtalname).eq.'undefined') then
  call FatalError('GetANGNameList:',' xtalname name is undefined in '//nmlfile)
 end if

 if (trim(newangfile).eq.'undefined') then
  call FatalError('GetANGNameList:',' newangfile name is undefined in '//nmlfile)
 end if
end if

csnl%dotproductfile = dotproductfile 
csnl%newangfile = newangfile
csnl%xtalname = xtalname
csnl%modality = trim(modality)
csnl%angledataset = trim(angledataset) 

end subroutine GetANGNameList

!--------------------------------------------------------------------------
!
! SUBROUTINE:GetEulersNameList
!
!> @author Marc De Graef, Carnegie Mellon University
!
!> @brief read namelist file and fill csnl structure (used by EMgetEulers.f90)
!
!> @param nmlfile namelist file name
!> @param csnl name list structure
!> @param initonly [optional] logical
!
!> @date 05/22/19  MDG 1.0 new routine
!--------------------------------------------------------------------------
recursive subroutine GetEulersNameList(nmlfile, csnl, initonly)
!DEC$ ATTRIBUTES DLLEXPORT :: GetEulersNameList

use error

IMPLICIT NONE

character(fnlen),INTENT(IN)                 :: nmlfile
type(EulersNameListType),INTENT(INOUT)      :: csnl
!f2py intent(in,out) ::  csnl
logical,OPTIONAL,INTENT(IN)                 :: initonly

logical                                     :: skipread = .FALSE.

character(8)            :: angledataset   ! 'original' or 'refined'
character(3)            :: raddeg         ! 'rad' or 'deg'
character(fnlen)        :: txtfile
character(fnlen)        :: datafile
character(fnlen)        :: EMEBSDnmlfile
character(fnlen)        :: dotproductfile


namelist /Eulerslist/ datafile, txtfile, angledataset, dotproductfile, EMEBSDnmlfile, raddeg

dotproductfile = 'undefined'
txtfile = 'undefined'
datafile = 'undefined'
EMEBSDnmlfile = 'undefined'
angledataset = 'original'
raddeg = 'deg'

if (present(initonly)) then
  if (initonly) skipread = .TRUE.
end if

if (.not.skipread) then
! read the namelist file
 open(UNIT=dataunit,FILE=trim(EMsoft_toNativePath(nmlfile)),DELIM='apostrophe',STATUS='old')
 read(UNIT=dataunit,NML=Eulerslist)
 close(UNIT=dataunit,STATUS='keep')

! check for required entries
 if (trim(dotproductfile).eq.'undefined') then
  call FatalError('GetEulersNameList:',' dotproductfile name is undefined in '//nmlfile)
 end if

 if (trim(txtfile).eq.'undefined') then
  call FatalError('GetEulersNameList:',' txtfile name is undefined in '//nmlfile)
 end if

 if (trim(datafile).eq.'undefined') then
  call FatalError('GetEulersNameList:',' datafile name is undefined in '//nmlfile)
 end if
end if

csnl%dotproductfile = dotproductfile 
csnl%txtfile = txtfile
csnl%datafile = datafile
csnl%EMEBSDnmlfile = EMEBSDnmlfile
csnl%angledataset = trim(angledataset) 
csnl%raddeg = raddeg

end subroutine GetEulersNameList

!--------------------------------------------------------------------------
!
! SUBROUTINE:GetGBONameList
!
!> @author Marc De Graef, Carnegie Mellon University
!
!> @brief read namelist file and fill gbonl structure (used by EMGBO.f90)
!
!> @param nmlfile namelist file name
!> @param gbonl name list structure
!> @param initonly [optional] logical
!
!> @date 04/22/18  MDG 1.0 new routine
!--------------------------------------------------------------------------
recursive subroutine GetGBONameList(nmlfile, gbonl, initonly)
!DEC$ ATTRIBUTES DLLEXPORT :: GetGBONameList

use error

IMPLICIT NONE

character(fnlen),INTENT(IN)                 :: nmlfile
type(GBONameListType),INTENT(INOUT)         :: gbonl
!f2py intent(in,out) ::  gbonl
logical,OPTIONAL,INTENT(IN)                 :: initonly

logical                                     :: skipread = .FALSE.

integer(kind=irg)       :: nthreads
integer(kind=irg)       :: numsamples
integer(kind=irg)       :: numbins
integer(kind=irg)       :: pgnum
character(3)            :: CSLtype
logical                 :: fixedAB
character(fnlen)        :: outname

namelist /GBOlist/ pgnum, numsamples, numbins, outname, nthreads, CSLtype, fixedAB

nthreads = 1
outname = 'undefined' 
pgnum = 32
numsamples = 100000
numbins = 180
CSLtype = ''
fixedAB = .FALSE.

if (present(initonly)) then
  if (initonly) skipread = .TRUE.
end if

if (.not.skipread) then
! read the namelist file
 open(UNIT=dataunit,FILE=trim(EMsoft_toNativePath(nmlfile)),DELIM='apostrophe',STATUS='old')
 read(UNIT=dataunit,NML=GBOlist)
 close(UNIT=dataunit,STATUS='keep')

! check for required entries
 if (trim(outname).eq.'undefined') then
  call FatalError('EMGBO:',' output file name is undefined in '//nmlfile)
 end if
end if

gbonl%nthreads = nthreads
gbonl%pgnum = pgnum
gbonl%numsamples = numsamples
gbonl%numbins = numbins
gbonl%outname = outname
gbonl%CSLtype = trim(CSLtype)
gbonl%fixedAB = fixedAB

end subroutine GetGBONameList

!--------------------------------------------------------------------------
!
! SUBROUTINE:GetGBOdmNameList
!
!> @author Marc De Graef, Carnegie Mellon University
!
!> @brief read namelist file and fill gbonl structure (used by EMGBOdm.f90)
!
!> @param nmlfile namelist file name
!> @param gbonl name list structure
!> @param initonly [optional] logical
!
!> @date 04/22/18  MDG 1.0 new routine
!--------------------------------------------------------------------------
recursive subroutine GetGBOdmNameList(nmlfile, gbonl, initonly)
!DEC$ ATTRIBUTES DLLEXPORT :: GetGBOdmNameList

use error

IMPLICIT NONE

character(fnlen),INTENT(IN)                 :: nmlfile
type(GBOdmNameListType),INTENT(INOUT)       :: gbonl
!f2py intent(in,out) ::  gbonl
logical,OPTIONAL,INTENT(IN)                 :: initonly

logical                                     :: skipread = .FALSE.

integer(kind=irg)       :: pgnum
integer(kind=irg)       :: nthreads
logical                 :: refine
character(fnlen)        :: workmode
character(fnlen)        :: metric
character(fnlen)        :: inname
character(fnlen)        :: outname

namelist /GBOdmlist/ pgnum, outname, nthreads, inname, metric, workmode, refine

nthreads = 0
metric = 'octonion'    ! or 'Olmsted' or 'Riemannian'
refine = .FALSE.
workmode = 'newmatrix' ! or 'addcolumns'
outname = 'undefined' 
inname = 'undefined' 
pgnum = 32

if (present(initonly)) then
  if (initonly) skipread = .TRUE.
end if

if (.not.skipread) then
! read the namelist file
 open(UNIT=dataunit,FILE=trim(EMsoft_toNativePath(nmlfile)),DELIM='apostrophe',STATUS='old')
 read(UNIT=dataunit,NML=GBOdmlist)
 close(UNIT=dataunit,STATUS='keep')

! check for required entries
 if (trim(outname).eq.'undefined') then
  call FatalError('EMGBOdm:',' output file name is undefined in '//nmlfile)
 end if

 if (trim(inname).eq.'undefined') then
  call FatalError('EMGBOdm:',' input file name is undefined in '//nmlfile)
 end if
end if

gbonl%nthreads = nthreads
gbonl%pgnum = pgnum
gbonl%refine = refine
gbonl%outname = outname
gbonl%metric = metric
gbonl%workmode = workmode
gbonl%inname = inname

end subroutine GetGBOdmNameList


!--------------------------------------------------------------------------
!
! SUBROUTINE:GetoSLERPNameList
!
!> @author Marc De Graef, Carnegie Mellon University
!
!> @brief read namelist file and fill onl structure (used by EMoSLERP.f90)
!
!> @param nmlfile namelist file name
!> @param onl name list structure
!> @param initonly [optional] logical
!
!> @date 05/05/18  MDG 1.0 new routine
!--------------------------------------------------------------------------
recursive subroutine GetoSLERPNameList(nmlfile, onl, initonly)
!DEC$ ATTRIBUTES DLLEXPORT :: GetoSLERPNameList

use error

IMPLICIT NONE

character(fnlen),INTENT(IN)                 :: nmlfile
type(oSLERPNameListType),INTENT(INOUT)      :: onl
!f2py intent(in,out) ::  onl
logical,OPTIONAL,INTENT(IN)                 :: initonly

logical                                     :: skipread = .FALSE.

integer(kind=irg)       :: framesize
real(kind=dbl)          :: qm(4)
real(kind=dbl)          :: mA(3)
real(kind=dbl)          :: mC(3)
real(kind=dbl)          :: o1(8)
real(kind=dbl)          :: o2(8)
real(kind=dbl)          :: dOmega
character(fnlen)        :: GBmode
character(fnlen)        :: rendermode
character(fnlen)        :: xtalname 
character(fnlen)        :: povrayfile
character(fnlen)        :: framefolder
character(fnlen)        :: moviename

namelist /oSLERPlist/ framesize, qm, mA, mC, o1, o2, dOmega, GBmode, xtalname, povrayfile, framefolder, &
                      rendermode, moviename

framesize = 1024
! if GBmode = 'normal'
qm = (/ 1.D0, 0.D0, 0.D0, 0.D0 /)
mA = (/ 1.D0, 0.D0, 0.D0 /)
mC = (/ 1.D0, 0.D0, 0.D0 /)
! if GBmode = 'octonion'
o1 = (/ 1.D0, 0.D0, 0.D0, 0.D0, 1.D0, 0.D0, 0.D0, 0.D0 /)   ! normalization will be done by program
o2 = (/ 1.D0, 0.D0, 0.D0, 0.D0, 1.D0, 0.D0, 0.D0, 0.D0 /)   ! normalization will be done by program

dOmega = 0.25D0
GBmode = 'normal'      ! 'normal' for (mA, qm) description; 'octonion' for (qA, qB) description
rendermode = 'cubes'
xtalname = 'undefined'
povrayfile = 'underfined'
framefolder = 'frames'
moviename = 'render.mp4'

if (present(initonly)) then
  if (initonly) skipread = .TRUE.
end if

if (.not.skipread) then
! read the namelist file
 open(UNIT=dataunit,FILE=trim(EMsoft_toNativePath(nmlfile)),DELIM='apostrophe',STATUS='old')
 read(UNIT=dataunit,NML=oSLERPlist)
 close(UNIT=dataunit,STATUS='keep')

! check for required entries
 if (trim(xtalname).eq.'undefined') then
  call FatalError('EMoSLERP:',' xtal input file name is undefined in '//nmlfile)
 end if
 if (trim(povrayfile).eq.'undefined') then
  call FatalError('EMoSLERP:',' POVray output file name is undefined in '//nmlfile)
 end if
end if

onl%framesize = framesize
onl%qm = qm
onl%mA = mA
onl%mC = mC
onl%o1 = o1
onl%o2 = o2
onl%qm = qm
onl%dOmega = dOmega
onl%rendermode = rendermode
onl%xtalname = trim(xtalname)
onl%povrayfile = trim(povrayfile) 
onl%framefolder = trim(framefolder)
onl%moviename = trim(moviename)

end subroutine GetoSLERPNameList

!--------------------------------------------------------------------------
!
! SUBROUTINE:GetLorentzNameList
!
!> @author Marc De Graef, Carnegie Mellon University
!
!> @brief read namelist file and fill enl structure (used by EMLorentz.f90)
!
!> @param nmlfile namelist file name
!> @param enl Lorentz name list structure
!> @param initonly [optional] logical
!
!> @date 06/13/14  MDG 1.0 new routine
!--------------------------------------------------------------------------
recursive subroutine GetLorentzNameList(nmlfile, enl, initonly)
!DEC$ ATTRIBUTES DLLEXPORT :: GetLorentzNameList

use error

IMPLICIT NONE

character(fnlen),INTENT(IN)             :: nmlfile
type(LorentzNameListType),INTENT(INOUT) :: enl
!f2py intent(in,out) ::  enl
logical,OPTIONAL,INTENT(IN)             :: initonly

logical                                 :: skipread = .FALSE.

integer(kind=irg)       :: nthreads
integer(kind=irg)       :: numappos
integer(kind=irg)       :: numdefocus
integer(kind=irg)       :: numtilts
real(kind=sgl)          :: voltage
real(kind=sgl)          :: apertureradius
real(kind=sgl)          :: apertureposition(2)
real(kind=sgl)          :: defocusstart
real(kind=sgl)          :: defocusstep
real(kind=sgl)          :: defocusspread
real(kind=sgl)          :: thetac
real(kind=sgl)          :: astigmatism(2)
real(kind=sgl)          :: beamdc(3)
real(kind=sgl)          :: tiltaxis(3)
real(kind=sgl)          :: tiltstart
real(kind=sgl)          :: tiltstepsize
character(fnlen)        :: phasemethod
character(fnlen)        :: frfo
character(fnlen)        :: Magfile
character(fnlen)        :: outputfile
character(fnlen)        :: phiefile
character(fnlen)        :: phimfile
character(fnlen)        :: intBxfile
character(fnlen)        :: intByfile
character(fnlen)        :: colormapfile

namelist /EMLorentz/ nthreads, numappos, numdefocus, numtilts, voltage, apertureradius, apertureposition, &
                     defocusstart, defocusstep, defocusspread, thetac, astigmatism, beamdc, tiltaxis, tiltstepsize, frfo, &
                     tiltstart, phasemethod, Magfile, outputfile, phiefile, phimfile, intByfile, intBxfile, colormapfile

! default values that are set in the name list file
nthreads = 1
numappos = 1
numdefocus = 1
numtilts = 0
voltage = 200.0
apertureradius = 10.0
apertureposition = (/ 0.0, 0.0 /)
defocusstart = 0.0
defocusstep = 10.0
defocusspread = 10.0
thetac = 0.001
astigmatism = (/ 0.0, 0.0 /)
beamdc = (/ 0.0, 0.0, 1.0 /)
tiltaxis = (/ 1.0, 0.0, 0.0 /)
tiltstart = -70.0
tiltstepsize = 2.0
phasemethod = 'mansuripur'
frfo = 'Fresnel'
Magfile = 'undefined'
outputfile = 'undefined'
phiefile = 'undefined'
phimfile = 'undefined'
intBxfile = 'undefined'
intByfile = 'undefined'
colormapfile = 'undefined'

if (present(initonly)) then
  if (initonly) skipread = .TRUE.
end if

if (.not.skipread) then
! read the namelist file
 open(UNIT=dataunit,FILE=trim(EMsoft_toNativePath(nmlfile)),DELIM='apostrophe',STATUS='old')
 read(UNIT=dataunit,NML=EMLorentz)
 close(UNIT=dataunit,STATUS='keep')

! check for required entries
 if (trim(Magfile).eq.'undefined') then
  call FatalError('EMLorentz:',' Mag HDF5 input file name is undefined in '//nmlfile)
 end if
 if (trim(outputfile).eq.'undefined') then
  call FatalError('EMLorentz:',' output HDF5 file name is undefined in '//nmlfile)
 end if
end if

! and assign the values to the namelist structure
enl%nthreads = nthreads
enl%numappos = numappos
enl%numdefocus = numdefocus
enl%numtilts = numtilts
enl%voltage = voltage
enl%apertureradius = apertureradius
enl%apertureposition = apertureposition
enl%defocusstart = defocusstart
enl%defocusstep = defocusstep
enl%defocusspread = defocusspread
enl%thetac = thetac
enl%astigmatism = astigmatism
enl%beamdc = beamdc
enl%tiltaxis = tiltaxis
enl%tiltstart = tiltstart
enl%tiltstepsize = tiltstepsize
enl%phasemethod = phasemethod
enl%frfo = frfo
enl%Magfile = Magfile
enl%outputfile = outputfile
enl%phiefile = phiefile
enl%phimfile = phimfile
enl%intBxfile = intBxfile
enl%intByfile = intByfile
enl%colormapfile = colormapfile

end subroutine GetLorentzNameList

!--------------------------------------------------------------------------
!
! SUBROUTINE:GetMultiPhaseNameList
!
!> @author Marc De Graef, Carnegie Mellon University
!
!> @brief read namelist file and fill enl structure (used by EMMultiphase.f90)
!
!> @param nmlfile namelist file name
!> @param enl multiphase name list structure
!> @param initonly [optional] logical
!
!> @date 02/21/17  MDG 1.0 new routine
!--------------------------------------------------------------------------
recursive subroutine GetMultiPhaseNameList(nmlfile, enl, initonly)
!DEC$ ATTRIBUTES DLLEXPORT :: GetMultiPhaseNameList

use error

IMPLICIT NONE

character(fnlen),INTENT(IN)                 :: nmlfile
type(MultiPhaseNameListType),INTENT(INOUT)  :: enl
!f2py intent(in,out) ::  enl
logical,OPTIONAL,INTENT(IN)                 :: initonly

logical                                     :: skipread = .FALSE.

integer(kind=irg)       :: nthreads
character(fnlen)        :: dp1file
character(fnlen)        :: dp2file
character(fnlen)        :: dp3file
character(fnlen)        :: outputfile

namelist /multiphaselist/ dp1file, dp2file, dp3file, outputfile, nthreads

nthreads = 1
dp1file = 'undefined' 
dp2file = 'undefined' 
dp3file = 'undefined' 
outputfile = 'undefined' 

if (present(initonly)) then
  if (initonly) skipread = .TRUE.
end if

if (.not.skipread) then
! read the namelist file
 open(UNIT=dataunit,FILE=trim(EMsoft_toNativePath(nmlfile)),DELIM='apostrophe',STATUS='old')
 read(UNIT=dataunit,NML=multiphaselist)
 close(UNIT=dataunit,STATUS='keep')

! check for required entries
 if (trim(dp1file).eq.'undefined') then
  call FatalError('Emultiphase:',' dp1 file name is undefined in '//nmlfile)
 end if
 if (trim(dp2file).eq.'undefined') then
  call FatalError('Emultiphase:',' dp2 file name is undefined in '//nmlfile)
 end if
 if (trim(dp3file).eq.'undefined') then
  call FatalError('Emultiphase:',' dp3 file name is undefined in '//nmlfile)
 end if
 if (trim(outputfile).eq.'undefined') then
  call FatalError('Emultiphase:',' output file name is undefined in '//nmlfile)
 end if
end if

enl%nthreads = nthreads
enl%dp1file = dp1file
enl%dp2file = dp2file
enl%dp3file = dp3file
enl%outputfile = outputfile

end subroutine GetMultiPhaseNameList

!--------------------------------------------------------------------------
!
! SUBROUTINE:GetKosselNameList
!
!> @author Marc De Graef, Carnegie Mellon University
!
!> @brief read namelist file and fill knl structure (used by EMKossel.f90)
!
!> @param nmlfile namelist file name
!> @param knl Kossel name list structure
!> @param initonly [optional] logical
!
!> @date 06/13/14  MDG 1.0 new routine
!--------------------------------------------------------------------------
recursive subroutine GetKosselNameList(nmlfile, knl, initonly)
!DEC$ ATTRIBUTES DLLEXPORT :: GetKosselNameList

use error

IMPLICIT NONE

character(fnlen),INTENT(IN)             :: nmlfile
type(KosselNameListType),INTENT(INOUT)  :: knl
!f2py intent(in,out) ::  knl
logical,OPTIONAL,INTENT(IN)             :: initonly

logical                                 :: skipread = .FALSE.

integer(kind=irg)       :: stdout
integer(kind=irg)       :: numthick
integer(kind=irg)       :: npix
integer(kind=irg)       :: maxHOLZ
integer(kind=irg)       :: nthreads
integer(kind=irg)       :: k(3)
integer(kind=irg)       :: fn(3)
real(kind=sgl)          :: voltage
real(kind=sgl)          :: dmin
real(kind=sgl)          :: convergence
real(kind=sgl)          :: startthick
real(kind=sgl)          :: thickinc
real(kind=sgl)          :: minten
character(fnlen)        :: xtalname
character(fnlen)        :: outname


namelist /Kossellist/ stdout, xtalname, voltage, k, fn, dmin, convergence, minten, nthreads, &
                              startthick, thickinc, numthick, outname, npix, maxHOLZ

! set the input parameters to default values (except for xtalname, which must be present)
stdout = 6                      ! standard output
numthick = 10                   ! number of increments
npix = 256                      ! output arrays will have size npix x npix
maxHOLZ = 3                     ! output arrays will have size npix x npix
nthreads = 4                    ! default number of threads for OpenMP
k = (/ 0, 0, 1 /)               ! beam direction [direction indices]
fn = (/ 0, 0, 1 /)              ! foil normal [direction indices]
voltage = 200000.0              ! acceleration voltage [V]
dmin = 0.025                    ! smallest d-spacing to include in dynamical matrix [nm]
convergence = 25.0              ! beam convergence angle [mrad]
startthick = 10.0               ! starting thickness [nm]
thickinc = 10.0                 ! thickness increment
minten = 1.0E-5                 ! minimum intensity in diffraction disk to make it into the output file
xtalname = 'undefined'          ! initial value to check that the keyword is present in the nml file
outname = 'Kosselout.data'      ! output filename

if (present(initonly)) then
  if (initonly) skipread = .TRUE.
end if

if (.not.skipread) then
! read the namelist file
 open(UNIT=dataunit,FILE=trim(EMsoft_toNativePath(nmlfile)),DELIM='apostrophe',STATUS='old')
 read(UNIT=dataunit,NML=Kossellist)
 close(UNIT=dataunit,STATUS='keep')

! check for required entries
 if (trim(xtalname).eq.'undefined') then
  call FatalError('EMKossel:',' structure file name is undefined in '//nmlfile)
 end if
end if

! if we get here, then all appears to be ok, and we need to fill in the knl fields
knl%stdout = stdout
knl%numthick = numthick
knl%npix = npix
knl%maxHOLZ = maxHOLZ
knl%nthreads = nthreads
knl%k = k
knl%fn = fn
knl%voltage = voltage
knl%dmin = dmin
knl%convergence = convergence
knl%startthick = startthick
knl%thickinc = thickinc
knl%minten = minten
knl%xtalname = xtalname
knl%outname = outname

end subroutine GetKosselNameList
!--------------------------------------------------------------------------
!
! SUBROUTINE:GetKosselMasterNameList
!
!> @author Marc De Graef, Carnegie Mellon University
!
!> @brief read namelist file and fill knl structure (used by EMKosselmaster.f90)
!
!> @param nmlfile namelist file name
!> @param knl Kossel name list structure
!
!> @date 09/09/14  MDG 1.0 new routine
!--------------------------------------------------------------------------
recursive subroutine GetKosselMasterNameList(nmlfile, knl, initonly)
!DEC$ ATTRIBUTES DLLEXPORT :: GetKosselMasterNameList

use error

IMPLICIT NONE

character(fnlen),INTENT(IN)             :: nmlfile
type(KosselMasterNameListType),INTENT(INOUT)  :: knl
!f2py intent(in,out) ::  knl
logical,OPTIONAL,INTENT(IN)             :: initonly

logical                                 :: skipread = .FALSE.

integer(kind=irg)       :: stdout
integer(kind=irg)       :: numthick
integer(kind=irg)       :: npx
integer(kind=irg)       :: nthreads
real(kind=sgl)          :: voltage
real(kind=sgl)          :: dmin
real(kind=sgl)          :: startthick
real(kind=sgl)          :: thickinc
real(kind=sgl)          :: tfraction
character(6)            :: Kosselmode
character(fnlen)        :: xtalname
character(fnlen)        :: outname

namelist /Kosselmasterlist/ stdout, xtalname, voltage, dmin,  nthreads, &
                              startthick, thickinc, numthick, tfraction, outname, npx, Kosselmode

! set the input parameters to default values (except for xtalname, which must be present)
stdout = 6                      ! standard output
numthick = 10                   ! number of increments
npx = 256                       ! output arrays will have size npix x npix
nthreads = 4                    ! default number of threads for OpenMP
voltage = 200000.0              ! acceleration voltage [V]
dmin = 0.025                    ! smallest d-spacing to include in dynamical matrix [nm]
startthick = 10.0               ! starting thickness [nm]
thickinc = 10.0                 ! thickness increment
xtalname = 'undefined'          ! initial value to check that the keyword is present in the nml file
outname = 'Kosselout.data'      ! output filename
Kosselmode = 'normal'           ! 'thicks' for thickness determination, 'normal' for normal plot
tfraction = 0.1                 ! thickness fraction for 'thicks' mode

if (present(initonly)) then
  if (initonly) skipread = .TRUE.
end if

if (.not.skipread) then
! read the namelist file
 open(UNIT=dataunit,FILE=trim(EMsoft_toNativePath(nmlfile)),DELIM='apostrophe',STATUS='old')
 read(UNIT=dataunit,NML=Kosselmasterlist)
 close(UNIT=dataunit,STATUS='keep')

! check for required entries
 if (trim(xtalname).eq.'undefined') then
  call FatalError('EMKosselMaster:',' structure file name is undefined in '//nmlfile)
 end if
end if

! if we get here, then all appears to be ok, and we need to fill in the knl fields
knl%stdout = stdout
knl%numthick = numthick
knl%npx = npx
knl%nthreads = nthreads
knl%voltage = voltage
knl%dmin = dmin
knl%startthick = startthick
knl%thickinc = thickinc
knl%tfraction = tfraction
knl%Kosselmode = Kosselmode
knl%xtalname = xtalname
knl%outname = outname

end subroutine GetKosselMasterNameList

!--------------------------------------------------------------------------
!
! SUBROUTINE:GetCPLMmasterNameList
!
!> @author Marc De Graef, Carnegie Mellon University
!
!> @brief read namelist file and fill mcnl structure (used by EMCPLMmaster.f90)
!
!> @param nmlfile namelist file name
!> @param omnl name list structure
!
!> @date 06/18/14  MDG 1.0 new routine
!--------------------------------------------------------------------------
recursive subroutine GetCPLMmasterNameList(nmlfile, omnl, initonly)
!DEC$ ATTRIBUTES DLLEXPORT :: GetCPLMmasterNameList

use error

IMPLICIT NONE

character(fnlen),INTENT(IN)                   :: nmlfile
type(CPLMmasterNameListType),INTENT(INOUT)    :: omnl
!f2py intent(in,out) ::  omnl
logical,OPTIONAL,INTENT(IN)                   :: initonly

logical                                       :: skipread = .FALSE.

integer(kind=irg)                             :: npx
integer(kind=irg)                             :: nthreads
real(kind=sgl)                                :: eps1Re
real(kind=sgl)                                :: eps1Im
real(kind=sgl)                                :: eps2Re
real(kind=sgl)                                :: eps2Im
real(kind=sgl)                                :: wl
real(kind=sgl)                                :: theta 
logical                                       :: normalize
character(3)                                  :: Notify
character(fnlen)                              :: xtalname
character(fnlen)                              :: masterfile

! define the IO namelist to facilitate passing variables to the program.
namelist  / CPLMasterData / npx, nthreads, eps1Re, eps1Im, eps2Re, eps2Im, wl, theta, &
                           Notify, xtalname, masterfile, normalize

xtalname = 'undefined'
theta = 0.0 
wl = 750.0
eps1Re =  1.0
eps1Im =  0.0
eps2Re =  1.0
eps2Im =  0.0
npx = 360
normalize = .FALSE.
nthreads = 1
masterfile = 'undefined'
Notify = 'Off' 

if (present(initonly)) then
  if (initonly) skipread = .TRUE.
end if

if (.not.skipread) then
! read the namelist file
 open(UNIT=dataunit,FILE=trim(EMsoft_toNativePath(nmlfile)),DELIM='apostrophe',STATUS='old')
 read(UNIT=dataunit,NML=CPLMasterData)
 close(UNIT=dataunit,STATUS='keep')

! check for required entries
 if (trim(xtalname).eq.'undefined') then
  call FatalError('GetCPLMmasterNameList:',' structure file name is undefined in '//nmlfile)
 end if
 if (trim(masterfile).eq.'undefined') then
  call FatalError('GetCPLMmasterNameList:',' master output file name is undefined in '//nmlfile)
 end if
end if

omnl%npx = npx
omnl%nthreads = nthreads
omnl%eps1Re = eps1Re
omnl%eps1Im = eps1Im
omnl%eps2Re = eps2Re
omnl%eps2Im = eps2Im
omnl%wl = wl
omnl%theta = theta
omnl%normalize = normalize
omnl%Notify = Notify 
omnl%xtalname = xtalname
omnl%masterfile = masterfile

end subroutine GetCPLMmasterNameList

!--------------------------------------------------------------------------
!
! SUBROUTINE:GetLaueMasterNameList
!
!> @author Marc De Graef, Carnegie Mellon University
!
!> @brief read namelist file and fill mcnl structure (used by EMLauemaster.f90)
!
!> @param nmlfile namelist file name
!> @param lmnl name list structure
!
!> @date 03/14/19  MDG 1.0 new routine
!--------------------------------------------------------------------------
recursive subroutine GetLaueMasterNameList(nmlfile, lmnl, initonly)
!DEC$ ATTRIBUTES DLLEXPORT :: GetLaueMasterNameList

use error

IMPLICIT NONE

character(fnlen),INTENT(IN)                   :: nmlfile
type(LaueMasterNameListType),INTENT(INOUT)    :: lmnl
!f2py intent(in,out) ::  lmnl
logical,OPTIONAL,INTENT(IN)                   :: initonly

logical                                       :: skipread = .FALSE.

integer(kind=irg)       :: npx
integer(kind=irg)       :: patchw
real(kind=sgl)          :: lambdamin
real(kind=sgl)          :: lambdamax
real(kind=dbl)          :: kappaVMF
real(kind=dbl)          :: intfactor
character(fnlen)        :: hdfname
character(fnlen)        :: tiffname
character(fnlen)        :: xtalname

! define the IO namelist to facilitate passing variables to the program.
namelist  / LaueMasterData / npx, lambdamin, lambdamax, kappaVMF, hdfname, xtalname, &
                             intfactor, tiffname, patchw

npx = 500
patchw = 5
lambdamin = 0.10
lambdamax = 0.16
kappaVMF = 50000.D0
intfactor = 0.0001D0
xtalname = 'undefined'
hdfname = 'undefined'
tiffname = 'undefined'

if (present(initonly)) then
  if (initonly) skipread = .TRUE.
end if

if (.not.skipread) then
! read the namelist file
 open(UNIT=dataunit,FILE=trim(EMsoft_toNativePath(nmlfile)),DELIM='apostrophe',STATUS='old')
 read(UNIT=dataunit,NML=LaueMasterData)
 close(UNIT=dataunit,STATUS='keep')

! check for required entries
 if (trim(xtalname).eq.'undefined') then
  call FatalError('GetLaueMasterNameList:',' structure file name is undefined in '//nmlfile)
 end if
 if (trim(hdfname).eq.'undefined') then
  call FatalError('GetLaueMasterNameList:',' master output file name is undefined in '//nmlfile)
 end if
end if

lmnl%npx = npx
lmnl%patchw = patchw
lmnl%lambdamin = lambdamin
lmnl%lambdamax = lambdamax
lmnl%kappaVMF = kappaVMF
lmnl%intfactor = intfactor
lmnl%xtalname = xtalname
lmnl%hdfname = hdfname
lmnl%tiffname = tiffname 

end subroutine GetLaueMasterNameList

!--------------------------------------------------------------------------
!
! SUBROUTINE:GetLaueNameList
!
!> @author Marc De Graef, Carnegie Mellon University
!
!> @brief read namelist file and fill lnl structure (used by EMLaue.f90)
!
!> @param nmlfile namelist file name
!> @param lmnl name list structure
!
!> @date 03/28/19  MDG 1.0 new routine
!> @dete 07/30/19  MDG 1.1 reorganization of namelist
!--------------------------------------------------------------------------
recursive subroutine GetLaueNameList(nmlfile, lnl, initonly)
!DEC$ ATTRIBUTES DLLEXPORT :: GetLaueNameList

use error

IMPLICIT NONE

character(fnlen),INTENT(IN)                   :: nmlfile
type(LaueNameListType),INTENT(INOUT)          :: lnl
!f2py intent(in,out) ::  lnl
logical,OPTIONAL,INTENT(IN)                   :: initonly

logical                                       :: skipread = .FALSE.

integer(kind=irg)       :: numpx
integer(kind=irg)       :: numpy
integer(kind=irg)       :: nthreads
integer(kind=irg)       :: BPx
real(kind=sgl)          :: spotw
real(kind=sgl)          :: pixelsize
real(kind=sgl)          :: maxVoltage
real(kind=sgl)          :: minVoltage
real(kind=sgl)          :: SDdistance
real(kind=sgl)          :: gammavalue
character(fnlen)        :: backprojection
character(fnlen)        :: Lauemode
character(fnlen)        :: orientationfile
character(fnlen)        :: tiffprefix
character(fnlen)        :: xtalname
character(fnlen)        :: hdfname

! define the IO namelist to facilitate passing variables to the program.
namelist  / LaueData / numpx, numpy, nthreads, spotw, pixelsize, maxVoltage, minVoltage, SDdistance, &
                       gammavalue, Lauemode, orientationfile, tiffprefix, xtalname, hdfname, BPx, &
                       backprojection

numpx = 1024                   ! detector x-size (pixels)
numpy = 768                    ! detector y-size (pixels)
nthreads = 1                   ! number of parallel threads for pattern computation
BPx = 300                      ! semi-edge length for back projection square Lambert maps
pixelsize = 50.0               ! micron
spotw = 0.1                    ! spot size weight factor (1/(2*sigma^2))
maxVoltage = 30.0              ! in kV
minVoltage = 15.0              ! in kV
SDdistance = 100.0             ! mm
gammavalue = 1.0               ! scaling factor for gamma intensity scaling
backprojection = 'No'          ! 'Yes' or 'No'; adds backprojections to output file
Lauemode = 'transmission'      ! 'transmission' or 'reflection'
orientationfile = 'undefined'  ! input file with orientation list 
tiffprefix = 'undefined'       ! prefix for tiff output files with individual patterns
xtalname = 'undefined'         ! structure file name
hdfname = 'undefined'          ! HDF output file name

if (present(initonly)) then
  if (initonly) skipread = .TRUE.
end if

if (.not.skipread) then
! read the namelist file
 open(UNIT=dataunit,FILE=trim(EMsoft_toNativePath(nmlfile)),DELIM='apostrophe',STATUS='old')
 read(UNIT=dataunit,NML=LaueData)
 close(UNIT=dataunit,STATUS='keep')

! check for required entries
 if (trim(xtalname).eq.'undefined') then
  call FatalError('GetLaueNameList:',' crystal structure file name is undefined in '//nmlfile)
 end if
 if (trim(hdfname).eq.'undefined') then
  call FatalError('GetLaueNameList:',' output file name is undefined in '//nmlfile)
 end if
 if (trim(orientationfile).eq.'undefined') then
  call FatalError('GetLaueNameList:',' orientation file name is undefined in '//nmlfile)
 end if
end if

lnl%numpx = numpx
lnl%numpy = numpy
lnl%nthreads = nthreads
lnl%pixelsize = pixelsize
lnl%BPx = BPx
lnl%spotw = spotw
lnl%maxVoltage= maxVoltage
lnl%minVoltage= minVoltage
lnl%SDdistance = SDdistance  
lnl%gammavalue = gammavalue
lnl%backprojection = backprojection
lnl%Lauemode = Lauemode
lnl%orientationfile = orientationfile
lnl%xtalname = xtalname
lnl%hdfname = hdfname
lnl%tiffprefix = tiffprefix

end subroutine GetLaueNameList

!--------------------------------------------------------------------------
!
! SUBROUTINE:GetCPLMNameList
!
!> @author Marc De Graef, Carnegie Mellon University
!
!> @brief read namelist file and fill mcnl structure (used by EMCPLM.f90)
!
!> @param nmlfile namelist file name
!> @param omnl name list structure
!
!> @date 09/21/17  MDG 1.0 new routine
!--------------------------------------------------------------------------
recursive subroutine GetCPLMNameList(nmlfile, omnl, initonly)
!DEC$ ATTRIBUTES DLLEXPORT :: GetCPLMNameList

use error

IMPLICIT NONE

character(fnlen),INTENT(IN)                   :: nmlfile
type(CPLMNameListType),INTENT(INOUT)          :: omnl
!f2py intent(in,out) ::  omnl
logical,OPTIONAL,INTENT(IN)                   :: initonly

logical                                       :: skipread = .FALSE.

integer(kind=irg)       :: phinum
integer(kind=irg)       :: numpx
integer(kind=irg)       :: numpy
character(fnlen)        :: masterfile
character(fnlen)        :: anglefile
character(fnlen)        :: outputfile
character(fnlen)        :: tiffprefix

! define the IO namelist to facilitate passing variables to the program.
namelist  / CPLMData / phinum, numpx, numpy, masterfile, outputfile, anglefile, tiffprefix

phinum = 36
numpx = 100
numpy = 100
masterfile = 'undefined'
outputfile = 'undefined'
anglefile = 'undefined'
tiffprefix = 'undefined'

if (present(initonly)) then
  if (initonly) skipread = .TRUE.
end if

if (.not.skipread) then
! read the namelist file
 open(UNIT=dataunit,FILE=trim(EMsoft_toNativePath(nmlfile)),DELIM='apostrophe',STATUS='old')
 read(UNIT=dataunit,NML=CPLMdata)
 close(UNIT=dataunit,STATUS='keep')

! check for required entries
 if (trim(masterfile).eq.'undefined') then
  call FatalError('GetCPLMNameList:',' master output file name is undefined in '//nmlfile)
 end if
 if (trim(anglefile).eq.'undefined') then
  call FatalError('GetCPLMNameList:',' angle input file name is undefined in '//nmlfile)
 end if
 if (trim(outputfile).eq.'undefined') then
  call FatalError('GetCPLMNameList:',' intensity output file name is undefined in '//nmlfile)
 end if
end if

omnl%phinum = phinum
omnl%numpx = numpx
omnl%numpy = numpy
omnl%masterfile = masterfile
omnl%outputfile = outputfile
omnl%anglefile = anglefile
omnl%tiffprefix = tiffprefix

end subroutine GetCPLMNameList
!--------------------------------------------------------------------------
!
! SUBROUTINE:GetMCNameList
!
!> @author Marc De Graef, Carnegie Mellon University
!
!> @brief read namelist file and fill mcnl structure (used by EMMC.f90)
!
!> @param nmlfile namelist file name
!> @param mcnl Monte Carloname list structure
!
!> @date 06/18/14  MDG 1.0 new routine
!--------------------------------------------------------------------------
recursive subroutine GetMCNameList(nmlfile, mcnl, initonly)
!DEC$ ATTRIBUTES DLLEXPORT :: GetMCNameList

use error

IMPLICIT NONE

character(fnlen),INTENT(IN)             :: nmlfile
type(MCNameListType),INTENT(INOUT)      :: mcnl
!f2py intent(in,out) ::  mcnl
logical,OPTIONAL,INTENT(IN)             :: initonly

logical                                 :: skipread = .FALSE.

integer(kind=irg)       :: stdout
integer(kind=irg)       :: numsx
integer(kind=irg)       :: num_el
integer(kind=irg)       :: primeseed
integer(kind=irg)       :: nthreads
real(kind=dbl)          :: sig
real(kind=dbl)          :: omega
real(kind=dbl)          :: EkeV
real(kind=dbl)          :: Ehistmin
real(kind=dbl)          :: Ebinsize
real(kind=dbl)          :: depthmax
real(kind=dbl)          :: depthstep
character(4)            :: MCmode
character(fnlen)        :: xtalname
character(fnlen)        :: dataname

! define the IO namelist to facilitate passing variables to the program.
namelist  / MCdata / stdout, xtalname, sig, numsx, num_el, primeseed, EkeV, &
                dataname, nthreads, Ehistmin, Ebinsize, depthmax, depthstep, omega, MCmode

! set the input parameters to default values (except for xtalname, which must be present)
stdout = 6
numsx = 1501
primeseed = 932117
num_el = 12500000
nthreads = 1
sig = 70.D0
omega = 0.D0
EkeV = 30.D0
Ehistmin = 5.D0
Ebinsize = 0.5D0
depthmax = 100.D0
depthstep = 1.0D0
MCmode = 'CSDA'
xtalname = 'undefined'
dataname = 'MCoutput.data'

if (present(initonly)) then
  if (initonly) skipread = .TRUE.
end if

if (.not.skipread) then
! read the namelist file
 open(UNIT=dataunit,FILE=trim(EMsoft_toNativePath(nmlfile)),DELIM='apostrophe',STATUS='old')
 read(UNIT=dataunit,NML=MCdata)
 close(UNIT=dataunit,STATUS='keep')

! check for required entries
 if (trim(xtalname).eq.'undefined') then
  call FatalError('EMMC:',' structure file name is undefined in '//nmlfile)
 end if
end if

! if we get here, then all appears to be ok, and we need to fill in the mcnl fields
mcnl%stdout = stdout
mcnl%numsx = numsx
mcnl%primeseed = primeseed
mcnl%num_el = num_el
mcnl%nthreads = nthreads
mcnl%sig = sig
mcnl%omega = omega
mcnl%EkeV = EkeV
mcnl%Ehistmin = Ehistmin
mcnl%Ebinsize = Ebinsize
mcnl%depthmax = depthmax
mcnl%depthstep = depthstep
mcnl%MCmode = MCmode
mcnl%xtalname = xtalname
mcnl%dataname = dataname
mcnl%stdout = stdout

end subroutine GetMCNameList


!--------------------------------------------------------------------------
!
! SUBROUTINE:GetMCLIPSSNameList
!
!> @author Marc De Graef, Carnegie Mellon University
!
!> @brief read namelist file and fill mcnl structure (used by EMMC.f90)
!
!> @param nmlfile namelist file name
!> @param mcnl Monte Carloname list structure
!
!> @date 12/01/15  PGC 1.0 new routine
!--------------------------------------------------------------------------
recursive subroutine GetMCLIPSSNameList(nmlfile, mcnl, initonly)
!DEC$ ATTRIBUTES DLLEXPORT :: GetMCLIPSSNameList

use error

IMPLICIT NONE

character(fnlen),INTENT(IN)             :: nmlfile
type(MCLIPSSNameListType),INTENT(INOUT)      :: mcnl
!f2py intent(in,out) ::  mcnl
logical,OPTIONAL,INTENT(IN)             :: initonly

logical                                 :: skipread = .FALSE.

integer(kind=irg)       :: stdout
integer(kind=irg)       :: numsx
integer(kind=irg)       :: num_el
integer(kind=irg)       :: primeseed
integer(kind=irg)       :: nthreads
real(kind=dbl)          :: sig
real(kind=dbl)          :: omega
real(kind=dbl)          :: EkeV
real(kind=dbl)          :: Ehistmin
real(kind=dbl)          :: Ebinsize
real(kind=dbl)          :: depthmax
real(kind=dbl)          :: depthstep
real(kind=dbl)          :: lipssamp ! lipss amplitude
real(kind=dbl)          :: lipsswave ! lipss wavelength
real(kind=dbl)          :: scaled ! scale factor
integer(kind=irg)       :: npx ! array size of trajectory accumulator
integer(kind=irg)       :: vis ! write large trajectory accumulator (0-no, 1-yes)
character(4)            :: MCmode
character(fnlen)        :: xtalname
character(fnlen)        :: dataname

! define the IO namelist to facilitate passing variables to the program.
namelist  / MCdata / stdout, xtalname, sig, numsx, num_el, primeseed, EkeV, &
                dataname, nthreads, Ehistmin, Ebinsize, depthmax, depthstep, &
                lipssamp, lipsswave, scaled, npx, vis, omega, MCmode

! set the input parameters to default values (except for xtalname, which must be present)
stdout = 6
numsx = 1501
primeseed = 932117
num_el = 12500000
nthreads = 1
sig = 70.D0
omega = 0.D0
EkeV = 30.D0
Ehistmin = 5.D0
Ebinsize = 0.5D0
depthmax = 100.D0
depthstep = 1.0D0
lipssamp = 50.D0
lipsswave = 300.D0
scaled=1.0D7
npx = 500
vis = 0
MCmode = 'CSDA'
xtalname = 'undefined'
dataname = 'MCLIPSSoutput.data'

if (present(initonly)) then
  if (initonly) skipread = .TRUE.
end if

if (.not.skipread) then
! read the namelist file
 open(UNIT=dataunit,FILE=trim(EMsoft_toNativePath(nmlfile)),DELIM='apostrophe',STATUS='old')
 read(UNIT=dataunit,NML=MCdata)
 close(UNIT=dataunit,STATUS='keep')

! check for required entries
 if (trim(xtalname).eq.'undefined') then
  call FatalError('EMMCLIPSS:',' structure file name is undefined in '//nmlfile)
 end if
end if

! if we get here, then all appears to be ok, and we need to fill in the mcnl fields
mcnl%stdout = stdout
mcnl%numsx = numsx
mcnl%primeseed = primeseed
mcnl%num_el = num_el
mcnl%nthreads = nthreads
mcnl%sig = sig
mcnl%omega = omega
mcnl%EkeV = EkeV
mcnl%Ehistmin = Ehistmin
mcnl%Ebinsize = Ebinsize
mcnl%depthmax = depthmax
mcnl%depthstep = depthstep
mcnl%MCmode = MCmode
mcnl%xtalname = xtalname
mcnl%dataname = dataname
mcnl%stdout = stdout
mcnl%lipssamp = lipssamp
mcnl%lipsswave = lipsswave
mcnl%scaled = scaled
mcnl%npx = npx
mcnl%vis = vis

end subroutine GetMCLIPSSNameList




!--------------------------------------------------------------------------
!
! SUBROUTINE:GetConvertOrientationsNameList
!
!> @author Marc De Graef, Carnegie Mellon University
!
!> @brief read namelist file and fill mcnl structure (used by EMConvertOrientations.f90 program)
!
!> @param nmlfile namelist file name
!> @param enl name list structure
!
!> @date 01/31/17 MDG 1.0 new routine
!--------------------------------------------------------------------------
recursive subroutine GetConvertOrientationsNameList(nmlfile, enl, initonly)
!DEC$ ATTRIBUTES DLLEXPORT :: GetConvertOrientationsNameList

use error

IMPLICIT NONE

character(fnlen),INTENT(IN)             :: nmlfile
type(ConvertOrientationsNameListType),INTENT(INOUT)    :: enl
!f2py intent(in,out) ::  enl
logical,OPTIONAL,INTENT(IN)             :: initonly

logical                                 :: skipread = .FALSE.
integer(kind=irg)                       :: cnt

integer(kind=irg)       :: reducetoRFZ
character(fnlen)        :: xtalname
character(fnlen)        :: cubochoric
character(fnlen)        :: homochoric
character(fnlen)        :: rodrigues
character(fnlen)        :: stereographic
character(fnlen)        :: eulerangles
character(fnlen)        :: axisangle
character(fnlen)        :: quaternion
character(fnlen)        :: rotationmatrix
character(fnlen)        :: anglefile

! define the IO namelist to facilitate passing variables to the program.
namelist  / EMConvertOrientations / cubochoric, homochoric, rodrigues, stereographic, eulerangles, &
                              axisangle, quaternion, rotationmatrix, xtalname, anglefile, reducetoRFZ

! initialize
reducetoRFZ = 1
cubochoric = 'undefined'
homochoric = 'undefined'
rodrigues = 'undefined'
stereographic = 'undefined'
eulerangles = 'undefined'
axisangle = 'undefined'
quaternion = 'undefined'
rotationmatrix = 'undefined'
xtalname = 'undefined'
anglefile = 'undefined'

if (present(initonly)) then
  if (initonly) skipread = .TRUE.
end if

if (.not.skipread) then
! read the namelist file
 open(UNIT=dataunit,FILE=trim(EMsoft_toNativePath(nmlfile)),DELIM='apostrophe',STATUS='old')
 read(UNIT=dataunit,NML=EMConvertOrientations)
 close(UNIT=dataunit,STATUS='keep')

! check for required entries
 if (trim(xtalname).eq.'undefined') then
  call FatalError('GetConvertOrientationsNameList:',' structure file name is undefined in '//nmlfile)
 end if
 if (trim(anglefile).eq.'undefined') then
  call FatalError('GetConvertOrientationsNameList:',' angle file name is undefined in '//nmlfile)
 end if
! at least one of the output file strings must be different from 'undefined'
 cnt = 0
 if (cubochoric.eq.'undefined') cnt = cnt+1
 if (homochoric.eq.'undefined') cnt = cnt+1
 if (rodrigues.eq.'undefined') cnt = cnt+1
 if (stereographic.eq.'undefined') cnt = cnt+1
 if (eulerangles.eq.'undefined') cnt = cnt+1
 if (quaternion.eq.'undefined') cnt = cnt+1
 if (axisangle.eq.'undefined') cnt = cnt+1
 if (rotationmatrix.eq.'undefined') cnt = cnt+1
 if (cnt.eq.8) then
   call FatalError('GetConvertOrientationsNameList',' at least one output file name must be defined in '//nmlfile)
 end if
end if

enl%reducetoRFZ = reducetoRFZ
enl%cubochoric = trim(cubochoric)
enl%homochoric = trim(homochoric)
enl%rodrigues = trim(rodrigues)
enl%stereographic = trim(stereographic)
enl%eulerangles = trim(eulerangles)
enl%axisangle = trim(axisangle)
enl%quaternion = trim(quaternion)
enl%rotationmatrix = trim(rotationmatrix)
enl%xtalname = trim(xtalname)
enl%anglefile = trim(anglefile)

end subroutine GetConvertOrientationsNameList


!--------------------------------------------------------------------------
!
! SUBROUTINE:GetOrientationVizNameList
!
!> @author Marc De Graef, Carnegie Mellon University
!
!> @brief read namelist file and fill mcnl structure (used by EMOrientationViz.f90 program)
!
!> @param nmlfile namelist file name
!> @param enl name list structure
!
!> @date 01/30/17 MDG 1.0 new routine
!> @date 06/13/17 MDG 1.1 added support for .mrc files
!--------------------------------------------------------------------------
recursive subroutine GetOrientationVizNameList(nmlfile, enl, initonly)
!DEC$ ATTRIBUTES DLLEXPORT :: GetOrientationVizNameList

use error

IMPLICIT NONE

character(fnlen),INTENT(IN)             :: nmlfile
type(OrientationVizNameListType),INTENT(INOUT)    :: enl
!f2py intent(in,out) ::  enl
logical,OPTIONAL,INTENT(IN)             :: initonly

logical                                 :: skipread = .FALSE.

integer(kind=irg)       :: cubochoric
integer(kind=irg)       :: homochoric
integer(kind=irg)       :: rodrigues
integer(kind=irg)       :: stereographic
integer(kind=irg)       :: eulerspace
integer(kind=irg)       :: reducetoRFZ
integer(kind=irg)       :: nx
integer(kind=irg)       :: ny
integer(kind=irg)       :: nz
integer(kind=irg)       :: overridepgnum
integer(kind=irg)       :: MacKenzieCell
real(kind=sgl)          :: rgb(3)
real(kind=sgl)          :: sphrad
real(kind=sgl)          :: distance
character(3)            :: scalingmode
character(3)            :: mrcmode
character(fnlen)        :: df3file
character(fnlen)        :: mrcfile
character(fnlen)        :: framemrcfile
character(fnlen)        :: xtalname
character(fnlen)        :: povrayfile
character(fnlen)        :: anglefile

! define the IO namelist to facilitate passing variables to the program.
namelist  / EMOrientationViz / cubochoric, homochoric, rodrigues, stereographic, eulerspace, &
                              xtalname, povrayfile, anglefile, reducetoRFZ, rgb, sphrad, df3file, &
                              mrcfile, framemrcfile, mrcmode, &
                              nx, ny, nz, distance, scalingmode, overridepgnum, MacKenzieCell

! initialize
cubochoric = 0
homochoric = 0
rodrigues = 0
stereographic = 0
eulerspace = 0
reducetoRFZ = 1
overridepgnum = 0
MacKenzieCell = 0
rgb = (/ 0.0, 0.0, 1.0 /)
sphrad = 0.015
distance = 4.0
nx = 64
ny = 64
nz = 64
scalingmode = 'lev'   ! or 'log' or 'lev' (for equi-level contours)
mrcmode = 'off'       ! 'off', 'reg', 'frm'
df3file = 'undefined'
mrcfile = 'undefined'
framemrcfile = 'undefined'
xtalname = 'undefined'
povrayfile = 'undefined'
anglefile = 'undefined'

if (present(initonly)) then
  if (initonly) skipread = .TRUE.
end if

if (.not.skipread) then
! read the namelist file
 open(UNIT=dataunit,FILE=trim(EMsoft_toNativePath(nmlfile)),DELIM='apostrophe',STATUS='old')
 read(UNIT=dataunit,NML=EMOrientationViz)
 close(UNIT=dataunit,STATUS='keep')

! check for required entries
 if (trim(xtalname).eq.'undefined') then
  call FatalError('EMOrientationViz:',' structure file name is undefined in '//nmlfile)
 end if
 if (mrcmode.eq.'off') then
   if (trim(povrayfile).eq.'undefined') then
    call FatalError('EMOrientationViz:',' povray file name is undefined in '//nmlfile)
   end if
 else
  if (mrcmode.eq.'reg') then
   if (trim(mrcfile).eq.'undefined') then
    call FatalError('EMOrientationViz:',' mrc file name is undefined in '//nmlfile)
   end if
  else
   if (trim(framemrcfile).eq.'undefined') then
    call FatalError('EMOrientationViz:',' frame mrc file name is undefined in '//nmlfile)
   end if
  end if
 end if
 if (trim(anglefile).eq.'undefined') then
  call FatalError('EMOrientationViz:',' angle file name is undefined in '//nmlfile)
 end if
end if

enl%cubochoric = cubochoric
enl%homochoric = homochoric
enl%rodrigues = rodrigues
enl%stereographic = stereographic
enl%eulerspace = eulerspace
enl%reducetoRFZ = reducetoRFZ
enl%nx = nx
enl%ny = ny
enl%nz = nz
enl%overridepgnum = overridepgnum
enl%MacKenzieCell = MacKenzieCell
enl%rgb = rgb
enl%sphrad = sphrad
enl%distance = distance
enl%scalingmode = scalingmode
enl%mrcmode = mrcmode
enl%df3file = df3file
enl%mrcfile = mrcfile
enl%framemrcfile = framemrcfile
enl%xtalname = trim(xtalname)
enl%povrayfile = trim(povrayfile)
enl%anglefile = trim(anglefile)

end subroutine GetOrientationVizNameList

!--------------------------------------------------------------------------
!
! SUBROUTINE:GetMCCLNameList
!
!> @author Saransh Singh/Marc De Graef, Carnegie Mellon University
!
!> @brief read namelist file and fill mcnl structure (used by EMMCCL.f90 and other programs)
!
!> @param nmlfile namelist file name
!> @param mcnl Monte Carloname list structure
!
!> @date 06/18/14  SS 1.0 new routine
!> @date 09/09/15 MDG 1.1 added devid (GPU device id)
!--------------------------------------------------------------------------
recursive subroutine GetMCCLNameList(nmlfile, mcnl, initonly)
!DEC$ ATTRIBUTES DLLEXPORT :: GetMCCLNameList

use error

IMPLICIT NONE

character(fnlen),INTENT(IN)             :: nmlfile
type(MCCLNameListType),INTENT(INOUT)    :: mcnl
!f2py intent(in,out) ::  mcnl
logical,OPTIONAL,INTENT(IN)             :: initonly

logical                                 :: skipread = .FALSE.

integer(kind=irg)       :: stdout
integer(kind=irg)       :: numsx
integer(kind=irg)       :: globalworkgrpsz
integer(kind=irg)       :: num_el
integer(kind=irg)       :: totnum_el
integer(kind=irg)       :: multiplier
integer(kind=irg)       :: devid
integer(kind=irg)       :: platid
real(kind=dbl)          :: sig
real(kind=dbl)          :: sigstart
real(kind=dbl)          :: sigend
real(kind=dbl)          :: sigstep
real(kind=dbl)          :: omega
real(kind=dbl)          :: EkeV
real(kind=dbl)          :: Ehistmin
real(kind=dbl)          :: Ebinsize
real(kind=dbl)          :: depthmax
real(kind=dbl)          :: depthstep
character(3)            :: Notify
character(4)            :: MCmode
character(fnlen)        :: xtalname
character(fnlen)        :: dataname
character(fnlen)        :: mode

! define the IO namelist to facilitate passing variables to the program.
namelist  / MCCLdata / stdout, xtalname, sigstart, numsx, num_el, globalworkgrpsz, EkeV, multiplier, &
dataname, totnum_el, Ehistmin, Ebinsize, depthmax, depthstep, omega, MCmode, mode, devid, platid, &
sigend, sigstep, sig, Notify

! set the input parameters to default values (except for xtalname, which must be present)
stdout = 6
numsx = 1501
globalworkgrpsz = 100
num_el = 10
totnum_el = 2000000000
multiplier = 1
devid = 1
platid = 1
sig = 70.D0
sigstart = 70.D0
sigend = 70.D0
sigstep = 1.D0
omega = 0.D0
EkeV = 30.D0
Ehistmin = 5.D0
Ebinsize = 0.5D0
depthmax = 100.D0
depthstep = 1.0D0
Notify = 'Off'
MCmode = 'CSDA'
xtalname = 'undefined'
dataname = 'MCoutput.data'
mode = 'full'

if (present(initonly)) then
  if (initonly) skipread = .TRUE.
end if
write(*,*)EMsoft_toNativePath(nmlfile)
if (.not.skipread) then
! read the namelist file
open(UNIT=dataunit,FILE=trim(EMsoft_toNativePath(nmlfile)),DELIM='apostrophe',STATUS='old')
read(UNIT=dataunit,NML=MCCLdata)
close(UNIT=dataunit,STATUS='keep')

! check for required entries
if (trim(xtalname).eq.'undefined') then
call FatalError('EMMC:',' structure file name is undefined in '//nmlfile)
end if
end if

! if we get here, then all appears to be ok, and we need to fill in the mcnl fields
mcnl%stdout = stdout
mcnl%numsx = numsx
mcnl%globalworkgrpsz = globalworkgrpsz
mcnl%num_el = num_el
mcnl%totnum_el = totnum_el
mcnl%multiplier = multiplier
mcnl%devid = devid
mcnl%platid = platid
mcnl%sigstart = sigstart
mcnl%sigend = sigend
mcnl%sigstep = sigstep
mcnl%sig = sig
mcnl%omega = omega
mcnl%EkeV = EkeV
mcnl%Ehistmin = Ehistmin
mcnl%Ebinsize = Ebinsize
mcnl%depthmax = depthmax
mcnl%depthstep = depthstep
mcnl%Notify= Notify
mcnl%MCmode = MCmode
mcnl%xtalname = xtalname
mcnl%dataname = dataname
mcnl%mode = mode

end subroutine GetMCCLNameList

!--------------------------------------------------------------------------
!
! SUBROUTINE:GetMCCLMultiLayerNameList
!
!> @author Saransh Singh/Marc De Graef, Carnegie Mellon University
!
!> @brief read namelist file and fill mcnl structure (used by EMMCCL.f90)
!
!> @param nmlfile namelist file name
!> @param mcnl Monte Carloname list structure
!
!> @date 06/18/14  SS 1.0 new routine
!--------------------------------------------------------------------------
recursive subroutine GetMCCLMultiLayerNameList(nmlfile, mcnl, initonly)
!DEC$ ATTRIBUTES DLLEXPORT :: GetMCCLMultiLayerNameList

use error

IMPLICIT NONE

character(fnlen),INTENT(IN)             :: nmlfile
type(MCCLMultiLayerNameListType),INTENT(INOUT)      :: mcnl
!f2py intent(in,out) ::  mcnl
logical,OPTIONAL,INTENT(IN)             :: initonly

logical                                 :: skipread = .FALSE.

integer(kind=irg)       :: stdout
integer(kind=irg)       :: numsx
integer(kind=irg)       :: globalworkgrpsz
integer(kind=irg)       :: num_el
integer(kind=irg)       :: totnum_el
real(kind=dbl)          :: sig
real(kind=dbl)          :: omega
real(kind=dbl)          :: EkeV
real(kind=dbl)          :: Ehistmin
real(kind=dbl)          :: Ebinsize
real(kind=dbl)          :: depthmax
real(kind=dbl)          :: depthstep
real(kind=dbl)          :: filmthickness
real(kind=dbl)          :: filmstep
character(4)            :: MCmode
character(fnlen)        :: xtalname_film
character(fnlen)        :: xtalname_subs
character(fnlen)        :: dataname
character(fnlen)        :: mode

! define the IO namelist to facilitate passing variables to the program.
namelist  / MCCLdata / stdout, sig, numsx, num_el, globalworkgrpsz, EkeV, &
        dataname, totnum_el, Ehistmin, Ebinsize, depthmax, &
        depthstep, omega, MCmode, mode, xtalname_film, xtalname_subs, &
        filmthickness, filmstep


! set the input parameters to default values (except for xtalname, which must be present)
stdout = 6
numsx = 1501
globalworkgrpsz = 100
num_el = 10
totnum_el = 100000
sig = 70.D0
omega = 0.D0
EkeV = 30.D0
Ehistmin = 5.D0
Ebinsize = 0.5D0
depthmax = 100.D0
depthstep = 1.0D0
MCmode = 'CSDA'
xtalname_film = 'undefined'
xtalname_subs = 'undefined'
dataname = 'MCoutput.data'
mode = 'full'
filmthickness = 20.D0
filmstep = 2.D0

if (present(initonly)) then
  if (initonly) skipread = .TRUE.
end if

if (.not.skipread) then
! read the namelist file
open(UNIT=dataunit,FILE=trim(EMsoft_toNativePath(nmlfile)),DELIM='apostrophe',STATUS='old')
read(UNIT=dataunit,NML=MCCLdata)
close(UNIT=dataunit,STATUS='keep')

! check for required entries
if ((trim(xtalname_film).eq.'undefined') .or. (trim(xtalname_subs).eq.'undefined')) then
call FatalError('EMMC:',' structure file name is undefined in '//nmlfile)
end if
end if

! if we get here, then all appears to be ok, and we need to fill in the mcnl fields
mcnl%stdout = stdout
mcnl%numsx = numsx
mcnl%globalworkgrpsz = globalworkgrpsz
mcnl%num_el = num_el
mcnl%totnum_el = totnum_el
mcnl%sig = sig
mcnl%omega = omega
mcnl%EkeV = EkeV
mcnl%Ehistmin = Ehistmin
mcnl%Ebinsize = Ebinsize
mcnl%depthmax = depthmax
mcnl%depthstep = depthstep
mcnl%MCmode = MCmode
mcnl%xtalname_film = xtalname_film
mcnl%xtalname_subs = xtalname_subs
mcnl%dataname = dataname
mcnl%mode = mode
mcnl%filmthickness = filmthickness
mcnl%filmstep = filmstep

end subroutine GetMCCLMultiLayerNameList

!--------------------------------------------------------------------------
!
! SUBROUTINE:GetDisorientationsNameList
!
!> @author Marc De Graef, Carnegie Mellon University
!
!> @brief read namelist file and fill mcnl structure (used by EMDisorientations.f90)
!
!> @param nmlfile namelist file name
!> @param emnl name list structure
!
!> @date 06/24/16  MDG 1.0 new routine
!--------------------------------------------------------------------------
recursive subroutine GetDisorientationsNameList(nmlfile, emnl, initonly)
!DEC$ ATTRIBUTES DLLEXPORT :: GetDisorientationsNameList

use error

IMPLICIT NONE

character(fnlen),INTENT(IN)                     :: nmlfile
type(DisorientationsNameListType),INTENT(INOUT)      :: emnl
!f2py intent(in,out) ::  emnl
logical,OPTIONAL,INTENT(IN)             :: initonly

logical                                 :: skipread = .FALSE.

integer(kind=irg)       :: pgnum
integer(kind=irg)       :: pgnum2
character(fnlen)        :: inputfile
character(fnlen)        :: outputfile

! define the IO namelist to facilitate passing variables to the program.
namelist /Disorientations/ pgnum, pgnum2, inputfile, outputfile

! set the input parameters to default values 
pgnum = 32                  ! 
pgnum2 = 32                 ! 
inputfile = 'undefined'     ! default filename for input file
outputfile = 'undefined'    ! default filename for input file

if (present(initonly)) then
  if (initonly) skipread = .TRUE.
end if

if (.not.skipread) then
! read the namelist file
 open(UNIT=dataunit,FILE=trim(EMsoft_toNativePath(nmlfile)),DELIM='apostrophe',STATUS='old')
 read(UNIT=dataunit,NML=Disorientations)
 close(UNIT=dataunit,STATUS='keep')

! check for required entries
 if (trim(inputfile).eq.'undefined') then
  call FatalError(' EMDisorientations',' input file name is undefined in '//nmlfile)
 end if

 if (trim(outputfile).eq.'undefined') then
  call FatalError(' EMDisorientations',' output file name is undefined in '//nmlfile)
 end if

end if

! if we get here, then all appears to be ok, and we need to fill in the emnl fields
emnl%pgnum = pgnum
emnl%pgnum2 = pgnum2
emnl%inputfile = inputfile
emnl%outputfile = outputfile

end subroutine GetDisorientationsNameList



!--------------------------------------------------------------------------
!
! SUBROUTINE:GetAverageOrientationNameList
!
!> @author Marc De Graef, Carnegie Mellon University
!
!> @brief read namelist file and fill mcnl structure (used by EMAverageOrient.f90)
!
!> @param nmlfile namelist file name
!> @param emnl name list structure
!
!> @date 06/24/16  MDG 1.0 new routine
!--------------------------------------------------------------------------
recursive subroutine GetAverageOrientationNameList(nmlfile, emnl, initonly)
!DEC$ ATTRIBUTES DLLEXPORT :: GetAverageOrientationNameList

use error

IMPLICIT NONE

character(fnlen),INTENT(IN)                     :: nmlfile
type(AverageOrientationNameListType),INTENT(INOUT)      :: emnl
!f2py intent(in,out) ::  emnl
logical,OPTIONAL,INTENT(IN)             :: initonly

logical                                 :: skipread = .FALSE.

integer(kind=irg)       :: nmuse
integer(kind=irg)       :: reldisx
integer(kind=irg)       :: reldisy
character(1)            :: refined
character(fnlen)        :: dotproductfile
character(fnlen)        :: averagectffile
character(fnlen)        :: averagetxtfile
character(fnlen)        :: disorientationmap

! define the IO namelist to facilitate passing variables to the program.
namelist /AverageOrientation/ nmuse, dotproductfile, averagectffile, averagetxtfile, &
                              reldisx, reldisy, disorientationmap, refined

! set the input parameters to default values (except for xtalname, which must be present)
nmuse = 10                      ! number of near-matches to use
reldisx = 0                     ! x-coordinate for relative disorientation map
reldisy = 0                     ! y-coordinate for relative disorientation map
refined = 'n'                   ! which Euler angle set to be used for disorientation map ...
dotproductfile = 'undefined'    ! default filename for input dotproduct file (HDF5)
averagectffile = 'undefined'    ! default filename for output ctf file
averagetxtfile = 'undefined'    ! default filename for output txt file (only with oldformat=.TRUE.
disorientationmap = 'undefined' ! default filename for relative disorientation map file


if (present(initonly)) then
  if (initonly) skipread = .TRUE.
end if

if (.not.skipread) then
! read the namelist file
 open(UNIT=dataunit,FILE=trim(EMsoft_toNativePath(nmlfile)),DELIM='apostrophe',STATUS='old')
 read(UNIT=dataunit,NML=AverageOrientation)
 close(UNIT=dataunit,STATUS='keep')

! check for required entries
 if (trim(dotproductfile).eq.'undefined') then
  call FatalError(' EMAverageOrient',' dotproduct file name is undefined in '//nmlfile)
 end if

 if (trim(averagectffile).eq.'undefined') then
  call FatalError(' EMAverageOrient',' ctf output file name is undefined in '//nmlfile)
 end if
end if

! if we get here, then all appears to be ok, and we need to fill in the emnl fields
emnl%nmuse = nmuse
emnl%reldisx = reldisx
emnl%reldisy = reldisy
emnl%refined = refined
emnl%dotproductfile = dotproductfile
emnl%averagectffile = averagectffile
emnl%averagetxtfile = averagetxtfile
emnl%disorientationmap = disorientationmap

end subroutine GetAverageOrientationNameList

!--------------------------------------------------------------------------
!
! SUBROUTINE:GetOrientationSimilarityNameList
!
!> @author Marc De Graef, Carnegie Mellon University
!
!> @brief read namelist file and fill mcnl structure (used by EMOrientationSimilarity.f90)
!
!> @param nmlfile namelist file name
!> @param emnl name list structure
!
!> @date 07/29/16  MDG 1.0 new routine
!--------------------------------------------------------------------------
recursive subroutine GetOrientationSimilarityNameList(nmlfile, emnl, initonly)
!DEC$ ATTRIBUTES DLLEXPORT :: GetOrientationSimilarityNameList

use error

IMPLICIT NONE

character(fnlen),INTENT(IN)             :: nmlfile
type(OrientationSimilarityNameListType),INTENT(INOUT)      :: emnl
!f2py intent(in,out) ::  emnl
logical,OPTIONAL,INTENT(IN)             :: initonly

logical                                 :: skipread = .FALSE.

integer(kind=irg)       :: nmuse
character(fnlen)        :: dotproductfile
character(fnlen)        :: osmtiff

! define the IO namelist to facilitate passing variables to the program.
namelist /OrientationSimilarity/ nmuse, dotproductfile, osmtiff

! set the input parameters to default values (except for xtalname, which must be present)
nmuse = 10                      ! number of near-matches to use
dotproductfile = 'undefined'    ! default filename for input dotproduct file (HDF5)
osmtiff = 'undefined'    ! default filename for input dotproduct file (HDF5)

if (present(initonly)) then
  if (initonly) skipread = .TRUE.
end if

if (.not.skipread) then
! read the namelist file
 open(UNIT=dataunit,FILE=trim(EMsoft_toNativePath(nmlfile)),DELIM='apostrophe',STATUS='old')
 read(UNIT=dataunit,NML=OrientationSimilarity)
 close(UNIT=dataunit,STATUS='keep')

! check for required entries
 if (trim(dotproductfile).eq.'undefined') then
  call FatalError(' EMOrientationSimilarity',' dotproduct file name is undefined in '//nmlfile)
 end if

 if (trim(osmtiff).eq.'undefined') then
  call FatalError(' EMOrientationSimilarity',' osm.tiff output file name is undefined in '//nmlfile)
 end if
end if

! if we get here, then all appears to be ok, and we need to fill in the emnl fields
emnl%nmuse = nmuse
emnl%dotproductfile = dotproductfile
emnl%osmtiff = osmtiff

end subroutine GetOrientationSimilarityNameList

!--------------------------------------------------------------------------
!
! SUBROUTINE:GetKAMNameList
!
!> @author Marc De Graef, Carnegie Mellon University
!
!> @brief read namelist file and fill mcnl structure (used by EMOrientationSimilarity.f90)
!
!> @param nmlfile namelist file name
!> @param emnl name list structure
!
!> @date 07/29/16  MDG 1.0 new routine
!--------------------------------------------------------------------------
recursive subroutine GetKAMNameList(nmlfile, emnl, initonly)
!DEC$ ATTRIBUTES DLLEXPORT :: GetKAMNameList

use error

IMPLICIT NONE

character(fnlen),INTENT(IN)             :: nmlfile
type(KAMNameListType),INTENT(INOUT)     :: emnl
!f2py intent(in,out) ::  emnl
logical,OPTIONAL,INTENT(IN)             :: initonly

logical                                 :: skipread = .FALSE.

real(kind=sgl)          :: kamcutoff
integer(kind=irg)       :: orav
character(fnlen)        :: dotproductfile
character(fnlen)        :: kamtiff

! define the IO namelist to facilitate passing variables to the program.
namelist /KAM/ kamcutoff, orav, dotproductfile, kamtiff

! set the input parameters to default values (except for xtalname, which must be present)
kamcutoff = 5.0                 ! number of near-matches to use
orav = 0                        ! perform orientation average first ?
dotproductfile = 'undefined'    ! default filename for input dotproduct file (HDF5)
kamtiff = 'undefined'    ! default filename for input dotproduct file (HDF5)

if (present(initonly)) then
  if (initonly) skipread = .TRUE.
end if

if (.not.skipread) then
! read the namelist file
 open(UNIT=dataunit,FILE=trim(EMsoft_toNativePath(nmlfile)),DELIM='apostrophe',STATUS='old')
 read(UNIT=dataunit,NML=KAM)
 close(UNIT=dataunit,STATUS='keep')

! check for required entries
 if (trim(dotproductfile).eq.'undefined') then
  call FatalError(' EMKAM',' dotproduct file name is undefined in '//nmlfile)
 end if

 if (trim(kamtiff).eq.'undefined') then
  call FatalError(' EMKAM',' kam.tiff output file name is undefined in '//nmlfile)
 end if
end if

! if we get here, then all appears to be ok, and we need to fill in the emnl fields
emnl%kamcutoff = kamcutoff
emnl%orav = orav
emnl%dotproductfile = dotproductfile
emnl%kamtiff = kamtiff

end subroutine GetKAMNameList

!--------------------------------------------------------------------------
!
! SUBROUTINE:GetDvsDNameList
!
!> @author Marc De Graef, Carnegie Mellon University
!
!> @brief read namelist file and fill mcnl structure (used by EMOrientationSimilarity.f90)
!
!> @param nmlfile namelist file name
!> @param emnl name list structure
!
!> @date 07/29/16  MDG 1.0 new routine
!--------------------------------------------------------------------------
recursive subroutine GetDvsDNameList(nmlfile, emnl, initonly)
!DEC$ ATTRIBUTES DLLEXPORT :: GetDvsDNameList

use error

IMPLICIT NONE

character(fnlen),INTENT(IN)             :: nmlfile
type(DvsDNameListType),INTENT(INOUT)    :: emnl
!f2py intent(in,out) ::  emnl
logical,OPTIONAL,INTENT(IN)             :: initonly

logical                                 :: skipread = .FALSE.

integer(kind=irg)       :: nmuse
real(kind=sgl)          :: maxdis
real(kind=sgl)          :: minang
real(kind=sgl)          :: maxang
character(fnlen)        :: dotproductfile
character(fnlen)        :: outfile
character(fnlen)        :: povfile
character(fnlen)        :: xtalfile

! define the IO namelist to facilitate passing variables to the program.
namelist /DvsD/ nmuse, maxdis, minang, maxang, dotproductfile, outfile, povfile, xtalfile

! set the input parameters to default values (except for xtalname, which must be present)
nmuse = 10
maxdis = 3.0
minang = 10.0
maxang = 20.0
dotproductfile = 'undefined'    ! default filename for input dotproduct file (HDF5)
outfile = 'undefined'    ! default filename for output file (txt)
povfile = 'undefined'    ! default filename for output file (txt)
xtalfile = 'undefined'    ! default filename for output file (txt)

if (present(initonly)) then
  if (initonly) skipread = .TRUE.
end if

if (.not.skipread) then
! read the namelist file
 open(UNIT=dataunit,FILE=trim(EMsoft_toNativePath(nmlfile)),DELIM='apostrophe',STATUS='old')
 read(UNIT=dataunit,NML=DvsD)
 close(UNIT=dataunit,STATUS='keep')

! check for required entries
 if (trim(xtalfile).eq.'undefined') then
  call FatalError(' EMDvsD',' xtal file name is undefined in '//nmlfile)
 end if

 if (trim(dotproductfile).eq.'undefined') then
  call FatalError(' EMDvsD',' dotproduct file name is undefined in '//nmlfile)
 end if

 if (trim(outfile).eq.'undefined') then
  call FatalError(' EMDvsD',' outfile output file name is undefined in '//nmlfile)
 end if
end if

! if we get here, then all appears to be ok, and we need to fill in the emnl fields
emnl%nmuse = nmuse
emnl%maxdis = maxdis
emnl%minang = minang
emnl%maxang = maxang
emnl%dotproductfile = dotproductfile
emnl%outfile = outfile
emnl%povfile = povfile
emnl%xtalfile = xtalfile

end subroutine GetDvsDNameList



!--------------------------------------------------------------------------
!
! SUBROUTINE:GetEBSDMasterNameList
!
!> @author Marc De Graef, Carnegie Mellon University
!
!> @brief read namelist file and fill mcnl structure (used by EMEBSDmaster.f90)
!
!> @param nmlfile namelist file name
!> @param emnl EBSD master name list structure
!
!> @date 06/19/14  MDG 1.0 new routine
!--------------------------------------------------------------------------
recursive subroutine GetEBSDMasterNameList(nmlfile, emnl, initonly)
!DEC$ ATTRIBUTES DLLEXPORT :: GetEBSDMasterNameList

use error

IMPLICIT NONE

character(fnlen),INTENT(IN)                     :: nmlfile
type(EBSDMasterNameListType),INTENT(INOUT)      :: emnl
!f2py intent(in,out) ::  emnl
logical,OPTIONAL,INTENT(IN)                     :: initonly

logical                                         :: skipread = .FALSE.

integer(kind=irg)       :: stdout
integer(kind=irg)       :: npx
integer(kind=irg)       :: Esel
integer(kind=irg)       :: nthreads
real(kind=sgl)          :: dmin
character(3)            :: Notify
character(fnlen)        :: latgridtype
character(fnlen)        :: copyfromenergyfile
character(fnlen)        :: energyfile
character(fnlen)        :: h5copypath
logical                 :: combinesites
logical                 :: restart
logical                 :: uniform

! define the IO namelist to facilitate passing variables to the program.
namelist /EBSDmastervars/ dmin,npx,nthreads,copyfromenergyfile,energyfile,Esel,restart,uniform,Notify, &
                          combinesites, latgridtype, h5copypath

! set the input parameters to default values (except for xtalname, which must be present)
stdout = 6
npx = 500                       ! Nx pixels (total = 2Nx+1)
nthreads = 1
Esel = -1                       ! selected energy value for single energy run
dmin = 0.025                    ! smallest d-spacing to include in dynamical matrix [nm]
Notify = 'Off'
latgridtype = 'Lambert'        ! 'Lambert' (regular) or 'Legendre' (for EMSphInx indexing)
copyfromenergyfile = 'undefined'! default filename for z_0(E_e) data from a different Monte Carlo simulation
h5copypath = 'undefined'
energyfile = 'undefined'        ! default filename for z_0(E_e) data from EMMC Monte Carlo simulations
combinesites = .FALSE.          ! combine all atom sites into one BSE yield or not
restart = .FALSE.               ! when .TRUE. an existing file will be assumed 
uniform = .FALSE.               ! when .TRUE., the output master patterns will contain 1.0 everywhere

if (present(initonly)) then
  if (initonly) skipread = .TRUE.
end if

if (.not.skipread) then
! read the namelist file
 open(UNIT=dataunit,FILE=trim(EMsoft_toNativePath(nmlfile)),DELIM='apostrophe',STATUS='old')
 read(UNIT=dataunit,NML=EBSDmastervars)
 close(UNIT=dataunit,STATUS='keep')

! check for required entries
 if (trim(energyfile).eq.'undefined') then
  call FatalError('EMEBSDmaster:',' output (energy) file name is undefined in '//nmlfile)
 end if
end if

! if we get here, then all appears to be ok, and we need to fill in the emnl fields
emnl%stdout = stdout
emnl%npx = npx
emnl%Esel = Esel
emnl%nthreads = nthreads
emnl%dmin = dmin
emnl%latgridtype = latgridtype
emnl%copyfromenergyfile = copyfromenergyfile
emnl%h5copypath = h5copypath
emnl%energyfile = energyfile
emnl%Notify = Notify
emnl%outname = energyfile       ! as off release 3.1, outname must be the same as energyfile
emnl%combinesites = combinesites
emnl%restart = restart
emnl%uniform = uniform

end subroutine GetEBSDMasterNameList


!--------------------------------------------------------------------------
!
! SUBROUTINE:GetEBSDSingleMasterNameList
!
!> @author Marc De Graef, Carnegie Mellon University
!
!> @brief read namelist file and fill emnl structure (used by EMEBSDsinglemaster.f90)
!
!> @param nmlfile namelist file name
!> @param emnl EBSD master name list structure
!
!> @date 11/13/18  MDG 1.0 new routine
!--------------------------------------------------------------------------
recursive subroutine GetEBSDSingleMasterNameList(nmlfile, emnl, initonly)
!DEC$ ATTRIBUTES DLLEXPORT :: GetEBSDSingleMasterNameList

use error

IMPLICIT NONE

character(fnlen),INTENT(IN)                     :: nmlfile
type(EBSDSingleMasterNameListType),INTENT(INOUT):: emnl
!f2py intent(in,out) ::  emnl
logical,OPTIONAL,INTENT(IN)                     :: initonly

logical                                         :: skipread = .FALSE.

integer(kind=irg)       :: npx
integer(kind=irg)       :: nthreads
real(kind=sgl)          :: dmin
real(kind=sgl)          :: kV
real(kind=sgl)          :: tstep
character(3)            :: Notify
character(fnlen)        :: outname
character(fnlen)        :: xtalname
logical                 :: combinesites

! define the IO namelist to facilitate passing variables to the program.
namelist /EBSDsinglemastervars/ dmin,npx,nthreads,kV,tstep,xtalname,Notify,outname,combinesites

! set the input parameters to default values (except for xtalname, which must be present)
npx = 500                       ! Nx pixels (total = 2Nx+1)
nthreads = 1
kV = 20.0                       ! microscope accelerating voltage
dmin = 0.05                     ! smallest d-spacing to include in dynamical matrix [nm]
tstep = 0.5                     ! thickness increment in nm
Notify = 'Off'
combinesites = .TRUE.           ! combine all atom sites into one BSE yield or not
xtalname = 'undefined'
outname = 'undefined'

if (present(initonly)) then
  if (initonly) skipread = .TRUE.
end if

if (.not.skipread) then
! read the namelist file
 open(UNIT=dataunit,FILE=trim(EMsoft_toNativePath(nmlfile)),DELIM='apostrophe',STATUS='old')
 read(UNIT=dataunit,NML=EBSDsinglemastervars)
 close(UNIT=dataunit,STATUS='keep')

! check for required entries
 if (trim(xtalname).eq.'undefined') then
  call FatalError('EMEBSDsinglemaster:',' xtal file name is undefined in '//nmlfile)
 end if

 if (trim(outname).eq.'undefined') then
  call FatalError('EMEBSDsinglemaster:',' output file name is undefined in '//nmlfile)
 end if
end if

! if we get here, then all appears to be ok, and we need to fill in the emnl fields
emnl%npx = npx
emnl%kV = kV
emnl%nthreads = nthreads
emnl%dmin = dmin
emnl%tstep = tstep
emnl%xtalname = trim(xtalname)
emnl%Notify = Notify
emnl%outname = trim(outname)
emnl%combinesites = combinesites

end subroutine GetEBSDSingleMasterNameList

!--------------------------------------------------------------------------
!
! SUBROUTINE:GetTKDMasterNameList
!
!> @author Marc De Graef, Carnegie Mellon University
!
!> @brief read namelist file and fill mcnl structure (used by EMTKDmaster.f90)
!
!> @param nmlfile namelist file name
!> @param emnl TKD master name list structure
!
!> @date 01/16/17  MDG 1.0 new routine
!> @date 11/06/17  MDG 1.1 added combinesites parameter
!--------------------------------------------------------------------------
recursive subroutine GetTKDMasterNameList(nmlfile, emnl, initonly)
!DEC$ ATTRIBUTES DLLEXPORT :: GetTKDMasterNameList

use error

IMPLICIT NONE

character(fnlen),INTENT(IN)                     :: nmlfile
type(TKDMasterNameListType),INTENT(INOUT)       :: emnl
!f2py intent(in,out) ::  emnl
logical,OPTIONAL,INTENT(IN)                     :: initonly

logical                                         :: skipread = .FALSE.

integer(kind=irg)       :: stdout
integer(kind=irg)       :: npx
integer(kind=irg)       :: Esel
integer(kind=irg)       :: nthreads
real(kind=sgl)          :: dmin
character(fnlen)        :: energyfile
logical                 :: combinesites
logical                 :: restart
logical                 :: uniform

! define the IO namelist to facilitate passing variables to the program.
namelist /TKDmastervars/ dmin,npx,nthreads,energyfile,Esel,restart,uniform,combinesites

! set the input parameters to default values (except for xtalname, which must be present)
stdout = 6
npx = 500                       ! Nx pixels (total = 2Nx+1)
nthreads = 1
Esel = -1                       ! selected energy value for single energy run
dmin = 0.025                    ! smallest d-spacing to include in dynamical matrix [nm]
energyfile = 'undefined'        ! default filename for z_0(E_e) data from EMMC Monte Carlo simulations
combinesites = .FALSE.          ! keep asymmetric unit sites separate or not
restart = .FALSE.               ! when .TRUE. an existing file will be assumed 
uniform = .FALSE.               ! when .TRUE., the output master patterns will contain 1.0 everywhere

if (present(initonly)) then
  if (initonly) skipread = .TRUE.
end if

if (.not.skipread) then
! read the namelist file
 open(UNIT=dataunit,FILE=trim(EMsoft_toNativePath(nmlfile)),DELIM='apostrophe',STATUS='old')
 read(UNIT=dataunit,NML=TKDmastervars)
 close(UNIT=dataunit,STATUS='keep')

! check for required entries
 if (trim(energyfile).eq.'undefined') then
  call FatalError('EMTKDmaster:',' energy file name is undefined in '//nmlfile)
 end if
end if

! if we get here, then all appears to be ok, and we need to fill in the emnl fields
emnl%stdout = stdout
emnl%npx = npx
emnl%Esel = Esel
emnl%nthreads = nthreads
emnl%dmin = dmin
emnl%energyfile = energyfile
emnl%outname = energyfile       ! as off release 3.1, outname must be the same as energyfile
emnl%combinesites = combinesites
emnl%restart = restart
emnl%uniform = uniform

end subroutine GetTKDMasterNameList



!--------------------------------------------------------------------------
!
! SUBROUTINE:GetEBSDMasterOpenCLNameList
!
!> @author Marc De Graef, Carnegie Mellon University
!
!> @brief read namelist file and fill mcnl structure (used by EMEBSDmasterOpenCL.f90)
!
!> @param nmlfile namelist file name
!> @param emnl EBSD master name list structure
!
!> @date 12/10/16  MDG 1.0 new routine
!--------------------------------------------------------------------------
recursive subroutine GetEBSDMasterOpenCLNameList(nmlfile, emnl, initonly)
!DEC$ ATTRIBUTES DLLEXPORT :: GetEBSDMasterOpenCLNameList

use error

IMPLICIT NONE

character(fnlen),INTENT(IN)                     :: nmlfile
type(EBSDMasterOpenCLNameListType),INTENT(INOUT):: emnl
!f2py intent(in,out) ::  emnl
logical,OPTIONAL,INTENT(IN)                     :: initonly

logical                                         :: skipread = .FALSE.

integer(kind=irg)       :: stdout
integer(kind=irg)       :: npx
integer(kind=irg)       :: Esel
integer(kind=irg)       :: nthreads
integer(kind=irg)       :: platid
integer(kind=irg)       :: devid
integer(kind=irg)       :: globalworkgrpsz
real(kind=sgl)          :: dmin
character(fnlen)        :: energyfile
logical                 :: restart
logical                 :: uniform

! define the IO namelist to facilitate passing variables to the program.
namelist /EBSDmastervars/ stdout,dmin,npx,platid,devid,globalworkgrpsz,energyfile,restart,uniform,Esel,nthreads

! set the input parameters to default values (except for xtalname, which must be present)
stdout = 6
npx = 500                       ! Nx pixels (total = 2Nx+1)
nthreads = 1
platid = 1
devid = 1
globalworkgrpsz = 150
Esel = -1                       ! selected energy value for single energy run
dmin = 0.025                    ! smallest d-spacing to include in dynamical matrix [nm]
energyfile = 'undefined'        ! default filename for z_0(E_e) data from EMMC Monte Carlo simulations
restart = .FALSE.               ! when .TRUE. an existing file will be assumed 
uniform = .FALSE.               ! when .TRUE., the output master patterns will contain 1.0 everywhere

if (present(initonly)) then
  if (initonly) skipread = .TRUE.
end if

if (.not.skipread) then
! read the namelist file
 open(UNIT=dataunit,FILE=trim(EMsoft_toNativePath(nmlfile)),DELIM='apostrophe',STATUS='old')
 read(UNIT=dataunit,NML=EBSDmastervars)
 close(UNIT=dataunit,STATUS='keep')

! check for required entries
 if (trim(energyfile).eq.'undefined') then
  call FatalError('EMEBSDmaster:',' energy file name is undefined in '//nmlfile)
 end if
end if

! if we get here, then all appears to be ok, and we need to fill in the emnl fields
emnl%stdout = stdout
emnl%npx = npx
emnl%Esel = Esel
emnl%nthreads = nthreads
emnl%platid = platid 
emnl%devid = devid 
emnl%globalworkgrpsz = globalworkgrpsz 
emnl%dmin = dmin
emnl%energyfile = energyfile
emnl%restart = restart
emnl%uniform = uniform

end subroutine GetEBSDMasterOpenCLNameList

!--------------------------------------------------------------------------
!
! SUBROUTINE:GetEBSDclusterNameList
!
!> @author Marc De Graef, Carnegie Mellon University
!
!> @brief read namelist file and fill emnl structure (used by EMEBSDcluster.f90)
!
!> @param nmlfile namelist file name
!> @param emnl EBSD master name list structure
!
!> @date 06/19/14  MDG 1.0 new routine
!--------------------------------------------------------------------------
recursive subroutine GetEBSDclusterNameList(nmlfile, emnl, initonly)
!DEC$ ATTRIBUTES DLLEXPORT :: GetEBSDclusterNameList

use error

IMPLICIT NONE

character(fnlen),INTENT(IN)                     :: nmlfile
type(EBSDclusterNameListType),INTENT(INOUT)     :: emnl
!f2py intent(in,out) ::  emnl
logical,OPTIONAL,INTENT(IN)                     :: initonly

logical                                         :: skipread = .FALSE.

integer(kind=irg)       :: stdout
integer(kind=irg)       :: NClusters, NIterations, binfactor
character(fnlen)        :: inputfilename, groupname, datasetname

! define the IO namelist to facilitate passing variables to the program.
namelist /EBSDclustervars/ NClusters, NIterations, binfactor, inputfilename, groupname, datasetname

! set the input parameters to default values (except for xtalname, which must be present)
NClusters = 100                 ! initial number of clusters to look for
NIterations = 50                ! number of iterations in K-means algorithm
binfactor = 1                   ! no binning by default
inputfilename = 'undefined'     ! default filename for HDF5 data input file
groupname = 'undefined'         ! default groupname for EBSD data
datasetname = 'undefined'       ! default dataset name 

if (present(initonly)) then
  if (initonly) skipread = .TRUE.
end if

if (.not.skipread) then
! read the namelist file
 open(UNIT=dataunit,FILE=trim(EMsoft_toNativePath(nmlfile)),DELIM='apostrophe',STATUS='old')
 read(UNIT=dataunit,NML=EBSDclustervars)
 close(UNIT=dataunit,STATUS='keep')

! check for required entries
 if (trim(inputfilename).eq.'undefined') then
  call FatalError('EMEBSDcluster:',' HDF5 input data file name is undefined in '//nmlfile)
 end if
 if (trim(groupname).eq.'undefined') then
  call FatalError('EMEBSDcluster:',' Data group name is undefined in '//nmlfile)
 end if
 if (trim(datasetname).eq.'undefined') then
  call FatalError('EMEBSDcluster:',' Data set name is undefined in '//nmlfile)
 end if
end if

! if we get here, then all appears to be ok, and we need to fill in the emnl fields
emnl%NClusters = NClusters
emnl%NIterations = NIterations
emnl%binfactor = binfactor
emnl%inputfilename = inputfilename
emnl%groupname = groupname
emnl%datasetname = datasetname

! parameters that are not in the nml file
emnl%NScanColumns = 0
emnl%NScanRows = 0

end subroutine GetEBSDclusterNameList

!--------------------------------------------------------------------------
!
! SUBROUTINE:GetECPQCMasterNameList
!
!> @author Saransh Singh/Marc De Graef, Carnegie Mellon University
!
!> @brief read namelist file and fill mcnl structure (used by EMECPQCmaster.f90)
!
!> @param nmlfile namelist file name
!> @param emnl ECP master name list structure
!
!> @date 06/19/14  SS 1.0 new routine
!> @date 08/12/15 MDG 1.1 correction of type for startthick and fn(3)
!> @date 09/15/15  SS 1.2 clean up of the subroutine
!> @date 01/04/18 MDG 1.3 added to Public repo
!--------------------------------------------------------------------------
recursive subroutine GetECPQCMasterNameList(nmlfile, ecpnl, initonly)
!DEC$ ATTRIBUTES DLLEXPORT :: GetECPQCMasterNameList

use error

IMPLICIT NONE

character(fnlen),INTENT(IN)                    :: nmlfile
type(ECPQCMasterNameListType),INTENT(INOUT)    :: ecpnl
!f2py intent(in,out) ::  ecpnl
logical,OPTIONAL,INTENT(IN)                    :: initonly

logical                                        :: skipread = .FALSE.

integer(kind=irg)       :: nsamples
integer(kind=irg)       :: npx
integer(kind=irg)       :: Esel
integer(kind=irg)       :: nthreads
integer(kind=irg)       :: atno
real(kind=sgl)          :: DWF
real(kind=sgl)          :: dmin
real(kind=sgl)          :: gmax_orth
real(kind=sgl)          :: QClatparm
character(1)            :: centering
character(fnlen)        :: energyfile

! define the IO namelist to facilitate passing variables to the program.
namelist /ECPQCmastervars/ nsamples, dmin, energyfile, npx, nthreads

! set the input parameters to default values (except for xtalname, which must be present)
nthreads = 1
dmin = 0.1                     ! smallest d-spacing to include in dynamical matrix [nm]
nsamples = 400
npx = 256
energyfile = 'undefined'       ! default filename for z_0(E_e) data from EMMC Monte Carlo simulations

if (present(initonly)) then
  if (initonly) skipread = .TRUE.
end if

if (.not.skipread) then
! read the namelist file
open(UNIT=dataunit,FILE=trim(EMsoft_toNativePath(nmlfile)),DELIM='apostrophe',STATUS='old')
read(UNIT=dataunit,NML=ECPQCmastervars)
close(UNIT=dataunit,STATUS='keep')

! check for required entries
if (trim(energyfile).eq.'undefined') then
call FatalError('EMECPQCmaster:',' energy file name is undefined in '//nmlfile)
end if
end if

! if we get here, then all appears to be ok, and we need to fill in the emnl fields
ecpnl%nsamples = nsamples
ecpnl%npx = npx
ecpnl%nthreads = nthreads
ecpnl%dmin = dmin
ecpnl%energyfile = energyfile

end subroutine GetECPQCMasterNameList


!--------------------------------------------------------------------------
!
! SUBROUTINE:GetCTEMQCNameList
!
!> @author Saransh Singh/Marc De Graef, Carnegie Mellon University
!
!> @brief read namelist file and fill mcnl structure (used by EMECPQCmaster.f90)
!
!> @param nmlfile namelist file name
!> @param ctemqcnl EMCTEMQC name list structure
!
!> @date 06/19/14  SS 1.0 new routine
!> @date 08/12/15 MDG 1.1 correction of type for startthick and fn(3)
!> @date 09/15/15  SS 1.2 clean up of the subroutine
!> @date 01/04/18 MDG 1.3 added to Public repo
!--------------------------------------------------------------------------
recursive subroutine GetCTEMQCNameList(nmlfile, ctemqcnl, initonly)
!DEC$ ATTRIBUTES DLLEXPORT :: GetCTEMQCNameList

use error

IMPLICIT NONE

character(fnlen),INTENT(IN)                    :: nmlfile
type(CTEMQCNameListType),INTENT(INOUT)         :: ctemqcnl
!f2py intent(in,out) ::  ctemqcnl
logical,OPTIONAL,INTENT(IN)                    :: initonly

logical                                        :: skipread = .FALSE.

integer(kind=irg)       :: nthreads
integer(kind=irg)       :: npix
integer(kind=irg)       :: wwmax
real(kind=sgl)          :: kvec(3)
real(kind=sgl)          :: dmin
real(kind=sgl)          :: rnmpp
real(kind=sgl)          :: voltage
character(fnlen)        :: qxtalname
character(fnlen)        :: hdfname
character(fnlen)        :: tiffname

! define the IO namelist to facilitate passing variables to the program.
namelist /CTEMQCvars/ dmin, npix, wwmax, nthreads, kvec, rnmpp, voltage, qxtalname, hdfname, tiffname

! set the input parameters to default values (except for xtalname, which must be present)
nthreads = 1
npix = 512
wwmax = 100
kvec = (/ 0.0, 0.0, 1.0 /)
dmin = 0.25
rnmpp = 200.0
voltage = 200.0
qxtalname = 'undefined'
hdfname = 'undefined'
tiffname = 'undefined'

if (present(initonly)) then
  if (initonly) skipread = .TRUE.
end if

if (.not.skipread) then
! read the namelist file
  open(UNIT=dataunit,FILE=trim(EMsoft_toNativePath(nmlfile)),DELIM='apostrophe',STATUS='old')
  read(UNIT=dataunit,NML=CTEMQCvars)
  close(UNIT=dataunit,STATUS='keep')

  ! check for required entries
  if (trim(qxtalname).eq.'undefined') then
    call FatalError('GetCTEMQCNameList:',' qxtalname file name is undefined in '//nmlfile)
  end if

  if (trim(hdfname).eq.'undefined') then
    call FatalError('GetCTEMQCNameList:',' hdf file name is undefined in '//nmlfile)
  end if

  if (trim(tiffname).eq.'undefined') then
    call FatalError('GetCTEMQCNameList:',' tiff file name is undefined in '//nmlfile)
  end if
end if

! if we get here, then all appears to be ok, and we need to fill in the emnl fields
ctemqcnl%nthreads = nthreads
ctemqcnl%npix = npix
ctemqcnl%wwmax = wwmax 
ctemqcnl%kvec = kvec
ctemqcnl%dmin = dmin
ctemqcnl%rnmpp = rnmpp 
ctemqcnl%voltage = voltage
ctemqcnl%qxtalname = qxtalname
ctemqcnl%hdfname = hdfname
ctemqcnl%tiffname = tiffname

end subroutine GetCTEMQCNameList



!--------------------------------------------------------------------------
!
! SUBROUTINE:GetECPMasterNameList
!
!> @author Saransh Singh/Marc De Graef, Carnegie Mellon University
!
!> @brief read namelist file and fill mcnl structure (used by EMECPmaster.f90)
!
!> @param nmlfile namelist file name
!> @param emnl ECP master name list structure
!
!> @date 06/19/14  SS 1.0 new routine
!> @date 08/12/15 MDG 1.1 correction of type for startthick and fn(3)
!> @date 09/15/15  SS 1.2 clean up of the subroutine
!--------------------------------------------------------------------------
recursive subroutine GetECPMasterNameList(nmlfile, ecpnl, initonly)
!DEC$ ATTRIBUTES DLLEXPORT :: GetECPMasterNameList

use error

IMPLICIT NONE

character(fnlen),INTENT(IN)                    :: nmlfile
type(ECPMasterNameListType),INTENT(INOUT)      :: ecpnl
!f2py intent(in,out) ::  ecpnl
logical,OPTIONAL,INTENT(IN)                    :: initonly

logical                                        :: skipread = .FALSE.

integer(kind=irg)       :: stdout
integer(kind=irg)       :: npx
integer(kind=irg)       :: Esel
integer(kind=irg)       :: nthreads
real(kind=sgl)          :: dmin
character(3)            :: Notify
character(fnlen)        :: compmode
character(fnlen)        :: copyfromenergyfile
character(fnlen)        :: h5copypath
character(fnlen)        :: energyfile
logical                 :: combinesites

! define the IO namelist to facilitate passing variables to the program.
namelist /ECPmastervars/ stdout, dmin, compmode, Notify, h5copypath, &
    energyfile, Esel, npx, nthreads, copyfromenergyfile, combinesites

! set the input parameters to default values (except for xtalname, which must be present)
stdout = 6
Esel = -1                       ! selected energy value for single energy run
nthreads = 1
dmin = 0.04                    ! smallest d-spacing to include in dynamical matrix [nm]
npx = 256
Notify = 'Off'
compmode = 'Blochwv'
h5copypath = 'undefined'
energyfile = 'undefined'        ! default filename for z_0(E_e) data from EMMC Monte Carlo simulations
copyfromenergyfile = 'undefined'
combinesites = .FALSE.

if (present(initonly)) then
  if (initonly) skipread = .TRUE.
end if

if (.not.skipread) then
! read the namelist file
open(UNIT=dataunit,FILE=trim(EMsoft_toNativePath(nmlfile)),DELIM='apostrophe',STATUS='old')
read(UNIT=dataunit,NML=ECPmastervars)
close(UNIT=dataunit,STATUS='keep')

! check for required entries
if (trim(energyfile).eq.'undefined') then
call FatalError('EMECPmaster:',' energy file name is undefined in '//nmlfile)
end if
end if

! if we get here, then all appears to be ok, and we need to fill in the emnl fields
ecpnl%stdout = stdout
ecpnl%Esel = Esel
ecpnl%npx = npx
ecpnl%nthreads = nthreads
ecpnl%dmin = dmin
ecpnl%Notify = Notify
ecpnl%compmode = compmode
ecpnl%h5copypath = h5copypath
ecpnl%copyfromenergyfile = copyfromenergyfile
ecpnl%energyfile = energyfile
ecpnl%combinesites = combinesites

end subroutine GetECPMasterNameList

!--------------------------------------------------------------------------
!
! SUBROUTINE:GetreflectorNameList
!
!> @author Marc De Graef
!
!> @brief read reflector namelist for EMreflectors program
!
!> @param nmlfile namelist file name
!> @param rnl reflect name list structure
!
!> @date 05/31/16 MDG 1.0 new routine
!--------------------------------------------------------------------------
recursive subroutine GetreflectorNameList(nmlfile, rnl, initonly)
!DEC$ ATTRIBUTES DLLEXPORT :: GetreflectorNameList

use error

IMPLICIT NONE

character(fnlen),INTENT(IN)                    :: nmlfile
type(reflectorNameListType),INTENT(INOUT)      :: rnl
!f2py intent(in,out) ::  rnl
logical,OPTIONAL,INTENT(IN)                    :: initonly

logical                                        :: skipread = .FALSE.

real(kind=sgl)                                 :: increment
real(kind=sgl)                                 :: dmin
integer(kind=irg)                              :: numlist
integer(kind=irg)                              :: nthreads
character(fnlen)                               :: outputformat
character(fnlen)                               :: masterfile
character(fnlen)                               :: listfile

! define the IO namelist to facilitate passing variables to the program.
namelist /EBSDreflectors/ increment, dmin, masterfile, listfile, numlist, nthreads, outputformat

! set the input parameters to default values (except for xtalname, which must be present)
increment = 0.025               ! angular increment [°]
dmin = 0.05                     ! smallest d-spacing to include in dynamical matrix [nm]
numlist = 20
nthreads = 1
outputformat = 'csv'            ! options: 'latex', 'csv', and 'markdown'
masterfile = 'undefined'        ! master pattern filename
listfile = 'undefined'          ! filename for output (no extension)

if (present(initonly)) then
  if (initonly) skipread = .TRUE.
end if

if (.not.skipread) then
! read the namelist file
  open(UNIT=dataunit,FILE=trim(EMsoft_toNativePath(nmlfile)),DELIM='apostrophe',STATUS='old')
  read(UNIT=dataunit,NML=EBSDreflectors)
  close(UNIT=dataunit,STATUS='keep')

! check for required entries
  if (trim(listfile).eq.'undefined') then
    call FatalError('EMreflectors:',' output file name is undefined in '//nmlfile)
  end if
  if (trim(masterfile).eq.'undefined') then
    call FatalError('EMreflectors:',' master file name is undefined in '//nmlfile)
  end if
end if

! if we get here, then all appears to be ok, and we need to fill in the emnl fields
rnl%increment = increment
rnl%dmin = dmin
rnl%outputformat = trim(outputformat)
rnl%numlist = numlist
rnl%nthreads = nthreads
rnl%masterfile = trim(masterfile)
rnl%listfile = trim(listfile)

end subroutine GetreflectorNameList

!--------------------------------------------------------------------------
!
! SUBROUTINE:GetkinematicalNameList
!
!> @author Marc De Graef
!
!> @brief read reflector namelist for EMreflectors program
!
!> @param nmlfile namelist file name
!> @param rnl reflect name list structure
!
!> @date 05/31/16 MDG 1.0 new routine
!--------------------------------------------------------------------------
recursive subroutine GetkinematicalNameList(nmlfile, knl, initonly)
!DEC$ ATTRIBUTES DLLEXPORT :: GetkinematicalNameList

use error

IMPLICIT NONE

character(fnlen),INTENT(IN)                    :: nmlfile
type(kinematicalNameListType),INTENT(INOUT)    :: knl
!f2py intent(in,out) ::  knl
logical,OPTIONAL,INTENT(IN)                    :: initonly

logical                                        :: skipread = .FALSE.

real(kind=sgl)                                 :: dmin
real(kind=sgl)                                 :: thr
real(kind=sgl)                                 :: voltage
character(fnlen)                               :: xtalname
character(fnlen)                               :: datafile

! define the IO namelist to facilitate passing variables to the program.
namelist /EMkinematical/ dmin, voltage, thr, xtalname, datafile

! set the input parameters to default values (except for xtalname, which must be present)
dmin = 0.05                    ! smallest d-spacing to include in dynamical matrix [nm]
thr = 1.0                      ! smallest |structurefactor|^2 to include
voltage = 30000.0              ! microscope voltage [V]
datafile = 'undefined'         ! output file name
xtalname = 'undefined'         ! structure file name

if (present(initonly)) then
  if (initonly) skipread = .TRUE.
end if

if (.not.skipread) then
! read the namelist file
  open(UNIT=dataunit,FILE=trim(EMsoft_toNativePath(nmlfile)),DELIM='apostrophe',STATUS='old')
  read(UNIT=dataunit,NML=EMkinematical)
  close(UNIT=dataunit,STATUS='keep')

! check for required entries
  if (trim(xtalname).eq.'undefined') then
    call FatalError('EMkinematical:','  crystal structure file name is undefined in '//nmlfile)
  end if
  if (trim(datafile).eq.'undefined') then
    call FatalError('EMkinematical:',' output file name is undefined in '//nmlfile)
  end if
end if

! if we get here, then all appears to be ok, and we need to fill in the emnl fields
knl%dmin = dmin
knl%thr = thr
knl%voltage = voltage
knl%xtalname = xtalname
knl%datafile = datafile

end subroutine GetkinematicalNameList

!--------------------------------------------------------------------------
!
! SUBROUTINE:GetEBSDNameList
!
!> @author Marc De Graef, Carnegie Mellon University
!
!> @brief read namelist file and fill enl structure (used by EMEBSD.f90)
!
!> @param nmlfile namelist file name
!> @param enl EBSD name list structure
!
!> @date 06/23/14  MDG 1.0 new routine
!> @date 05/16/19  MDG 1.1 disable energyfile parameter from namelist file
!--------------------------------------------------------------------------
recursive subroutine GetEBSDNameList(nmlfile, enl, initonly)
!DEC$ ATTRIBUTES DLLEXPORT :: GetEBSDNameList

use error

IMPLICIT NONE

character(fnlen),INTENT(IN)             :: nmlfile
type(EBSDNameListType),INTENT(INOUT)    :: enl
!f2py intent(in,out) ::  enl
logical,OPTIONAL,INTENT(IN)             :: initonly

logical                                 :: skipread = .FALSE.

integer(kind=irg)       :: stdout
integer(kind=irg)       :: numsx
integer(kind=irg)       :: numsy
integer(kind=irg)       :: binning
integer(kind=irg)       :: nthreads
integer(kind=irg)       :: energyaverage
integer(kind=irg)       :: maskradius
integer(kind=irg)       :: nregions
real(kind=sgl)          :: L
real(kind=sgl)          :: thetac
real(kind=sgl)          :: delta
real(kind=sgl)          :: xpc
real(kind=sgl)          :: ypc
real(kind=sgl)          :: omega
real(kind=sgl)          :: energymin
real(kind=sgl)          :: energymax
real(kind=sgl)          :: gammavalue
real(kind=sgl)          :: alphaBD
real(kind=sgl)          :: axisangle(4)
real(kind=sgl)          :: hipassw
real(kind=dbl)          :: Ftensor(3,3)
real(kind=dbl)          :: beamcurrent
real(kind=dbl)          :: dwelltime
character(1)            :: includebackground
character(1)            :: poisson
character(1)            :: makedictionary
character(1)            :: applyDeformation
character(1)            :: maskpattern
character(1)            :: spatialaverage
character(3)            :: scalingmode
character(3)            :: eulerconvention
character(3)            :: outputformat
character(5)            :: bitdepth
character(fnlen)        :: anglefile
character(fnlen)        :: anglefiletype
character(fnlen)        :: masterfile
character(fnlen)        :: energyfile  ! removed from template file 05/16/19 [MDG]
character(fnlen)        :: datafile

! define the IO namelist to facilitate passing variables to the program.
namelist  / EBSDdata / stdout, L, thetac, delta, numsx, numsy, xpc, ypc, anglefile, eulerconvention, masterfile, bitdepth, &
                        energyfile, datafile, beamcurrent, dwelltime, energymin, energymax, binning, gammavalue, alphaBD, &
                        scalingmode, axisangle, nthreads, outputformat, maskpattern, energyaverage, omega, spatialaverage, &
                        applyDeformation, Ftensor, includebackground, anglefiletype, makedictionary, hipassw, nregions, &
                        maskradius, poisson

! set the input parameters to default values (except for xtalname, which must be present)
stdout          = 6
numsx           = 0             ! [dimensionless]
numsy           = 0             ! [dimensionless]
binning         = 1             ! binning mode  (1, 2, 4, or 8)
L               = 20000.0       ! [microns]
nthreads        = 1             ! number of OpenMP threads
nregions        = 10            ! number of regions in adaptive histogram equalization
energyaverage   = 0             ! apply energy averaging (1) or not (0); useful for dictionary computations
thetac          = 0.0           ! [degrees]
delta           = 25.0          ! [microns]
xpc             = 0.0           ! [pixels]
ypc             = 0.0           ! [pixels]
omega           = 0.0
energymin       = 15.0          ! minimum energy to consider
energymax       = 30.0          ! maximum energy to consider
gammavalue      = 1.0           ! gamma factor
alphaBD         = 0.0           ! transfer lens barrel distortion parameter
maskradius      = 240           ! mask radius
hipassw         = 0.05          ! hi-pass filter radius
axisangle       = (/0.0, 0.0, 1.0, 0.0/)        ! no additional axis angle rotation
Ftensor         = reshape( (/ 1.D0, 0.D0, 0.D0, 0.D0, 1.D0, 0.D0, 0.D0, 0.D0, 1.D0 /), (/ 3,3 /) )
beamcurrent     = 14.513D0      ! beam current (actually emission current) in nano ampere
dwelltime       = 100.0D0       ! in microseconds
makedictionary  = 'y'
poisson         = 'n'           ! apply poisson noise ? 
includebackground = 'y'         ! set to 'n' to remove realistic background intensity profile
applyDeformation = 'n'          ! should we apply a deformation tensor to the unit cell?
maskpattern     = 'n'           ! 'y' or 'n' to include a circular mask
scalingmode     = 'not'         ! intensity selector ('lin', 'gam', or 'not')
eulerconvention = 'tsl'         ! convention for the first Euler angle ['tsl' or 'hkl']
outputformat    = 'gui'         ! output format for 'bin' or 'gui' use
bitdepth        = '8bit'        ! format for output; '8char' for [0..255], '##int' for integers, 'float' for floats
! the '##int' notation stands for the actual bitdepth; all values are stored as 32bit integers, but they are scaled
! from the float values to a maximum that is given by the first two digits, which indicate the bit depth; so, valid
! values would be '10int' for a 10-bit integer scale, '16int' for a 16-bit integer scale, and so on.
anglefile       = 'undefined'   ! filename
anglefiletype   = 'orientations'! 'orientations' or 'orpcdef'
masterfile      = 'undefined'   ! filename
energyfile      = 'undefined'   ! name of file that contains energy histograms for all scintillator pixels (output from MC program)
datafile        = 'undefined'   ! output file name
spatialaverage  = 'n'

if (present(initonly)) then
  if (initonly) skipread = .TRUE.
end if

if (.not.skipread) then
! read the namelist file
 open(UNIT=dataunit,FILE=trim(EMsoft_toNativePath(nmlfile)),DELIM='apostrophe',STATUS='old')
 read(UNIT=dataunit,NML=EBSDdata)
 close(UNIT=dataunit,STATUS='keep')

! check for required entries

! we no longer require the energyfile parameter, but for backwards compatibility
! we still allow the user to include it (it doesn't do anything though)
! if (trim(energyfile).eq.'undefined') then
!  call FatalError('GetEBSDNameList:',' energy file name is undefined in '//nmlfile)
! end if

 if (trim(anglefile).eq.'undefined') then
  call FatalError('GetEBSDNameList:',' angle file name is undefined in '//nmlfile)
 end if

 if (trim(masterfile).eq.'undefined') then
  call FatalError('GetEBSDNameList:',' master pattern file name is undefined in '//nmlfile)
 end if

 if (trim(datafile).eq.'undefined') then
  call FatalError('GetEBSDNameList:',' output file name is undefined in '//nmlfile)
 end if

 if (numsx.eq.0) then 
  call FatalError('GetEBSDNameList:',' pattern size numsx is zero '//nmlfile)
 end if

 if (numsx.eq.0) then 
  call FatalError('GetEBSDNameList:',' pattern size numsy is zero '//nmlfile)
 end if
end if

! if we get here, then all appears to be ok, and we need to fill in the emnl fields
enl%stdout = stdout
enl%numsx = numsx
enl%numsy = numsy
enl%binning = binning
enl%nregions = nregions
enl%maskradius = maskradius
enl%L = L
enl%nthreads = nthreads
enl%energyaverage = energyaverage
enl%thetac = thetac
enl%delta = delta
enl%xpc = xpc
enl%ypc = ypc
enl%energymin = energymin
enl%energymax = energymax
enl%gammavalue = gammavalue
enl%alphaBD = alphaBD
enl%hipassw = hipassw
enl%axisangle = axisangle
enl%Ftensor = Ftensor
enl%beamcurrent = beamcurrent
enl%dwelltime = dwelltime
enl%includebackground = includebackground
enl%makedictionary = makedictionary
enl%poisson = poisson
enl%applyDeformation = applyDeformation
enl%maskpattern = maskpattern
enl%scalingmode = scalingmode
enl%eulerconvention = eulerconvention
enl%outputformat = outputformat
enl%bitdepth = bitdepth
enl%anglefile = anglefile
enl%anglefiletype = anglefiletype
enl%masterfile = masterfile
! we require energyfile to be identical to masterfile, so the 
! user definition, if any, in the namelist file is overwritten here...
enl%energyfile = enl%masterfile       ! changed on 05/16/19 [MDG]
enl%datafile = datafile
enl%omega = omega
enl%spatialaverage = spatialaverage
end subroutine GetEBSDNameList

!--------------------------------------------------------------------------
!
! SUBROUTINE:GetTKDNameList
!
!> @author Marc De Graef, Carnegie Mellon University
!
!> @brief read namelist file and fill enl structure (used by EMTKD.f90)
!
!> @param nmlfile namelist file name
!> @param enl TKD name list structure
!
!> @date 05/09/17  MDG 1.0 new routine
!--------------------------------------------------------------------------
recursive subroutine GetTKDNameList(nmlfile, enl, initonly)
!DEC$ ATTRIBUTES DLLEXPORT :: GetTKDNameList

use error

IMPLICIT NONE

character(fnlen),INTENT(IN)             :: nmlfile
type(TKDNameListType),INTENT(INOUT)     :: enl
!f2py intent(in,out) ::  enl
logical,OPTIONAL,INTENT(IN)             :: initonly

logical                                 :: skipread = .FALSE.

integer(kind=irg)       :: stdout
integer(kind=irg)       :: numsx
integer(kind=irg)       :: numsy
integer(kind=irg)       :: binning
integer(kind=irg)       :: nthreads
integer(kind=irg)       :: energyaverage
real(kind=sgl)          :: L
real(kind=sgl)          :: thetac
real(kind=sgl)          :: delta
real(kind=sgl)          :: xpc
real(kind=sgl)          :: ypc
real(kind=sgl)          :: omega
real(kind=sgl)          :: energymin
real(kind=sgl)          :: energymax
real(kind=sgl)          :: gammavalue
real(kind=sgl)          :: alphaBD
real(kind=sgl)          :: axisangle(4)
real(kind=dbl)          :: beamcurrent
real(kind=dbl)          :: dwelltime
character(1)            :: maskpattern
character(1)            :: spatialaverage
character(3)            :: scalingmode
character(3)            :: eulerconvention
character(3)            :: outputformat
character(fnlen)        :: anglefile
character(fnlen)        :: masterfile
character(fnlen)        :: energyfile 
character(fnlen)        :: datafile

! define the IO namelist to facilitate passing variables to the program.
namelist  / TKDdata / stdout, L, thetac, delta, numsx, numsy, xpc, ypc, anglefile, eulerconvention, masterfile, &
                     energyfile, datafile, beamcurrent, dwelltime, energymin, energymax, binning, gammavalue, alphaBD, &
                     scalingmode, axisangle, nthreads, outputformat, maskpattern, energyaverage, omega, spatialaverage

! set the input parameters to default values (except for xtalname, which must be present)
stdout          = 6
numsx           = 0             ! [dimensionless]
numsy           = 0             ! [dimensionless]
binning         = 1             ! binning mode  (1, 2, 4, or 8)
L               = 20000.0       ! [microns]
nthreads        = 1             ! number of OpenMP threads
energyaverage   = 0             ! apply energy averaging (1) or not (0); useful for dictionary computations
thetac          = 0.0           ! [degrees]
delta           = 25.0          ! [microns]
xpc             = 0.0           ! [pixels]
ypc             = 0.0           ! [pixels]
omega           = 0.0
energymin       = 15.0          ! minimum energy to consider
energymax       = 30.0          ! maximum energy to consider
gammavalue      = 1.0           ! gamma factor
alphaBD         = 0.0           ! transfer lens barrel distortion parameter
axisangle       = (/0.0, 0.0, 1.0, 0.0/)        ! no additional axis angle rotation
beamcurrent     = 100.0D0       ! beam current (actually emission current) in nano ampere
dwelltime       = 100.0D0       ! in microseconds
maskpattern     = 'n'           ! 'y' or 'n' to include a circular mask
scalingmode     = 'not'         ! intensity selector ('lin', 'gam', or 'not')
eulerconvention = 'tsl'         ! convention for the first Euler angle ['tsl' or 'hkl']
outputformat    = 'gui'         ! output format for 'bin' or 'gui' use
anglefile       = 'undefined'   ! filename
masterfile      = 'undefined'   ! filename
energyfile      = 'undefined'   ! name of file that contains energy histograms for all scintillator pixels (output from MC program)
datafile        = 'undefined'   ! output file name
spatialaverage  = 'n'

if (present(initonly)) then
  if (initonly) skipread = .TRUE.
end if

if (.not.skipread) then
! read the namelist file
 open(UNIT=dataunit,FILE=trim(EMsoft_toNativePath(nmlfile)),DELIM='apostrophe',STATUS='old')
 read(UNIT=dataunit,NML=TKDdata)
 close(UNIT=dataunit,STATUS='keep')

! check for required entries
 if (trim(energyfile).eq.'undefined') then
  call FatalError('GetTKDNameList:',' energy file name is undefined in '//nmlfile)
 end if

 if (trim(anglefile).eq.'undefined') then
  call FatalError('GetTKDNameList:',' angle file name is undefined in '//nmlfile)
 end if

 if (trim(masterfile).eq.'undefined') then
  call FatalError('GetTKDNameList:',' master pattern file name is undefined in '//nmlfile)
 end if

 if (trim(datafile).eq.'undefined') then
  call FatalError('GetTKDNameList:',' output file name is undefined in '//nmlfile)
 end if

 if (numsx.eq.0) then 
  call FatalError('GetTKDNameList:',' pattern size numsx is zero '//nmlfile)
 end if

 if (numsx.eq.0) then 
  call FatalError('GetTKDNameList:',' pattern size numsy is zero '//nmlfile)
 end if
end if

! if we get here, then all appears to be ok, and we need to fill in the emnl fields
enl%stdout = stdout
enl%numsx = numsx
enl%numsy = numsy
enl%binning = binning
enl%L = L
enl%nthreads = nthreads
enl%energyaverage = energyaverage
enl%thetac = thetac
enl%delta = delta
enl%xpc = xpc
enl%ypc = ypc
enl%energymin = energymin
enl%energymax = energymax
enl%gammavalue = gammavalue
enl%alphaBD = alphaBD
enl%axisangle = axisangle
enl%beamcurrent = beamcurrent
enl%dwelltime = dwelltime
enl%maskpattern = maskpattern
enl%scalingmode = scalingmode
enl%eulerconvention = eulerconvention
enl%outputformat = outputformat
enl%anglefile = anglefile
enl%masterfile = masterfile
enl%energyfile = energyfile
enl%datafile = datafile
enl%omega = omega
enl%spatialaverage = spatialaverage
end subroutine GetTKDNameList

!--------------------------------------------------------------------------
!
! SUBROUTINE:GetEBSDoverlapNameList
!
!> @author Marc De Graef, Carnegie Mellon University
!
!> @brief read namelist file and fill enl structure (used by EMEBSDoverlap.f90)
!
!> @param nmlfile namelist file name
!> @param enl EBSD name list structure
!
!> @date 04/29/15  MDG 1.0 new routine
!> @date 09/24/19  MDG 1.1 expanded for up to three variant phases
!--------------------------------------------------------------------------
recursive subroutine GetEBSDoverlapNameList(nmlfile, enl, initonly)
!DEC$ ATTRIBUTES DLLEXPORT :: GetEBSDoverlapNameList

use error

IMPLICIT NONE

character(fnlen),INTENT(IN)                     :: nmlfile
type(EBSDoverlapNameListType),INTENT(INOUT)     :: enl
!f2py intent(in,out) ::  enl
logical,OPTIONAL,INTENT(IN)             :: initonly

logical                                 :: skipread = .FALSE.

integer(kind=irg)       :: stdout
integer(kind=irg)       :: newpgnum
integer(kind=irg)       :: PatternAxisA(3)
integer(kind=irg)       :: HorizontalAxisA(3)
real(kind=sgl)          :: tA(3)
real(kind=sgl)          :: tB(3)
real(kind=sgl)          :: tA2(3)
real(kind=sgl)          :: tC(3)
real(kind=sgl)          :: tA3(3)
real(kind=sgl)          :: tD(3)
real(kind=sgl)          :: gA(3)
real(kind=sgl)          :: gB(3)
real(kind=sgl)          :: gA2(3)
real(kind=sgl)          :: gC(3)
real(kind=sgl)          :: gA3(3)
real(kind=sgl)          :: gD(3)
real(kind=sgl)          :: fracB
real(kind=sgl)          :: fracC
real(kind=sgl)          :: fracD
character(fnlen)        :: masterfileA
character(fnlen)        :: masterfileB
character(fnlen)        :: masterfileC
character(fnlen)        :: masterfileD
<<<<<<< HEAD
=======
character(fnlen)        :: h5copypath
>>>>>>> f920e6cc
character(fnlen)        :: overlapmode
character(fnlen)        :: datafile

! define the IO namelist to facilitate passing variables to the program.
namelist  / EBSDoverlapdata / stdout, PatternAxisA, tA, tB, gA, gB, masterfileA, masterfileB, & 
                              datafile, HorizontalAxisA, overlapmode, newpgnum, tC, gC, tD, gD, fracB, &
<<<<<<< HEAD
                              fracC, fracD, masterfileC, masterfileD, gA2, gA3, tA2, tA3
=======
                              fracC, fracD, masterfileC, masterfileD, gA2, gA3, tA2, tA3, h5copypath
>>>>>>> f920e6cc

! set the input parameters to default values (except for xtalname, which must be present)
stdout          = 6
newpgnum        = -1                            ! -1 means 'use the point group of phase A'
PatternAxisA    = (/ 0, 0, 1 /)                 ! center axis for output pattern
HorizontalAxisA = (/ 1, 0, 0 /)                 ! horizontal axis for output pattern
tA              = (/0.0, 0.0, 1.0/)             ! direction vector in crystal A
tB              = (/0.0, 0.0, 1.0/)             ! direction vector in crystal B
tA2             = (/0.0, 0.0, 1.0/)             ! direction vector in crystal A
tC              = (/0.0, 0.0, 1.0/)             ! direction vector in crystal C
tA3             = (/0.0, 0.0, 1.0/)             ! direction vector in crystal A
tD              = (/0.0, 0.0, 1.0/)             ! direction vector in crystal D
gA              = (/1.0, 0.0, 0.0/)             ! plane normal in crystal A
gB              = (/1.0, 0.0, 0.0/)             ! plane normal in crystal B
gA2             = (/1.0, 0.0, 0.0/)             ! plane normal in crystal A
gC              = (/1.0, 0.0, 0.0/)             ! plane normal in crystal C
gA3             = (/1.0, 0.0, 0.0/)             ! plane normal in crystal A
gD              = (/1.0, 0.0, 0.0/)             ! plane normal in crystal D
fracB           = 0.25                          ! volume fraction of phase B 
fracC           = 0.25                          ! volume fraction of phase C 
fracD           = 0.25                          ! volume fraction of phase D 
masterfileA     = 'undefined'   ! filename
masterfileB     = 'undefined'   ! filename
masterfileC     = 'undefined'   ! filename
masterfileD     = 'undefined'   ! filename
<<<<<<< HEAD
=======
h5copypath      = 'undefined'   ! filename
>>>>>>> f920e6cc
datafile        = 'undefined'   ! output file name
overlapmode     = 'series'      ! options are 'full' or 'series'

if (present(initonly)) then
  if (initonly) skipread = .TRUE.
end if

if (.not.skipread) then
! read the namelist file
 open(UNIT=dataunit,FILE=trim(EMsoft_toNativePath(nmlfile)),DELIM='apostrophe',STATUS='old')
 read(UNIT=dataunit,NML=EBSDoverlapdata)
 close(UNIT=dataunit,STATUS='keep')

! check for required entries
 if (trim(masterfileA).eq.'undefined') then
  call FatalError('EMEBSDoverlap:',' master pattern file name A is undefined in '//nmlfile)
 end if

 if (trim(masterfileB).eq.'undefined') then
  call FatalError('EMEBSDoverlap:',' master pattern file name B is undefined in '//nmlfile)
 end if

 if (trim(datafile).eq.'undefined') then
  call FatalError('EMEBSDoverlap:',' output file name is undefined in '//nmlfile)
 end if
end if

! if we get here, then all appears to be ok, and we need to fill in the emnl fields
enl%stdout = stdout
enl%newpgnum = newpgnum
enl%PatternAxisA = PatternAxisA
enl%HorizontalAxisA = HorizontalAxisA
enl%tA = tA
enl%tB = tB
enl%tA2= tA2
enl%tC = tC
enl%tA3= tA3
enl%tD = tD
enl%gA = gA
enl%gB = gB
enl%gA2= gA2
enl%gC = gC
enl%gA3= gA3
enl%gD = gD
enl%fracB = fracB
enl%fracC = fracC
enl%fracD = fracD
enl%masterfileA = masterfileA
enl%masterfileB = masterfileB
enl%masterfileC = masterfileC
enl%masterfileD = masterfileD
<<<<<<< HEAD
=======
enl%h5copypath = h5copypath
>>>>>>> f920e6cc
enl%datafile = datafile
enl%overlapmode = overlapmode

end subroutine GetEBSDoverlapNameList

!--------------------------------------------------------------------------
!
! SUBROUTINE:GetTKDoverlapNameList
!
!> @author Marc De Graef, Carnegie Mellon University
!
!> @brief read namelist file and fill enl structure (used by EMTKDoverlap.f90)
!
!> @param nmlfile namelist file name
!> @param enl TKD name list structure
!
!> @date 01/03/18  MDG 1.0 new routine
!--------------------------------------------------------------------------
recursive subroutine GetTKDoverlapNameList(nmlfile, enl, initonly)
!DEC$ ATTRIBUTES DLLEXPORT :: GetTKDoverlapNameList

use error

IMPLICIT NONE

character(fnlen),INTENT(IN)                     :: nmlfile
type(TKDoverlapNameListType),INTENT(INOUT)     :: enl
!f2py intent(in,out) ::  enl
logical,OPTIONAL,INTENT(IN)             :: initonly

logical                                 :: skipread = .FALSE.

integer(kind=irg)       :: stdout
integer(kind=irg)       :: PatternAxisA(3)
integer(kind=irg)       :: HorizontalAxisA(3)
real(kind=sgl)          :: tA(3)
real(kind=sgl)          :: tB(3)
real(kind=sgl)          :: gA(3)
real(kind=sgl)          :: gB(3)
real(kind=sgl)          :: fracA
character(fnlen)        :: masterfileA
character(fnlen)        :: masterfileB
character(fnlen)        :: datafile

! define the IO namelist to facilitate passing variables to the program.
namelist  / TKDoverlapdata / stdout, PatternAxisA, tA, tB, gA, gB, fracA, masterfileA, masterfileB, & 
                              datafile, HorizontalAxisA

! set the input parameters to default values (except for xtalname, which must be present)
stdout          = 6
PatternAxisA    = (/ 0, 0, 1 /)                 ! center axis for output pattern
HorizontalAxisA = (/ 1, 0, 0 /)                 ! horizontal axis for output pattern
tA              = (/0.0, 0.0, 1.0/)             ! direction vector in crystal A
tB              = (/0.0, 0.0, 1.0/)             ! direction vector in crystal B
gA              = (/1.0, 0.0, 0.0/)             ! plane normal in crystal A
gB              = (/1.0, 0.0, 0.0/)             ! plane normal in crystal B
fracA           = -1.0                          ! volume fraction of phase A; 
! if set to -1.0, the output is a simple HDF file with a series of 21 merged patterns for fracA=0..1 
! in steps of 0.05, formatted in Square Lambert, Circular Lambert, and Stereographic Projection formats;
! if positive, then we single merged master pattern is computed for all energies,
! and the datafile will be a copy of the masterfileA file, but with a replaced master
! pattern array.
masterfileA     = 'undefined'   ! filename
masterfileB     = 'undefined'   ! filename
datafile        = 'undefined'   ! output file name

if (present(initonly)) then
  if (initonly) skipread = .TRUE.
end if

if (.not.skipread) then
! read the namelist file
 open(UNIT=dataunit,FILE=trim(EMsoft_toNativePath(nmlfile)),DELIM='apostrophe',STATUS='old')
 read(UNIT=dataunit,NML=TKDoverlapdata)
 close(UNIT=dataunit,STATUS='keep')

! check for required entries
 if (trim(masterfileA).eq.'undefined') then
  call FatalError('EMTKDoverlap:',' master pattern file name A is undefined in '//nmlfile)
 end if

 if (trim(masterfileB).eq.'undefined') then
  call FatalError('EMTKDoverlap:',' master pattern file name B is undefined in '//nmlfile)
 end if

 if (trim(datafile).eq.'undefined') then
  call FatalError('EMTKDoverlap:',' output file name is undefined in '//nmlfile)
 end if
end if

! if we get here, then all appears to be ok, and we need to fill in the emnl fields
enl%stdout = stdout
enl%PatternAxisA = PatternAxisA
enl%HorizontalAxisA = HorizontalAxisA
enl%tA = tA
enl%tB = tB
enl%gA = gA
enl%gB = gB
enl%fracA = fracA
enl%masterfileA = masterfileA
enl%masterfileB = masterfileB
enl%datafile = datafile

end subroutine GetTKDoverlapNameList

!--------------------------------------------------------------------------
!
! SUBROUTINE:GetTKDspotsNameList
!
!> @author Marc De Graef, Carnegie Mellon University
!
!> @brief read namelist file and fill enl structure (used by EMTKDspots.f90)
!
!> @param nmlfile namelist file name
!> @param enl TKD name list structure
!
!> @date 01/03/18  MDG 1.0 new routine
!--------------------------------------------------------------------------
recursive subroutine GetTKDspotsNameList(nmlfile, enl, initonly)
!DEC$ ATTRIBUTES DLLEXPORT :: GetTKDspotsNameList

use error

IMPLICIT NONE

character(fnlen),INTENT(IN)             :: nmlfile
type(TKDspotsNameListType),INTENT(INOUT):: enl
!f2py intent(in,out) ::  enl
logical,OPTIONAL,INTENT(IN)             :: initonly

logical                                 :: skipread = .FALSE.

integer(kind=irg)       :: ncubochoric
integer(kind=irg)       :: nthreads
integer(kind=irg)       :: numsx
integer(kind=irg)       :: numsy
real(kind=sgl)          :: voltage
real(kind=sgl)          :: dmin
real(kind=sgl)          :: thickness
real(kind=sgl)          :: L
real(kind=sgl)          :: thetac
real(kind=sgl)          :: delta
real(kind=sgl)          :: omega
real(kind=sgl)          :: sig
real(kind=sgl)          :: xpc
real(kind=sgl)          :: ypc
character(fnlen)        :: xtalname
character(fnlen)        :: outname
character(fnlen)        :: eulerfile 

! define the IO namelist to facilitate passing variables to the program.
namelist  / TKDspots / ncubochoric, nthreads, numsx, numsy, voltage, dmin, thickness, L, &
                       thetac, delta, omega, sig, xpc, ypc, xtalname, outname, eulerfile

! set the input parameters to default values (except for xtalname, which must be present)
ncubochoric     = 100
nthreads        = 1
numsx           = 0
numsy           = 0
voltage         = 20.0
dmin            = 0.05
thickness       = 50.0
L               = 15000.0
thetac          = 10.0
delta           = 50.0
omega           = 0.0
sig             = 70.0
xpc             = 0.0
ypc             = 0.0
xtalname        = 'undefined'
outname         = 'undefined'
eulerfile       = 'undefined'

if (present(initonly)) then
  if (initonly) skipread = .TRUE.
end if

if (.not.skipread) then
! read the namelist file
 open(UNIT=dataunit,FILE=trim(EMsoft_toNativePath(nmlfile)),DELIM='apostrophe',STATUS='old')
 read(UNIT=dataunit,NML=TKDspots)
 close(UNIT=dataunit,STATUS='keep')

! check for required entries
 if (trim(xtalname).eq.'undefined') then
  call FatalError('GetTKDspotsNameList:',' xtal input file is undefined in '//nmlfile)
 end if

 if (trim(outname).eq.'undefined') then
  call FatalError('GetTKDspotsNameList:',' output file name B is undefined in '//nmlfile)
 end if

 if (numsx.eq.0) then 
  call FatalError('GetTKDspotsNameList:',' pattern size numsx is zero '//nmlfile)
 end if

 if (numsy.eq.0) then 
  call FatalError('GetTKDspotsNameList:',' pattern size numsy is zero '//nmlfile)
 end if
end if

! if we get here, then all appears to be ok, and we need to fill in the emnl fields
enl%ncubochoric = ncubochoric
enl%nthreads = nthreads
enl%numsx = numsx 
enl%numsy = numsy
enl%voltage = voltage
enl%dmin = dmin 
enl%thickness = thickness
enl%L = L 
enl%thetac = thetac
enl%delta = delta
enl%omega = omega
enl%sig = sig
enl%xpc = xpc 
enl%ypc = ypc 
enl%xtalname = xtalname 
enl%outname = outname 
enl%eulerfile = eulerfile

end subroutine GetTKDspotsNameList


!--------------------------------------------------------------------------
!
! SUBROUTINE:GetECPZANameList
!
!> @author Marc De Graef, Carnegie Mellon University
!
!> @brief read namelist file and fill ecpnl structure (used by EMECPZA.f90)
!
!> @param nmlfile namelist file name
!> @param ecpnl name list structure
!
!> @date 01/25/17 MDG 1.0 new structure
!--------------------------------------------------------------------------
recursive subroutine GetECPZANameList(nmlfile, ecpnl, initonly)
!DEC$ ATTRIBUTES DLLEXPORT :: GetECPZANameList

use error

IMPLICIT NONE

character(fnlen),INTENT(IN)             :: nmlfile
type(ECPZANameListType),INTENT(INOUT)   :: ecpnl
!f2py intent(in,out) ::  ecpnl
logical,OPTIONAL,INTENT(IN)             :: initonly

logical                                 :: skipread = .FALSE.

integer(kind=irg)       :: fn(3)
integer(kind=irg)       :: k(3)
integer(kind=irg)       :: npix
integer(kind=irg)       :: nthreads
real(kind=sgl)          :: dmin
real(kind=sgl)          :: ktmax
character(1)            :: maskpattern
character(fnlen)        :: energyfile 
character(fnlen)        :: outname

namelist /ECPZAlist/ k, fn, dmin, ktmax, npix, outname, nthreads, maskpattern, energyfile

! default values
k = (/ 0, 0, 1 /)        ! beam direction [direction indices]
fn = (/ 0, 0, 1 /)       ! foil normal [direction indices]
dmin = 0.05              ! smallest d-spacing to include in dynamical matrix [nm]
ktmax = 0.0              ! beam convergence in units of |g_a|
npix = 256               ! output arrays will have size npix x npix
nthreads = 1
maskpattern = 'n'
outname = 'undefined'    ! output filename
energyfile = 'undefined'    ! output filename

if (present(initonly)) then
  if (initonly) skipread = .TRUE.
end if

if (.not.skipread) then
! read the namelist file
 open(UNIT=dataunit,FILE=trim(EMsoft_toNativePath(nmlfile)),DELIM='apostrophe',STATUS='old')
 read(UNIT=dataunit,NML=ECPZAlist)
 close(UNIT=dataunit,STATUS='keep')

! check for required entries
 if (trim(outname).eq.'undefined') then
  call FatalError('EMECPZA:',' output file name is undefined in '//nmlfile)
 end if
 if (trim(energyfile).eq.'undefined') then
  call FatalError('EMECPZA:',' Monte Carlo input file name is undefined in '//nmlfile)
 end if
end if

ecpnl%fn = fn
ecpnl%k = k
ecpnl%npix = npix
ecpnl%dmin = dmin
ecpnl%ktmax = ktmax
ecpnl%outname = outname
ecpnl%energyfile = energyfile
ecpnl%nthreads = nthreads
ecpnl%maskpattern = maskpattern

end subroutine GetECPZANameList

!--------------------------------------------------------------------------
!
! SUBROUTINE:GetECPNameList
!
!> @author Marc De Graef, Carnegie Mellon University
!
!> @brief read namelist file and fill ecpnl structure (used by EMECP.f90)
!
!> @param nmlfile namelist file name
!> @param knl Kossel name list structure
!
!> @date 06/13/14  MDG 1.0 new routine
!> @date 11/25/14  MDG 2.0 added parameters for film on substrate mode
!> @date 10/15/15 SS  1.2 changes for release
!--------------------------------------------------------------------------
recursive subroutine GetECPNameList(nmlfile, ecpnl, initonly)
!DEC$ ATTRIBUTES DLLEXPORT :: GetECPNameList

use error

IMPLICIT NONE

character(fnlen),INTENT(IN)             :: nmlfile
type(ECPNameListType),INTENT(INOUT)     :: ecpnl
!f2py intent(in,out) ::  ecpnl
logical,OPTIONAL,INTENT(IN)             :: initonly

logical                                 :: skipread = .FALSE.

integer(kind=irg)       :: stdout
integer(kind=irg)       :: fn_f(3)
integer(kind=irg)       :: fn_s(3)
integer(kind=irg)       :: nthreads
integer(kind=irg)       :: npix
integer(kind=irg)       :: gF(3)
integer(kind=irg)       :: gS(3)
integer(kind=irg)       :: tF(3)
integer(kind=irg)       :: tS(3)
real(kind=sgl)          :: dmin
real(kind=sgl)          :: thetac
real(kind=sgl)          :: filmthickness
character(fnlen)        :: xtalname
character(fnlen)        :: xtalname2
character(fnlen)        :: energyfile
character(fnlen)        :: filmfile
character(fnlen)        :: subsfile
character(fnlen)        :: masterfile
character(fnlen)        :: datafile
character(1)            :: maskpattern
character(fnlen)        :: anglefile
character(3)            :: eulerconvention
integer(kind=irg)       :: numangle_anglefile
real(kind=sgl)          :: gammavalue
character(3)            :: outputformat
real(kind=dbl)          :: sampletilt
real(kind=sgl)          :: workingdistance
real(kind=sgl)          :: Rin
real(kind=sgl)          :: Rout

! namelist /ECPlist/ stdout, xtalname, voltage, k, fn, dmin, distort, abcdist, albegadist, ktmax, &
namelist /ECPlist/ stdout, xtalname, xtalname2, fn_f, fn_s, dmin, filmthickness, anglefile, &
                   nthreads, thetac, npix, maskpattern, eulerconvention, Rin, Rout, &
                   gF, gS, tF, tS, energyfile, filmfile, subsfile, masterfile, datafile, &
                   numangle_anglefile, gammavalue, outputformat, sampletilt, workingdistance

! default values
stdout = 6                              ! standard output
fn_f = (/ 0, 0, 1 /)                    ! beam direction [direction indices]
fn_s = (/ 0, 0, 1 /)                    ! foil normal [direction indices]
gF = (/ 0, 0, 0 /)                      ! plane normal in film
gS = (/ 0, 0, 0 /)                      ! plane normal in substrate
tF = (/ 0, 0, 0 /)                      ! direction in film
tS = (/ 0, 0, 0 /)                      ! direction in substrate
npix = 200                              ! number of pixels in final image (npix x npix)
nthreads = 1                            ! number of OpenMP threads
dmin = 0.04                             ! smallest d-spacing to include in dynamical matrix [nm]
thetac = 0.0                            ! beam convergence in mrad (either ktmax or thetac must be given)
filmthickness = 0.0                     ! 0.0 if there is no film
xtalname = 'undefined'                  ! initial value to check that the keyword is present in the nml file
xtalname2 = 'undefined'                 ! initial value for substrate structure name
energyfile = 'undefined'
filmfile = 'undefined'
subsfile = 'undefined'
masterfile = 'undefined'
datafile = 'undefined'
maskpattern = 'y'
anglefile = 'undefined'
eulerconvention = 'hkl'
numangle_anglefile = 0
gammavalue = 1.0
outputformat = 'gui'
sampletilt = 0.D0
Workingdistance = 13.0
Rin = 2.0
Rout = 6.0

if (present(initonly)) then
  if (initonly) skipread = .TRUE.
end if

if (.not.skipread) then
! read the namelist file
 open(UNIT=dataunit,FILE=trim(EMsoft_toNativePath(nmlfile)),DELIM='apostrophe',STATUS='old')
 read(UNIT=dataunit,NML=ECPlist)
 close(UNIT=dataunit,STATUS='keep')

! check for required entries
 if (trim(xtalname).eq.'undefined') then
  call FatalError('EMEECP:',' crystal file name is undefined in '//nmlfile)
 end if
end if

ecpnl%stdout = stdout
ecpnl%fn_f = fn_f
ecpnl%fn_s = fn_s
ecpnl%gF = gF
ecpnl%gS = gS
ecpnl%tF = tF
ecpnl%tS = tS
ecpnl%npix = npix
ecpnl%nthreads = nthreads
ecpnl%dmin = dmin
ecpnl%thetac = thetac
ecpnl%filmthickness = filmthickness
ecpnl%datafile = datafile
ecpnl%xtalname = xtalname
ecpnl%xtalname2 = xtalname2
ecpnl%energyfile = energyfile
ecpnl%filmfile = filmfile
ecpnl%subsfile = subsfile
ecpnl%masterfile = masterfile
ecpnl%maskpattern = maskpattern
ecpnl%anglefile = anglefile
ecpnl%numangle_anglefile = numangle_anglefile
ecpnl%eulerconvention = eulerconvention
ecpnl%gammavalue = gammavalue
ecpnl%outputformat = outputformat
ecpnl%sampletilt = sampletilt
ecpnl%workingdistance = workingdistance
ecpnl%Rin = Rin
ecpnl%Rout = Rout

end subroutine GetECPNameList

!--------------------------------------------------------------------------
!
! SUBROUTINE:GetLACBEDNameList
!
!> @author Marc De Graef, Carnegie Mellon University
!
!> @brief read namelist file and fill lacbednl structure (used by EMLACBED.f90)
!
!> @param nmlfile namelist file name
!> @param lacbednl LACBED name list structure
!
!> @date 07/01/14  MDG 1.0 new routine
!--------------------------------------------------------------------------
recursive subroutine GetLACBEDNameList(nmlfile, lacbednl, initonly)
!DEC$ ATTRIBUTES DLLEXPORT :: GetLACBEDNameList

use error

IMPLICIT NONE

character(fnlen),INTENT(IN)             :: nmlfile
type(LACBEDNameListType),INTENT(INOUT)  :: lacbednl
!f2py intent(in,out) ::  lacbednl
logical,OPTIONAL,INTENT(IN)             :: initonly

logical                                 :: skipread = .FALSE.

integer(kind=irg)       :: k(3)
integer(kind=irg)       :: fn(3)
integer(kind=irg)       :: maxHOLZ
integer(kind=irg)       :: numthick
integer(kind=irg)       :: npix
integer(kind=irg)       :: nthreads
real(kind=sgl)          :: voltage
real(kind=sgl)          :: dmin
real(kind=sgl)          :: convergence
real(kind=sgl)          :: startthick
real(kind=sgl)          :: thickinc
real(kind=sgl)          :: minten
character(fnlen)        :: xtalname
character(fnlen)        :: outname

namelist /LACBEDlist/ xtalname, voltage, k, fn, dmin, convergence, minten, &
                              nthreads, startthick, thickinc, numthick, outname, npix, maxHOLZ

k = (/ 0, 0, 1 /)               ! beam direction [direction indices]
fn = (/ 0, 0, 1 /)              ! foil normal [direction indices]
maxHOLZ = 2                     ! maximum HOLZ layer index to be used for the output file; note that his number
                                ! does not affect the actual computations; it only determines which reflection 
                                ! families will end up in the output file
numthick = 10                   ! number of increments
npix = 256                      ! output arrays will have size npix x npix
nthreads = 1                    ! number of computational threads
voltage = 200000.0              ! acceleration voltage [V]
dmin = 0.025                    ! smallest d-spacing to include in dynamical matrix [nm]
convergence = 25.0              ! beam convergence angle [mrad]
startthick = 10.0               ! starting thickness [nm]
thickinc = 10.0                 ! thickness increment
minten = 1.0E-6                 ! minimum intensity in diffraction disk to make it into the output file
xtalname = 'undefined'          ! initial value to check that the keyword is present in the nml file
outname = 'lacbedout.data'      ! output filename

if (present(initonly)) then
  if (initonly) skipread = .TRUE.
end if

if (.not.skipread) then
! read the namelist file
open(UNIT=dataunit,FILE=trim(EMsoft_toNativePath(nmlfile)),DELIM='apostrophe',STATUS='old')
read(UNIT=dataunit,NML=LACBEDlist)
close(UNIT=dataunit,STATUS='keep')

! check for required entries
if (trim(xtalname).eq.'undefined') then
  call FatalError('EMLACBED:',' structure file name is undefined in '//nmlfile)
end if
end if

lacbednl%k = k
lacbednl%fn = fn
lacbednl%maxHOLZ = maxHOLZ
lacbednl%numthick = numthick
lacbednl%npix = npix
lacbednl%nthreads = nthreads
lacbednl%voltage = voltage
lacbednl%dmin = dmin
lacbednl%convergence = convergence
lacbednl%startthick = startthick
lacbednl%thickinc = thickinc
lacbednl%minten = minten
lacbednl%xtalname = xtalname
lacbednl%outname = outname

end subroutine GetLACBEDNameList

!--------------------------------------------------------------------------
!
! SUBROUTINE:GetCBEDNameList
!
!> @author Marc De Graef, Carnegie Mellon University
!
!> @brief read namelist file and fill cbednl structure (used by EMCBED.f90)
!
!> @param nmlfile namelist file name
!> @param cbednl CBED name list structure
!
!> @date 11/24/18  MDG 1.0 new routine
!--------------------------------------------------------------------------
recursive subroutine GetCBEDNameList(nmlfile, cbednl, initonly)
!DEC$ ATTRIBUTES DLLEXPORT :: GetCBEDNameList

use error

IMPLICIT NONE

character(fnlen),INTENT(IN)             :: nmlfile
type(CBEDNameListType),INTENT(INOUT)    :: cbednl
!f2py intent(in,out) ::  cbednl
logical,OPTIONAL,INTENT(IN)             :: initonly

logical                                 :: skipread = .FALSE.

integer(kind=irg)       :: k(3)
integer(kind=irg)       :: fn(3)
integer(kind=irg)       :: maxHOLZ
integer(kind=irg)       :: numthick
integer(kind=irg)       :: npix
integer(kind=irg)       :: nthreads
real(kind=sgl)          :: voltage
real(kind=sgl)          :: lauec(2)
real(kind=sgl)          :: dmin
real(kind=sgl)          :: convergence
real(kind=sgl)          :: startthick
real(kind=sgl)          :: thickinc
character(fnlen)        :: xtalname
character(fnlen)        :: outname

namelist /CBEDlist/ xtalname, voltage, k, fn, dmin, convergence, lauec, &
                    nthreads, startthick, thickinc, numthick, outname, npix, maxHOLZ

k = (/ 0, 0, 1 /)               ! beam direction [direction indices]
fn = (/ 0, 0, 1 /)              ! foil normal [direction indices]
maxHOLZ = 2                     ! maximum HOLZ layer index to be used for the output file; note that his number
                                ! does not affect the actual computations; it only determines which reflection 
                                ! families will end up in the output file
lauec = (/ 0.0, 0.0 /)          ! Laue center coordinates
numthick = 10                   ! number of increments
npix = 256                      ! output arrays will have size npix x npix
nthreads = 1                    ! number of computational threads
voltage = 200.0                 ! acceleration voltage [kV]
dmin = 0.025                    ! smallest d-spacing to include in dynamical matrix [nm]
convergence = 25.0              ! beam convergence angle [mrad]
startthick = 10.0               ! starting thickness [nm]
thickinc = 10.0                 ! thickness increment
xtalname = 'undefined'          ! initial value to check that the keyword is present in the nml file
outname = 'undefined'           ! output filename

if (present(initonly)) then
  if (initonly) skipread = .TRUE.
end if

if (.not.skipread) then
! read the namelist file
open(UNIT=dataunit,FILE=trim(EMsoft_toNativePath(nmlfile)),DELIM='apostrophe',STATUS='old')
read(UNIT=dataunit,NML=CBEDlist)
close(UNIT=dataunit,STATUS='keep')

! check for required entries
if (trim(xtalname).eq.'undefined') then
  call FatalError('EMCBED:',' structure file name is undefined in '//nmlfile)
end if
end if

cbednl%k = k
cbednl%fn = fn
cbednl%maxHOLZ = maxHOLZ
cbednl%numthick = numthick
cbednl%npix = npix
cbednl%nthreads = nthreads
cbednl%lauec = lauec
cbednl%voltage = voltage
cbednl%dmin = dmin
cbednl%convergence = convergence
cbednl%startthick = startthick
cbednl%thickinc = thickinc
cbednl%xtalname = xtalname
cbednl%outname = outname

end subroutine GetCBEDNameList

!--------------------------------------------------------------------------
!
! SUBROUTINE:GetECPpatternNameList
!
!> @author Saransh Singh, Carnegie Mellon University
!
!> @brief read namelist file and fill mcnl structure (used by EMECPpattern.f90)
!
!> @param nmlfile namelist file name
!> @param emnl ECP name list structure
!
!> @date 06/19/14  SS 1.0 new routine
!--------------------------------------------------------------------------
recursive subroutine GetECPpatternNameList(nmlfile,ecpnl, initonly)
!DEC$ ATTRIBUTES DLLEXPORT :: GetECPpatternNameList

use error

IMPLICIT NONE

character(fnlen),INTENT(IN)                     :: nmlfile
type(ECPpatternNameListType),INTENT(INOUT)             :: ecpnl
!f2py intent(in,out) ::  ecpnl
logical,OPTIONAL,INTENT(IN)             :: initonly

logical                                 :: skipread = .FALSE.

integer(kind=irg)       :: stdout
integer(kind=irg)       :: npix
real(kind=sgl)          :: thetac
real(kind=sgl)          :: k(3)
character(fnlen)        :: masterfile
character(fnlen)        :: outname

! define the IO namelist to facilitate passing variables to the program.
namelist /ECPvars/ stdout, npix, masterfile, outname, thetac, k

! set the input parameters to default values (except for masterfile, which must be present)
stdout = 6
npix = 256
thetac = 5.0
k = (/0.0,0.0,1.0/)
masterfile = 'undefined'        ! default filename for master data from EMECPmaster
outname = 'ECP.data'  ! default filename for final output

if (present(initonly)) then
  if (initonly) skipread = .TRUE.
end if

if (.not.skipread) then
! read the namelist file
open(UNIT=dataunit,FILE=trim(EMsoft_toNativePath(nmlfile)),DELIM='apostrophe',STATUS='old')
read(UNIT=dataunit,NML=ECPvars)
close(UNIT=dataunit,STATUS='keep')

! check for required entries
if (trim(masterfile).eq.'undefined') then
call FatalError('EMECP:',' master file name is undefined in '//nmlfile)
end if
end if

! if we get here, then all appears to be ok, and we need to fill in the emnl fields
ecpnl%stdout = stdout
ecpnl%npix = npix
ecpnl%thetac = thetac
ecpnl%k = k
ecpnl%masterfile = masterfile
ecpnl%outname = outname

end subroutine GetECPpatternNameList

!--------------------------------------------------------------------------
!
! SUBROUTINE:GetPEDkinNameList
!
!> @author Marc De Graef, Carnegie Mellon University
!
!> @brief read namelist file and fill pednl structure (used by EMpedKIN.f90)
!
!> @param nmlfile namelist file name
!> @param pednl PED name list structure
!
!> @date 03/02/15 MDG 1.0 new routine
!--------------------------------------------------------------------------
recursive subroutine GetPEDkinNameList(nmlfile,pednl, initonly)
!DEC$ ATTRIBUTES DLLEXPORT :: GetPEDkinNameList

use error

IMPLICIT NONE

character(fnlen),INTENT(IN)                     :: nmlfile
type(PEDkinNameListType),INTENT(INOUT)             :: pednl
!f2py intent(in,out) ::  pednl
logical,OPTIONAL,INTENT(IN)             :: initonly

logical                                 :: skipread = .FALSE.

integer(kind=irg)       :: npix
integer(kind=irg)       :: ncubochoric
integer(kind=irg)       :: nthreads
real(kind=sgl)          :: voltage
real(kind=sgl)          :: thickness
real(kind=sgl)          :: rnmpp
real(kind=sgl)          :: dmin
character(fnlen)        :: xtalname
character(fnlen)        :: outname
character(fnlen)        :: eulerfile
character(4)            :: sampling

! define the IO namelist to facilitate passing variables to the program.
namelist /PEDkinNameList/ xtalname, voltage, npix, rnmpp, ncubochoric, nthreads, &
                              thickness, outname , dmin, sampling, eulerfile

! set the input parameters to default values (except for xtalname, which must be present)
xtalname = 'undefined'          ! initial value to check that the keyword is present in the nml file
voltage = 200.0              ! acceleration voltage [kV]
nthreads = 1                    ! number of OpenMP threads to start
thickness = 10.0                ! sample thickness [nm]
npix = 256                      ! output arrays will have size npix x npix
outname = 'pedout.data'         ! output filename
dmin = 0.04                     ! smallest d-spacing [nm]
ncubochoric = 100               ! number of samples along the cubochoric edge length
rnmpp = 0.2                     ! nm^{-1} per pattern pixel
sampling = 'dict'
eulerfile = 'undefined'

if (present(initonly)) then
  if (initonly) skipread = .TRUE.
end if

if (.not.skipread) then
! read the namelist file
    open(UNIT=dataunit,FILE=trim(EMsoft_toNativePath(nmlfile)),DELIM='apostrophe',STATUS='old')
    read(UNIT=dataunit,NML=PEDkinNameList)
    close(UNIT=dataunit,STATUS='keep')

! check for required entries
    if (trim(xtalname).eq.'undefined') then
        call FatalError('EMPED:',' crystal structure file name is undefined in '//nmlfile)
    end if

    if (sampling .eq. 'file' .and. trim(eulerfile) .eq. 'undefined') then
        call FatalError('EMPED:',' euler angle file name is undefined in '//nmlfile)
    end if

end if

! if we get here, then all appears to be ok, and we need to fill in the pednl fields
pednl%xtalname = xtalname
pednl%voltage = voltage
pednl%thickness = thickness
pednl%dmin = dmin
pednl%npix = npix
pednl%nthreads = nthreads
pednl%outname = outname
pednl%rnmpp = rnmpp
pednl%ncubochoric = ncubochoric
pednl%sampling = sampling
pednl%eulerfile = eulerfile

end subroutine GetPEDKINNameList

!--------------------------------------------------------------------------
!
! SUBROUTINE:GetPEDZANameList
!
!> @author Marc De Graef, Carnegie Mellon University
!
!> @brief read namelist file and fill pednl structure (used by EMPEDZA.f90)
!
!> @param nmlfile namelist file name
!> @param pednl PED name list structure
!
!> @date 07/09/14 MDG 1.0 new routine
!--------------------------------------------------------------------------
recursive subroutine GetPEDZANameList(nmlfile,pednl, initonly)
!DEC$ ATTRIBUTES DLLEXPORT :: GetPEDZANameList

use error

IMPLICIT NONE

character(fnlen),INTENT(IN)             :: nmlfile
type(PEDZANameListType),INTENT(INOUT)   :: pednl
!f2py intent(in,out) ::  pednl
logical,OPTIONAL,INTENT(IN)             :: initonly

logical                                 :: skipread = .FALSE.

integer(kind=irg)       :: stdout
integer(kind=irg)       :: k(3)
integer(kind=irg)       :: fn(3)
integer(kind=irg)       :: precsample
integer(kind=irg)       :: precazimuthal
integer(kind=irg)       :: npix
integer(kind=irg)       :: nthreads
real(kind=sgl)          :: voltage
real(kind=sgl)          :: dmin
real(kind=sgl)          :: precangle
real(kind=sgl)          :: prechalfwidth
real(kind=sgl)          :: thickness
real(kind=sgl)          :: camlen
character(5)            :: filemode
character(fnlen)        :: xtalname
character(fnlen)        :: outname

! define the IO namelist to facilitate passing variables to the program.
namelist /EMPEDZA/ stdout, xtalname, voltage, k, fn, dmin, precangle, prechalfwidth, precsample, precazimuthal, &
                              thickness,  outname, npix, camlen, filemode, nthreads

! set the input parameters to default values (except for xtalname, which must be present)
xtalname = 'undefined'          ! initial value to check that the keyword is present in the nml file
stdout = 6                      ! standard output
voltage = 200000.0              ! acceleration voltage [V]
k = (/ 0, 0, 1 /)               ! beam direction [direction indices]
fn = (/ 0, 0, 1 /)              ! foil normal [direction indices]
dmin = 0.025                    ! smallest d-spacing to include in dynamical matrix [nm]
precangle = 10.472              ! beam precession angle [mrad]; default = 0.6 degrees
prechalfwidth = 0.25            ! beam half width in the tilt direction [mrad]
nthreads = 1                    ! number of OpenMP threads to start
precsample = 10                 ! number of samples (concentric circles) in beam half width (total = 2*precsample + 1)
precazimuthal = 360             ! number of azimuthal samples for each precession circle
thickness = 10.0                ! sample thickness [nm]
filemode = 'total'              ! 'total' mode or 'eachp'
npix = 256                      ! output arrays will have size npix x npix
outname = 'pedout.data'         ! output filename
camlen = 1000.0                 ! camera length [mm]


if (present(initonly)) then
  if (initonly) skipread = .TRUE.
end if

if (.not.skipread) then
! read the namelist file
open(UNIT=dataunit,FILE=trim(EMsoft_toNativePath(nmlfile)),DELIM='apostrophe',STATUS='old')
read(UNIT=dataunit,NML=EMPEDZA)
close(UNIT=dataunit,STATUS='keep')

! check for required entries
if (trim(xtalname).eq.'undefined') then
call FatalError('EMPEDZA:',' crystal structure file name is undefined in '//nmlfile)
end if
end if

! if we get here, then all appears to be ok, and we need to fill in the pednl fields
pednl%xtalname = xtalname
pednl%stdout = stdout
pednl%voltage = voltage
pednl%k = k
pednl%fn = fn
pednl%dmin = dmin
pednl%precangle = precangle
pednl%prechalfwidth = prechalfwidth
pednl%precsample = precsample
pednl%precazimuthal = precazimuthal
pednl%thickness = thickness
pednl%filemode = filemode
pednl%npix = npix
pednl%nthreads = nthreads
pednl%outname = outname
pednl%camlen = camlen

end subroutine GetPEDZANameList


!--------------------------------------------------------------------------
!
! SUBROUTINE:GetECCINameList
!
!> @author Marc De Graef, Carnegie Mellon University
!
!> @brief read namelist file and fill eccinl structure (used by EMECCI.f90)
!
!> @param nmlfile namelist file name
!> @param eccinl ECCI name list structure
!
!> @date 10/04/14 MDG 1.0 new routine
!> @date 11/24/15 MDG 1.1 adapted for new namelist variables
!--------------------------------------------------------------------------
recursive subroutine GetECCINameList(nmlfile,eccinl, initonly)
!DEC$ ATTRIBUTES DLLEXPORT :: GetECCINameList

use error

IMPLICIT NONE

character(fnlen),INTENT(IN)             :: nmlfile
type(ECCINameListType),INTENT(INOUT)    :: eccinl
!f2py intent(in,out) ::  eccinl
logical,OPTIONAL,INTENT(IN)             :: initonly

logical                                 :: skipread = .FALSE.

integer(kind=irg)                       :: i

integer(kind=irg)       :: stdout
integer(kind=irg)       :: nthreads
integer(kind=irg)       :: k(3)
integer(kind=irg)       :: nktstep
integer(kind=irg)       :: DF_npix
integer(kind=irg)       :: DF_npiy
real(kind=sgl)          :: voltage
real(kind=sgl)          :: dkt
real(kind=sgl)          :: ktmax
real(kind=sgl)          :: lauec(2)
real(kind=sgl)          :: lauec2(2)
real(kind=sgl)          :: dmin
real(kind=sgl)          :: DF_L
real(kind=sgl)          :: DF_slice
character(4)            :: dispmode
character(4)            :: summode
character(5)            :: progmode
character(fnlen)        :: xtalname
character(fnlen)        :: montagename
character(fnlen)        :: defectfilename
character(fnlen)        :: dispfile
character(fnlen)        :: dataname
character(fnlen)        :: ECPname
character(fnlen)        :: sgname

! define the IO namelist to facilitate passing variables to the program.
namelist / ECCIlist / DF_L, DF_npix, DF_npiy, DF_slice, dmin, sgname, stdout, &
                      progmode, dispfile, ktmax, dkt, ECPname, summode, lauec, lauec2, &
                      dispmode, nthreads, xtalname, voltage, k, nktstep, &
                      dataname, defectfilename, montagename

! set the input parameters to default values (except for xtalname, which must be present)
stdout = 6
nthreads = 1
k = (/ 0,0,1 /)
nktstep = 20
DF_npix = 256
DF_npiy = 256
voltage = 30.
dkt = 0.1
ktmax = 5.0
lauec = (/ 0.0, 0.0 /)
lauec2 = (/ 0.0, 0.0 /)
dmin = 0.1
DF_L = 1.0
DF_slice = 1.0
dispmode = 'not'
summode = 'diag'
progmode = 'array'
xtalname = 'undefined'
montagename = 'undefined'
defectfilename = 'undefined'
dispfile = 'displacements.data'
dataname = 'ECCIout.data'
ECPname = 'undefined'
sgname = 'nofile'

if (present(initonly)) then
  if (initonly) skipread = .TRUE.
end if

if (.not.skipread) then
! read the namelist file
open(UNIT=dataunit,FILE=trim(EMsoft_toNativePath(nmlfile)),DELIM='apostrophe',STATUS='old')
read(UNIT=dataunit,NML=ECCIlist)
close(UNIT=dataunit,STATUS='keep')

! check for required entries
if (trim(xtalname).eq.'undefined') then
  call FatalError('EMECCI:',' crystal structure file name is undefined in '//nmlfile)
end if

! make sure the ECPname variable has been properly defined
if (trim(ECPname).eq.'undefined') then
  call FatalError('EMECCI:',' ECP pattern file name is undefined in '//nmlfile)
end if
end if

! if we get here, then all appears to be ok, and we need to fill in the emnl fields
eccinl%stdout = stdout
eccinl%nthreads = nthreads
eccinl%k = k
eccinl%nktstep = nktstep
eccinl%DF_npix = DF_npix
eccinl%DF_npiy = DF_npiy
eccinl%voltage = voltage
eccinl%dkt = dkt
eccinl%ktmax = ktmax
eccinl%lauec = lauec
eccinl%lauec2 = lauec2
eccinl%dmin = dmin
eccinl%DF_L = DF_L
eccinl%DF_slice = DF_slice
eccinl%dispmode = dispmode
eccinl%summode = summode
eccinl%progmode = progmode
eccinl%xtalname = xtalname
eccinl%montagename = montagename
eccinl%defectfilename = defectfilename
eccinl%dispfile = dispfile
eccinl%dataname = dataname
eccinl%ECPname = ECPname
eccinl%sgname = sgname

end subroutine GetECCINameList

!--------------------------------------------------------------------------
!
! SUBROUTINE:GetRFZNameList
!
!> @author Marc De Graef, Carnegie Mellon University
!
!> @brief read namelist file and fill rfznl structure (used by EMsampleRFZ.f90)
!
!> @param nmlfile namelist file name
!> @param rfznl RFZ name list structure
!
!> @date 12/09/14 MDG 1.0 new routine
!> @date 08/18/15 MDG 1.1 added options for all seven representations
!> @date 01/17/15 MDG 1.2 added gridtype option
!> @date 12/22/16 MDG 1.3 added new sampling mode
!> @date 02/01/17 MDG 1.4 added conical sampling mode
!--------------------------------------------------------------------------
recursive subroutine GetRFZNameList(nmlfile,rfznl, initonly)
!DEC$ ATTRIBUTES DLLEXPORT :: GetRFZNameList

use error

IMPLICIT NONE

character(fnlen),INTENT(IN)                     :: nmlfile
type(RFZNameListType),INTENT(INOUT)             :: rfznl
!f2py intent(in,out) ::  rfznl
logical,OPTIONAL,INTENT(IN)                     :: initonly

logical                                         :: skipread = .FALSE.

integer(kind=irg)                               :: pgnum, nsteps, gridtype
real(kind=dbl)                                  :: rodrigues(4), qFZ(4), axFZ(4), maxmisor, conevector(3), semiconeangle
character(fnlen)                                :: samplemode
character(fnlen)                                :: xtalname
character(fnlen)                                :: euoutname
character(fnlen)                                :: cuoutname
character(fnlen)                                :: hooutname
character(fnlen)                                :: rooutname
character(fnlen)                                :: quoutname
character(fnlen)                                :: omoutname
character(fnlen)                                :: axoutname

! namelist components
namelist / RFZlist / pgnum, nsteps, gridtype, euoutname, cuoutname, hooutname, rooutname, quoutname, omoutname, axoutname, &
                     samplemode, rodrigues, maxmisor, conevector, semiconeangle, xtalname, qFZ, axFZ

! initialize to default values
pgnum = 32
nsteps = 50
gridtype = 0
rodrigues = (/ 0.D0, 0.D0, 0.D0, 0.D0 /)  ! initialize as the identity rotation
qFZ= (/ 1.D0, 0.D0, 0.D0, 0.D0 /)         ! initialize as the identity rotation
axFZ= (/ 0.D0, 0.D0, 1.D0, 0.D0 /)         ! initialize as the identity rotation
maxmisor = 5.D0                           ! in degrees
samplemode = 'RFZ'                        ! or 'MIS' for sampling inside a ball with constant misorientation w.r.t. rodrigues
! or 'CON' for conical sampling around a unitvector for a cone with semi opening angle semiconangle
conevector = (/ 0.D0, 0.D0, 1.D0 /)       ! default unit vector for cone axis
semiconeangle = 2.0                       ! default opening semi-angle (in degrees)
euoutname = 'undefined'
xtalname = 'undefined'
cuoutname = 'undefined'
hooutname = 'undefined'
rooutname = 'undefined'
quoutname = 'undefined'
omoutname = 'undefined'
axoutname = 'undefined'

if (present(initonly)) then
  if (initonly) skipread = .TRUE.
end if

if (.not.skipread) then
! read the namelist file
open(UNIT=dataunit,FILE=trim(EMsoft_toNativePath(nmlfile)),DELIM='apostrophe',STATUS='old')
read(UNIT=dataunit,NML=RFZlist)
close(UNIT=dataunit,STATUS='keep')
end if

! and copy the variables to the rfznl variable
rfznl%pgnum  = pgnum
rfznl%nsteps = nsteps
rfznl%gridtype = gridtype
rfznl%rodrigues = rodrigues
rfznl%qFZ = qFZ
rfznl%axFZ = axFZ
rfznl%maxmisor = maxmisor
rfznl%samplemode = samplemode
rfznl%conevector = conevector
rfznl%semiconeangle = semiconeangle
rfznl%xtalname = xtalname
rfznl%euoutname = euoutname
rfznl%cuoutname = cuoutname
rfznl%hooutname = hooutname
rfznl%rooutname = rooutname
rfznl%quoutname = quoutname
rfznl%omoutname = omoutname
rfznl%axoutname = axoutname

end subroutine GetRFZNameList

!--------------------------------------------------------------------------
!
! SUBROUTINE:GetDictIndxOpenCLNameList
!
!> @author Saransh Singh, Carnegie Mellon University
!
!> @brief read namelist file and fill DictIndxOpenCLListType (used by EMDictIndxOpenCL.f90)
!
!> @param nmlfile namelist file name
!> @param DictIndxOpenCL name list structure
!
!> @date 13/01/15 SS 1.0 new routine
!--------------------------------------------------------------------------
recursive subroutine GetDictIndxOpenCLNameList(nmlfile,dictindxnl, initonly)
!DEC$ ATTRIBUTES DLLEXPORT :: GetDictIndxOpenCLNameList

use error
use local

IMPLICIT NONE

character(fnlen),INTENT(IN)                                 :: nmlfile
type(DictIndxOpenCLListType),INTENT(INOUT)                  :: dictindxnl
!f2py intent(in,out) ::  dictindxnl
logical,OPTIONAL,INTENT(IN)             :: initonly

logical                                 :: skipread = .FALSE.

integer(kind=irg)                                           :: numexptsingle
integer(kind=irg)                                           :: numdictsingle
integer(kind=irg)                                           :: totnumexpt
integer(kind=irg)                                           :: totnumdict
integer(kind=irg)                                           :: imght
integer(kind=irg)                                           :: imgwd
integer(kind=irg)                                           :: nnk
character(fnlen)                                            :: exptfile
character(fnlen)                                            :: dictfile
character(fnlen)                                            :: eulerfile
logical                                                     :: MeanSubtraction
logical                                                     :: patternflip

! define the IO namelist to facilitate passing variables to the program.
namelist /DictIndxOpenCLvars/ numexptsingle, numdictsingle, totnumexpt, totnumdict,&
        imght, imgwd, exptfile, dictfile, eulerfile, nnk, MeanSubtraction, patternflip

! set some of the input parameters to default values 
numdictsingle = 1024
numexptsingle = 1024
imght = 0
imgwd = 0
nnk = 40
exptfile = 'undefined'
dictfile = 'undefined'
eulerfile = 'undefined'
totnumdict = 0
totnumexpt = 0
MeanSubtraction = .TRUE.
patternflip = .TRUE.

if (present(initonly)) then
  if (initonly) skipread = .TRUE.
end if

if (.not.skipread) then
! read the namelist file
open(UNIT=dataunit,FILE=trim(EMsoft_toNativePath(nmlfile)),DELIM='apostrophe',STATUS='old')
read(UNIT=dataunit,NML=DictIndxOpenCLvars)
close(UNIT=dataunit,STATUS='keep')

! check for required entries
if (trim(exptfile).eq.'undefined') then
    call FatalError('EMDictIndxOpenCL:',' experimental file name is undefined in '//nmlfile)
end if

if (trim(dictfile).eq.'undefined') then
    call FatalError('EMDictIndxOpenCL:',' dictionary file name is undefined in '//nmlfile)
end if

if (trim(eulerfile).eq.'undefined') then
    call FatalError('EMDictIndxOpenCL:',' euler angle file name is undefined in '//nmlfile)
end if

if (totnumexpt .eq. 0) then
    call FatalError('EMDictIndxOpenCL:',' total number of experimental patterns is undefined in '//nmlfile)
end if

if (totnumdict .eq. 0) then
    call FatalError('EMDictIndxOpenCL:',' total number of dictionary patterns is undefined in '//nmlfile)
end if

if (imght .eq. 0) then
    call FatalError('EMDictIndxOpenCL:',' height of single pattern is undefined in '//nmlfile)
end if

if (imgwd .eq. 0) then
    call FatalError('EMDictIndxOpenCL:',' width of single pattern is undefined in '//nmlfile)
end if
end if

! if we get here, then all appears to be ok, and we need to fill in the emnl fields

dictindxnl%numexptsingle = numexptsingle
dictindxnl%numdictsingle = numdictsingle
dictindxnl%imght = imght
dictindxnl%imgwd = imgwd
dictindxnl%exptfile = exptfile
dictindxnl%dictfile = dictfile
dictindxnl%eulerfile = eulerfile
dictindxnl%totnumdict = totnumdict
dictindxnl%totnumexpt = totnumexpt
dictindxnl%nnk = nnk
dictindxnl%MeanSubtraction = MeanSubtraction
dictindxnl%patternflip = patternflip

end subroutine GetDictIndxOpenCLNameList

!--------------------------------------------------------------------------
!
! SUBROUTINE:GetPEDIndxNameList
!
!> @author Saransh Singh, Carnegie Mellon University
!
!> @brief read namelist file and fill PEDKINIndxListType (used by EMPEDIndexing.f90)
!
!> @param nmlfile namelist file name
!> @param pednl PEDKINIndx name list structure
!
!> @date 13/01/15 SS 1.0 new routine
!--------------------------------------------------------------------------
recursive subroutine GetPEDIndxNameList(nmlfile,pednl, initonly)
!DEC$ ATTRIBUTES DLLEXPORT :: GetPEDIndxNameList

use error
use local

IMPLICIT NONE

character(fnlen),INTENT(IN)             :: nmlfile
type(PEDKINIndxListType),INTENT(INOUT)  :: pednl
!f2py intent(in,out) ::  pednl
logical,OPTIONAL,INTENT(IN)             :: initonly
logical                                 :: skipread = .FALSE.

integer(kind=irg)                       :: npix
integer(kind=irg)                       :: ncubochoric
real(kind=sgl)                          :: voltage
real(kind=sgl)                          :: dmin
real(kind=sgl)                          :: thickness
real(kind=sgl)                          :: rnmpp ! reciprocal nanometers per pixel
character(fnlen)                        :: xtalname
integer(kind=irg)                       :: numexptsingle
integer(kind=irg)                       :: numdictsingle
integer(kind=irg)                       :: ipf_ht
integer(kind=irg)                       :: ipf_wd
integer(kind=irg)                       :: nnk
real(kind=sgl)                          :: sgmax ! maximum sg value for a beam to be considered
real(kind=sgl)                          :: ww ! 2*ww+1 is the size of the spot
real(kind=sgl)                          :: var ! variance of gaussian peak
character(fnlen)                        :: exptfile
character(fnlen)                        :: datafile
character(fnlen)                        :: ctffile
character(fnlen)                        :: tmpfile
integer(kind=irg)                       :: devid
integer(kind=irg)                       :: platid
integer(kind=irg)                       :: nthreads


! define the IO namelist to facilitate passing variables to the program.
namelist /inputlist/ npix, ncubochoric, numexptsingle, numdictsingle, voltage, dmin, thickness, rnmpp, xtalname, &
exptfile, nnk, ipf_ht, ipf_wd, nthreads, sgmax, ww, var, devid, platid, datafile, ctffile, tmpfile

! set some of the input parameters to default values
npix = 0
ncubochoric = 50
voltage = 200000.0
dmin = 0.04
thickness = 50.0
rnmpp = 0.20
xtalname = 'undefined'
numdictsingle = 1024
numexptsingle = 1024
nnk = 40
exptfile = 'undefined'
datafile = 'undefined'
ctffile = 'undefined'
tmpfile = 'EMPEDDI_tmp.data'
sgmax = 0.50
ww = 3
var = 0.0020
ipf_ht = 0
ipf_wd = 0
nthreads = 1
platid = 1
devid = 1

if (present(initonly)) then
  if (initonly) skipread = .TRUE.
end if

if (.not.skipread) then
! read the namelist file
    open(UNIT=dataunit,FILE=trim(EMsoft_toNativePath(nmlfile)),DELIM='apostrophe',STATUS='old')
    read(UNIT=dataunit,NML=inputlist)
    close(UNIT=dataunit,STATUS='keep')

! check for required entries
    if (npix .eq. 0) then
        call FatalError('EMPEDIndexing:',' size of dictionary pattern not specified or set to 0 in '//nmlfile)
    end if

    if (trim(xtalname) .eq. 'undefined') then
        call FatalError('EMPEDIndexing:',' crystal file undefined in '//nmlfile)
    end if

    if (trim(exptfile).eq.'undefined') then
        call FatalError('EMPEDIndexing:',' experimental file name is undefined in '//nmlfile)
    end if


    if (ipf_ht .eq. 0) then
        call FatalError('EMPEDIndexing:',' total number of experimental patterns is either set to 0 or is undefined in '//nmlfile)
    end if

    if (ipf_wd .eq. 0) then
        call FatalError('EMPEDIndexing:',' total number of experimental patterns is either set to 0 or is undefined in '//nmlfile)
    end if


end if

! if we get here, then all appears to be ok, and we need to fill in the emnl fields
pednl%npix = npix
pednl%ncubochoric = ncubochoric
pednl%voltage = voltage
pednl%dmin = dmin
pednl%thickness = thickness
pednl%rnmpp = rnmpp
pednl%xtalname = xtalname
pednl%numexptsingle = numexptsingle
pednl%numdictsingle = numdictsingle
pednl%exptfile = exptfile
pednl%datafile = datafile
pednl%ctffile = ctffile 
pednl%nnk = nnk
pednl%sgmax = sgmax
pednl%ww = ww
pednl%var = var
pednl%ipf_ht = ipf_ht
pednl%ipf_wd = ipf_wd
pednl%nthreads = nthreads
pednl%platid = platid
pednl%devid = devid
pednl%tmpfile = tmpfile

end subroutine GetPEDIndxNameList

!--------------------------------------------------------------------------
!
! SUBROUTINE:GetEBSDDIpreviewNameList
!
!> @author Marc De Graef, Carnegie Mellon University
!
!> @brief read namelist file and fill enl structure (used by EMEBSDDIpreview.f90)
!
!> @param nmlfile namelist file name
!> @param enl name list structure
!
!> @date 01/24/18 MDG 1.0 new routine
!--------------------------------------------------------------------------
recursive subroutine GetEBSDDIpreviewNameList(nmlfile, enl, initonly)
!DEC$ ATTRIBUTES DLLEXPORT :: GetEBSDDIpreviewNameList

use error

IMPLICIT NONE

character(fnlen),INTENT(IN)                       :: nmlfile
type(EBSDDIpreviewNameListType),INTENT(INOUT)     :: enl
!f2py intent(in,out) ::  enl
logical,OPTIONAL,INTENT(IN)                       :: initonly

logical                                           :: skipread = .FALSE.

integer(kind=irg)       :: numsx
integer(kind=irg)       :: numsy
integer(kind=irg)       :: hipasswnsteps
integer(kind=irg)       :: nregionsmin
integer(kind=irg)       :: nregionsmax
integer(kind=irg)       :: nregionsstepsize
integer(kind=irg)       :: patx
integer(kind=irg)       :: paty
integer(kind=irg)       :: ipf_wd
integer(kind=irg)       :: ipf_ht
integer(kind=irg)       :: numav
real(kind=sgl)          :: hipasswmax
character(fnlen)        :: patternfile
character(fnlen)        :: tifffile
character(fnlen)        :: exptfile
character(fnlen)        :: inputtype
character(fnlen)        :: hDFstrings(10)

namelist / EBSDDIpreviewdata / numsx, numsy, hipasswmax, hipasswnsteps, nregionsstepsize, &
          nregionsmax, nregionsmin, patx, paty, tifffile, exptfile, inputtype, HDFstrings, ipf_wd, &
          ipf_ht, patternfile, numav

! set the input parameters to default values
numsx = 0
numsy = 0
hipasswmax = 0.5
hipasswnsteps = 10
nregionsmin = 1
nregionsmax = 10
nregionsstepsize = 1
patx = 1
paty = 1
ipf_wd = 100
ipf_ht = 100
numav = 0
patternfile = 'undefined'
tifffile = 'undefined'
exptfile = 'undefined'
inputtype = 'Binary'
HDFstrings = ''

if (present(initonly)) then
  if (initonly) skipread = .TRUE.
end if

if (.not.skipread) then
! read the namelist file
    open(UNIT=dataunit,FILE=trim(EMsoft_toNativePath(nmlfile)),DELIM='apostrophe',STATUS='old')
    read(UNIT=dataunit,NML=EBSDDIpreviewdata)
    close(UNIT=dataunit,STATUS='keep')

! check for required entries
        
    if (trim(exptfile).eq.'undefined') then
        call FatalError('GetEBSDDIpreviewNameList:',' experimental file name is undefined in '//nmlfile)
    end if

    if (trim(tifffile).eq.'undefined') then
        call FatalError('GetEBSDDIpreviewNameList:',' TIFF file name is undefined in '//nmlfile)
    end if

    if (numsx.eq.0) then 
        call FatalError('GetEBSDDIpreviewNameList:',' pattern size numsx is zero in '//nmlfile)
    end if

    if (numsy.eq.0) then 
        call FatalError('GetEBSDDIpreviewNameList:',' pattern size numsy is zero in '//nmlfile)
    end if
end if

enl%numsx = numsx
enl%numsy = numsy
enl%hipasswnsteps = hipasswnsteps
enl%nregionsmin = nregionsmin
enl%nregionsmax = nregionsmax
enl%nregionsstepsize = nregionsstepsize
enl%patx = patx
enl%paty = paty
enl%ipf_wd = ipf_wd
enl%ipf_ht = ipf_ht
enl%numav = numav
enl%patternfile = patternfile
enl%hipasswmax = hipasswmax
enl%tifffile = tifffile
enl%exptfile = exptfile
enl%inputtype = inputtype
enl%HDFstrings = HDFstrings

end subroutine GetEBSDDIpreviewNameList

!--------------------------------------------------------------------------
!
! SUBROUTINE:GetEBSDIndxNameList
!
!> @author Saransh Singh, Carnegie Mellon University
!
!> @brief read namelist file and fill enl structure (used by EMEBSDI.f90)
!
!> @param nmlfile namelist file name
!> @param enl EBSD indexing name list structure
!
!> @date 06/10/15  SS 1.0 new routine
!> @date 11/19/15  SS 1.1 added new variables
!> @date 01/26/16  SS 1.2 adjusted for EBSDIndexing
!--------------------------------------------------------------------------
recursive subroutine GetEBSDIndexingNameList(nmlfile, enl, initonly)
!DEC$ ATTRIBUTES DLLEXPORT :: GetEBSDIndexingNameList

use error
use io

IMPLICIT NONE

character(fnlen),INTENT(IN)                       :: nmlfile
type(EBSDIndexingNameListType),INTENT(INOUT)      :: enl
!f2py intent(in,out) ::  enl
logical,OPTIONAL,INTENT(IN)                       :: initonly

logical                                           :: skipread = .FALSE.

integer(kind=irg)                                 :: numsx
integer(kind=irg)                                 :: numsy
integer(kind=irg)                                 :: ROI(4)
integer(kind=irg)                                 :: binning
integer(kind=irg)                                 :: energyaverage
integer(kind=irg)                                 :: devid
integer(kind=irg)                                 :: multidevid(8)
integer(kind=irg)                                 :: usenumd
integer(kind=irg)                                 :: platid
integer(kind=irg)                                 :: nregions
integer(kind=irg)                                 :: nlines
real(kind=sgl)                                    :: L
real(kind=sgl)                                    :: thetac
real(kind=sgl)                                    :: delta
real(kind=sgl)                                    :: xpc
real(kind=sgl)                                    :: ypc
real(kind=sgl)                                    :: isangle
real(kind=sgl)                                    :: gammavalue
real(kind=dbl)                                    :: beamcurrent
real(kind=dbl)                                    :: dwelltime
real(kind=dbl)                                    :: hipassw
real(kind=sgl)                                    :: omega
real(kind=sgl)                                    :: stepX
real(kind=sgl)                                    :: stepY
integer(kind=irg)                                 :: nthreads
character(1)                                      :: maskpattern
character(1)                                      :: keeptmpfile
character(3)                                      :: scalingmode
character(3)                                      :: Notify
character(fnlen)                                  :: dotproductfile
character(fnlen)                                  :: masterfile
real(kind=sgl)                                    :: energymin
real(kind=sgl)                                    :: energymax
character(1)                                      :: spatialaverage
character(fnlen)                                  :: tmpfile
character(fnlen)                                  :: datafile
character(fnlen)                                  :: ctffile
character(fnlen)                                  :: avctffile
character(fnlen)                                  :: angfile
character(fnlen)                                  :: eulerfile
character(fnlen)                                  :: inputtype
character(fnlen)                                  :: HDFstrings(10)
character(fnlen)                                  :: refinementNMLfile
integer(kind=irg)                                 :: ncubochoric
integer(kind=irg)                                 :: numexptsingle
integer(kind=irg)                                 :: numdictsingle
integer(kind=irg)                                 :: ipf_ht
integer(kind=irg)                                 :: ipf_wd
integer(kind=irg)                                 :: nnk
integer(kind=irg)                                 :: nnav
integer(kind=irg)                                 :: nosm
integer(kind=irg)                                 :: nism
integer(kind=irg)                                 :: maskradius
integer(kind=irg)                                 :: section
character(fnlen)                                  :: exptfile
character(fnlen)                                  :: dictfile
character(fnlen)                                  :: maskfile
character(fnlen)                                  :: indexingmode

! define the IO namelist to facilitate passing variables to the program.
namelist  / EBSDIndexingdata / thetac, delta, numsx, numsy, xpc, ypc, masterfile, devid, platid, &
beamcurrent, dwelltime, binning, gammavalue, energymin, spatialaverage, nregions, nlines, &
scalingmode, maskpattern, energyaverage, L, omega, nthreads, energymax, datafile, angfile, ctffile, &
ncubochoric, numexptsingle, numdictsingle, ipf_ht, ipf_wd, nnk, nnav, exptfile, maskradius, inputtype, &
dictfile, indexingmode, hipassw, stepX, stepY, tmpfile, avctffile, nosm, eulerfile, Notify, maskfile, &
section, HDFstrings, ROI, keeptmpfile, multidevid, usenumd, nism, isangle, refinementNMLfile

! set the input parameters to default values (except for xtalname, which must be present)
ncubochoric     = 50
numexptsingle   = 1024
numdictsingle   = 1024
platid          = 1
devid           = 1
usenumd         = 1
multidevid      = (/ 0, 0, 0, 0, 0, 0, 0, 0 /)
nregions        = 10
nlines          = 3
nnk             = 50
nnav            = 20
nosm            = 20
nism            = 5
exptfile        = 'undefined'
numsx           = 0             ! [dimensionless]
numsy           = 0             ! [dimensionless]
ROI             = (/ 0, 0, 0, 0 /)  ! Region of interest (/ x0, y0, w, h /)
maskradius      = 240
binning         = 1             ! binning mode  (1, 2, 4, or 8)
L               = 20000.0       ! [microns]
! the following parameter is no longer used but can still be in older namelist files
energyaverage   = -1            ! apply energy averaging (1) or not (0); useful for dictionary computations
thetac          = 0.0           ! [degrees]
delta           = 25.0          ! [microns]
xpc             = 0.0           ! [pixels]
ypc             = 0.0           ! [pixels]
gammavalue      = 1.0           ! gamma factor
isangle         = 1.5
beamcurrent     = 14.513D0      ! beam current (actually emission current) in nano ampere
dwelltime       = 100.0D0       ! in microseconds
hipassw         = 0.05D0        ! hi pass inverted Gaussian mask parameter
stepX           = 1.0           ! sampling step size along X
stepY           = 1.0           ! sampling step size along Y
keeptmpfile     = 'n'
maskpattern     = 'n'           ! 'y' or 'n' to include a circular mask
Notify          = 'Off'
scalingmode     = 'not'         ! intensity selector ('lin', 'gam', or 'not')
masterfile      = 'undefined'   ! filename
dotproductfile  = 'undefined'
energymin       = 10.0
energymax       = 20.0
ipf_ht          = 100
ipf_wd          = 100
nthreads        = 1
spatialaverage  = 'n'
datafile        = 'undefined'
ctffile         = 'undefined'
avctffile       = 'undefined'
angfile         = 'undefined'
eulerfile       = 'undefined'
omega           = 0.0
tmpfile         = 'EMEBSDDict_tmp.data'
dictfile        = 'undefined'
maskfile        = 'undefined'
refinementNMLfile = 'undefined'
indexingmode    = 'dynamic'
section         = 0
inputtype       = 'Binary'    ! Binary, EMEBSD, TSLHDF, TSLup2, OxfordHDF, OxfordBinary, BrukerHDF 
HDFstrings      = ''

if (present(initonly)) then
  if (initonly) skipread = .TRUE.
end if

if (.not.skipread) then
! read the namelist file
    open(UNIT=dataunit,FILE=trim(EMsoft_toNativePath(nmlfile)),DELIM='apostrophe',STATUS='old')
    read(UNIT=dataunit,NML=EBSDIndexingdata)
    close(UNIT=dataunit,STATUS='keep')

    if (trim(indexingmode) .eq. 'static') then
        if (trim(dictfile) .eq. 'undefined') then
            call FatalError('EMEBSDIndexing:',' dictionary file name is undefined in '//nmlfile)
        end if
    end if
        

! check for required entries
    if (trim(indexingmode) .eq. 'dynamic') then
        
        if (trim(masterfile).eq.'undefined') then
            call FatalError('EMEBSDIndexing:',' master pattern file name is undefined in '//nmlfile)
        end if

    end if

    if (trim(exptfile).eq.'undefined') then
        call FatalError('EMEBSDIndexing:',' experimental file name is undefined in '//nmlfile)
    end if

    if (numsx.eq.0) then 
        call FatalError('EMEBSDIndexing:',' pattern size numsx is zero in '//nmlfile)
    end if

    if (numsy.eq.0) then 
        call FatalError('EMEBSDIndexing:',' pattern size numsy is zero in '//nmlfile)
    end if

    if (energyaverage.ne.-1) then
        call Message('EMEBSDIndexing Warning: energyaverage parameter is no longer used;')
        call Message('   ------> parameter value will be ignored during program run ')
    end if 
end if



! if we get here, then all appears to be ok, and we need to fill in the enl fields

enl%devid         = devid
enl%multidevid    = multidevid
enl%usenumd       = usenumd
enl%platid        = platid
enl%nregions      = nregions
enl%nlines        = nlines
enl%maskpattern   = maskpattern
enl%keeptmpfile   = keeptmpfile
enl%exptfile      = exptfile
enl%nnk           = nnk
enl%nnav          = nnav
enl%nosm          = nosm
enl%nism          = nism
enl%isangle       = isangle
enl%ipf_ht        = ipf_ht
enl%ipf_wd        = ipf_wd
enl%nthreads      = nthreads
enl%datafile      = datafile
enl%tmpfile       = tmpfile
enl%ctffile       = ctffile
enl%avctffile     = avctffile
enl%angfile       = angfile
enl%eulerfile     = eulerfile
enl%maskradius    = maskradius
enl%numdictsingle = numdictsingle
enl%numexptsingle = numexptsingle
enl%hipassw       = hipassw
enl%masterfile    = masterfile
enl%energyfile    = masterfile
enl%maskfile      = maskfile
enl%StepX         = stepX
enl%StepY         = stepY
enl%indexingmode  = trim(indexingmode)
enl%Notify        = Notify
enl%section       = section
enl%inputtype     = inputtype
enl%HDFstrings    = HDFstrings
enl%L             = L
enl%numsx         = numsx
enl%numsy         = numsy
enl%ROI           = ROI
enl%binning       = binning
! following parameter is no longer used but may be present in older nml files.
enl%energyaverage = -1 ! energyaverage
enl%thetac        = thetac
enl%delta         = delta
enl%xpc           = xpc
enl%ypc           = ypc
enl%gammavalue    = gammavalue
enl%beamcurrent   = beamcurrent
enl%dwelltime     = dwelltime
enl%scalingmode   = scalingmode
enl%ncubochoric   = ncubochoric
enl%omega         = omega
enl%energymin     = energymin
enl%energymax     = energymax
enl%spatialaverage= spatialaverage
enl%dictfile      = dictfile 
enl%refinementNMLfile = refinementNMLfile

end subroutine GetEBSDIndexingNameList

! !--------------------------------------------------------------------------
! !
! ! SUBROUTINE: GetSphInxNameList
! !
! !> @author Marc De Graef, Carnegie Mellon University
! !
! !> @brief read namelist file and fill enl structure (used by EMSphInx.f90)
! !
! !> @param nmlfile namelist file name
! !> @param enl SphInx indexing name list structure
! !
! !> @date 06/17/19 MDG 1.0 new routine (based on regular EMEBSDDI name list structure)
! !--------------------------------------------------------------------------
! recursive subroutine GetSphInxNameList(nmlfile, enl, initonly)
! !DEC$ ATTRIBUTES DLLEXPORT :: GetSphInxNameList

! use error
! use io

! IMPLICIT NONE

! character(fnlen),INTENT(IN)                       :: nmlfile
! type(SphInxNameListType),INTENT(INOUT)            :: enl
!f2py intent(in,out) ::  enl
! logical,OPTIONAL,INTENT(IN)                       :: initonly

! logical                                           :: skipread = .FALSE.

! integer(kind=irg)       :: numexptsingle
! integer(kind=irg)       :: numdictsingle
! integer(kind=irg)       :: ipf_ht
! integer(kind=irg)       :: ipf_wd
! integer(kind=irg)       :: ROI(4)
! integer(kind=irg)       :: maskradius
! character(fnlen)        :: exptfile
! integer(kind=irg)       :: numsx
! integer(kind=irg)       :: numsy
! integer(kind=irg)       :: binning
! integer(kind=irg)       :: nthreads
! integer(kind=irg)       :: energyaverage
! integer(kind=irg)       :: devid
! integer(kind=irg)       :: usenumd
! integer(kind=irg)       :: multidevid(8)
! integer(kind=irg)       :: platid
! integer(kind=irg)       :: nregions
! real(kind=sgl)          :: L
! real(kind=sgl)          :: thetac
! real(kind=sgl)          :: delta
! real(kind=sgl)          :: omega
! real(kind=sgl)          :: xpc
! real(kind=sgl)          :: ypc
! real(kind=sgl)          :: stepX
! real(kind=sgl)          :: stepY
! real(kind=sgl)          :: energymin
! real(kind=sgl)          :: energymax
! real(kind=sgl)          :: gammavalue
! real(kind=dbl)          :: beamcurrent
! real(kind=dbl)          :: dwelltime
! real(kind=dbl)          :: hipassw
! character(1)            :: maskpattern
! character(3)            :: scalingmode
! character(3)            :: Notify
! character(1)            :: keeptmpfile
! character(fnlen)        :: anglefile
! character(fnlen)        :: masterfile
! character(fnlen)        :: energyfile
! character(fnlen)        :: datafile
! character(fnlen)        :: tmpfile
! character(fnlen)        :: ctffile
! character(fnlen)        :: angfile
! character(fnlen)        :: inputtype
! character(fnlen)        :: HDFstrings(10)

! ! define the IO namelist to facilitate passing variables to the program.
! namelist  / EBSDIndexingdata / thetac, delta, numsx, numsy, xpc, ypc, masterfile, devid, platid, &
!                                beamcurrent, dwelltime, binning, gammavalue, energymin, nregions, &
!                                scalingmode, maskpattern, L, omega, nthreads, energymax, datafile, angfile, ctffile, &
!                                numexptsingle, numdictsingle, ipf_ht, ipf_wd, exptfile, maskradius, inputtype, &
!                                hipassw, stepX, stepY, tmpfile, Notify, &
!                                HDFstrings, ROI,  multidevid, usenumd

! ! set the input parameters to default values (except for xtalname, which must be present)
! numexptsingle   = 1024
! numdictsingle   = 1024
! platid          = 1
! devid           = 1
! usenumd         = 1
! multidevid      = (/ 0, 0, 0, 0, 0, 0, 0, 0 /)
! nregions        = 10
! exptfile        = 'undefined'
! numsx           = 0             ! [dimensionless]
! numsy           = 0             ! [dimensionless]
! ROI             = (/ 0, 0, 0, 0 /)  ! Region of interest (/ x0, y0, w, h /)
! maskradius      = 240
! binning         = 1             ! binning mode  (1, 2, 4, or 8)
! L               = 20000.0       ! [microns]
! thetac          = 0.0           ! [degrees]
! delta           = 25.0          ! [microns]
! xpc             = 0.0           ! [pixels]
! ypc             = 0.0           ! [pixels]
! gammavalue      = 1.0           ! gamma factor
! beamcurrent     = 14.513D0      ! beam current (actually emission current) in nano ampere
! dwelltime       = 100.0D0       ! in microseconds
! hipassw         = 0.05D0        ! hi pass inverted Gaussian mask parameter
! stepX           = 1.0           ! sampling step size along X
! stepY           = 1.0           ! sampling step size along Y
! maskpattern     = 'n'           ! 'y' or 'n' to include a circular mask
! Notify          = 'Off'
! scalingmode     = 'not'         ! intensity selector ('lin', 'gam', or 'not')
! masterfile      = 'undefined'   ! filename
! energymin       = 10.0
! energymax       = 20.0
! ipf_ht          = 100
! ipf_wd          = 100
! nthreads        = 1
! datafile        = 'undefined'
! ctffile         = 'undefined'
! angfile         = 'undefined'
! omega           = 0.0
! inputtype       = 'Binary'    ! Binary, EMEBSD, TSLHDF, TSLup2, OxfordHDF, OxfordBinary, BrukerHDF 
! HDFstrings      = ''

! if (present(initonly)) then
!   if (initonly) skipread = .TRUE.
! end if

! if (.not.skipread) then
! ! read the namelist file
!     open(UNIT=dataunit,FILE=trim(EMsoft_toNativePath(nmlfile)),DELIM='apostrophe',STATUS='old')
!     read(UNIT=dataunit,NML=EBSDIndexingdata)
!     close(UNIT=dataunit,STATUS='keep')

! ! check for required entries
!     if (trim(masterfile).eq.'undefined') then
!         call FatalError('EMEBSDIndexing:',' master pattern file name is undefined in '//nmlfile)
!     end if

!     if (trim(exptfile).eq.'undefined') then
!         call FatalError('EMEBSDIndexing:',' experimental file name is undefined in '//nmlfile)
!     end if

!     if (numsx.eq.0) then 
!         call FatalError('EMEBSDIndexing:',' pattern size numsx is zero in '//nmlfile)
!     end if

!     if (numsy.eq.0) then 
!         call FatalError('EMEBSDIndexing:',' pattern size numsy is zero in '//nmlfile)
!     end if
! end if

! ! if we get here, then all appears to be ok, and we need to fill in the enl fields

! enl%devid         = devid
! enl%multidevid    = multidevid
! enl%usenumd       = usenumd
! enl%platid        = platid
! enl%nregions      = nregions
! enl%maskpattern   = maskpattern
! enl%exptfile      = exptfile
! enl%ipf_ht        = ipf_ht
! enl%ipf_wd        = ipf_wd
! enl%nthreads      = nthreads
! enl%datafile      = datafile
! enl%ctffile       = ctffile
! enl%angfile       = angfile
! enl%maskradius    = maskradius
! enl%numdictsingle = numdictsingle
! enl%numexptsingle = numexptsingle
! enl%hipassw       = hipassw
! enl%masterfile    = masterfile
! enl%energyfile    = masterfile
! enl%stepX         = stepX
! enl%stepY         = stepY
! enl%Notify        = Notify
! enl%inputtype     = inputtype
! enl%HDFstrings    = HDFstrings
! enl%L             = L
! enl%numsx         = numsx
! enl%numsy         = numsy
! enl%ROI           = ROI
! enl%binning       = binning
! enl%thetac        = thetac
! enl%delta         = delta
! enl%xpc           = xpc
! enl%ypc           = ypc
! enl%gammavalue    = gammavalue
! enl%beamcurrent   = beamcurrent
! enl%dwelltime     = dwelltime
! enl%scalingmode   = scalingmode
! enl%omega         = omega
! enl%energymin     = energymin
! enl%energymax     = energymax

! end subroutine GetSphInxNameList

!--------------------------------------------------------------------------
!
! SUBROUTINE:GetADPNameList
!
!> @author Marc De Graef, Carnegie Mellon University
!
!> @brief read namelist file and fill adpnl structure (used by EMgetADP.f90)
!
!> @param nmlfile namelist file name
!> @param adpnl name list structure
!
!> @date 02/17/18 MDG 1.0 new routine
!--------------------------------------------------------------------------
recursive subroutine GetADPNameList(nmlfile, adpnl, initonly)
!DEC$ ATTRIBUTES DLLEXPORT :: GetADPNameList

use error

IMPLICIT NONE

character(fnlen),INTENT(IN)                       :: nmlfile
type(ADPNameListType),INTENT(INOUT)               :: adpnl
!f2py intent(in,out) ::  adpnl
logical,OPTIONAL,INTENT(IN)                       :: initonly

logical                                           :: skipread = .FALSE.

integer(kind=irg)       :: ipf_ht
integer(kind=irg)       :: ipf_wd 
integer(kind=irg)       :: maskradius
integer(kind=irg)       :: numsx
integer(kind=irg)       :: numsy
integer(kind=irg)       :: nthreads
integer(kind=irg)       :: nregions
integer(kind=irg)       :: ROI(4)
real(kind=dbl)          :: hipassw
character(1)            :: maskpattern
character(1)            :: filterpattern
character(1)            :: keeptmpfile
character(1)            :: usetmpfile
character(fnlen)        :: exptfile 
character(fnlen)        :: tmpfile
character(fnlen)        :: tiffname
character(fnlen)        :: maskfile
character(fnlen)        :: inputtype
character(fnlen)        :: HDFstrings(10)

! define the IO namelist to facilitate passing variables to the program.
namelist  / getADP / numsx, numsy, nregions, maskpattern, nthreads, ipf_ht, ipf_wd, exptfile, maskradius, inputtype, &
                     tmpfile, maskfile, HDFstrings, hipassw, tiffname, filterpattern, keeptmpfile, usetmpfile, ROI

! set the input parameters to default values
 ipf_ht = 100
 ipf_wd = 100
 maskfile = 'undefined'
 filterpattern = 'y'
 maskpattern = 'n'
 keeptmpfile = 'n'
 usetmpfile = 'n'
 maskradius = 240
 hipassw = 0.05
 nregions = 10
 numsx = 0
 numsy = 0
 ROI = (/ 0, 0, 0, 0 /)
 exptfile = 'undefined'
 inputtype = 'Binary'
 HDFstrings = ''
 tmpfile = 'EMEBSDDict_tmp.data'
 tiffname = 'undefined'
 nthreads = 1

if (present(initonly)) then
  if (initonly) skipread = .TRUE.
end if

if (.not.skipread) then
! read the namelist file
    open(UNIT=dataunit,FILE=trim(EMsoft_toNativePath(nmlfile)),DELIM='apostrophe',STATUS='old')
    read(UNIT=dataunit,NML=getADP)
    close(UNIT=dataunit,STATUS='keep')

! check for required entries
    if (trim(exptfile).eq.'undefined') then
        call FatalError('GetADPNameList:',' experimental file name is undefined in '//nmlfile)
    end if

    if (trim(tiffname).eq.'undefined') then
        call FatalError('GetADPNameList:',' output tiff file name is undefined in '//nmlfile)
    end if

    if (numsx.eq.0) then
        call FatalError('GetADPNameList:',' patterns size numsx is zero in '//nmlfile)
    end if

    if (numsy.eq.0) then
        call FatalError('GetADPNameList:',' patterns size numsy is zero in '//nmlfile)
    end if
 end if

! if we get here, then all appears to be ok, and we need to fill in the enl fields
adpnl%ipf_ht = ipf_ht
adpnl%ipf_wd = ipf_wd
adpnl%maskradius = maskradius
adpnl%numsx = numsx
adpnl%numsy = numsy
adpnl%nthreads = nthreads
adpnl%nregions = nregions
adpnl%ROI = ROI
adpnl%hipassw = hipassw
adpnl%maskpattern = maskpattern
adpnl%filterpattern = filterpattern
adpnl%keeptmpfile = keeptmpfile
adpnl%usetmpfile = usetmpfile
adpnl%exptfile = exptfile
adpnl%tmpfile = tmpfile
adpnl%tiffname = tiffname
adpnl%maskfile = maskfile
adpnl%inputtype = inputtype
adpnl%HDFstrings = HDFstrings

end subroutine GetADPNameList

!--------------------------------------------------------------------------
!
! SUBROUTINE:GetOSMNameList
!
!> @author Marc De Graef, Carnegie Mellon University
!
!> @brief read namelist file and fill osmnl structure (used by EMgetOSM.f90)
!
!> @param nmlfile namelist file name
!> @param osmnl name list structure
!
!> @date 08/17/19 MDG 1.0 new routine
!--------------------------------------------------------------------------
recursive subroutine GetOSMNameList(nmlfile, osmnl, initonly)
!DEC$ ATTRIBUTES DLLEXPORT :: GetOSMNameList

use error

IMPLICIT NONE

character(fnlen),INTENT(IN)                       :: nmlfile
type(OSMNameListType),INTENT(INOUT)               :: osmnl
!f2py intent(in,out) ::  osmnl
logical,OPTIONAL,INTENT(IN)                       :: initonly

logical                                           :: skipread = .FALSE.

integer(kind=irg)       :: nmatch(5)
character(fnlen)        :: dotproductfile
character(fnlen)        :: tiffname


! define the IO namelist to facilitate passing variables to the program.
namelist  / getOSM / nmatch, dotproductfile, tiffname

! set the input parameters to default values
nmatch = (/ 20, 0, 0, 0, 0 /)
dotproductfile = 'undefined'
tiffname = 'undefined'

if (present(initonly)) then
  if (initonly) skipread = .TRUE.
end if

if (.not.skipread) then
! read the namelist file
    open(UNIT=dataunit,FILE=trim(EMsoft_toNativePath(nmlfile)),DELIM='apostrophe',STATUS='old')
    read(UNIT=dataunit,NML=getOSM)
    close(UNIT=dataunit,STATUS='keep')

! check for required entries
    if (trim(dotproductfile).eq.'undefined') then
        call FatalError('GetOSMNameList:',' dot product file name is undefined in '//nmlfile)
    end if

    if (trim(tiffname).eq.'undefined') then
        call FatalError('GetOSMNameList:',' output tiff file name is undefined in '//nmlfile)
    end if
 end if

! if we get here, then all appears to be ok, and we need to fill in the enl fields
osmnl%nmatch = nmatch
osmnl%dotproductfile = dotproductfile
osmnl%tiffname = tiffname

end subroutine GetOSMNameList

!--------------------------------------------------------------------------
!
! SUBROUTINE:GetdpmergeNameList
!
!> @author Marc De Graef, Carnegie Mellon University
!
!> @brief read namelist file and fill osmnl structure (used by EMgetOSM.f90)
!
!> @param nmlfile namelist file name
!> @param dpmnl name list structure
!
!> @date 08/17/19 MDG 1.0 new routine
!--------------------------------------------------------------------------
recursive subroutine GetdpmergeNameList(nmlfile, dpmnl, initonly)
!DEC$ ATTRIBUTES DLLEXPORT :: GetdpmergeNameList

use error

IMPLICIT NONE

character(fnlen),INTENT(IN)                       :: nmlfile
type(dpmergeNameListType),INTENT(INOUT)           :: dpmnl
!f2py intent(in,out) ::  dpmnl
logical,OPTIONAL,INTENT(IN)                       :: initonly

logical                                           :: skipread = .FALSE.

character(fnlen)        :: dotproductfile(5)
character(fnlen)        :: ctfname
character(fnlen)        :: angname
character(fnlen)        :: phasemapname
integer(kind=irg)       :: phasecolors(5)
character(8)            :: usedp
character(2)            :: indexingmode

! define the IO namelist to facilitate passing variables to the program.
namelist  / dpmerge / dotproductfile, ctfname, angname, usedp, indexingmode, phasemapname, phasecolors

! set the input parameters to default values
dotproductfile = (/ 'undefined','undefined','undefined','undefined','undefined' /)
ctfname = 'undefined'
angname = 'undefined'
phasemapname = 'undefined'
phasecolors = (/ 1, 2, 0, 0, 0 /)
usedp = 'original'
indexingmode = 'DI'

if (present(initonly)) then
  if (initonly) skipread = .TRUE.
end if

if (.not.skipread) then
! read the namelist file
    open(UNIT=dataunit,FILE=trim(EMsoft_toNativePath(nmlfile)),DELIM='apostrophe',STATUS='old')
    read(UNIT=dataunit,NML=dpmerge)
    close(UNIT=dataunit,STATUS='keep')

! check for required entries
    if ((trim(dotproductfile(1)).eq.'undefined').or.(trim(dotproductfile(2)).eq.'undefined')) then
        call FatalError('GetdpmergeNameList:',' at least two dot product file names must be defined in '//nmlfile)
    end if

    if ((trim(ctfname).eq.'undefined').and.(trim(angname).eq.'undefined')) then
        call FatalError('GetdpmergeNameList:',' either ctfname or angname must be defined in '//nmlfile)
    end if
 end if

! if we get here, then all appears to be ok, and we need to fill in the dpmnl fields
dpmnl%dotproductfile = dotproductfile
dpmnl%ctfname = ctfname 
dpmnl%angname = angname 
dpmnl%phasemapname = phasemapname 
dpmnl%phasecolors = phasecolors
dpmnl%indexingmode = indexingmode
dpmnl%usedp = usedp

end subroutine GetdpmergeNameList


!--------------------------------------------------------------------------
!
! SUBROUTINE:GetTKDIndexingNameList
!
!> @author Marc De Graef , Carnegie Mellon University
!
!> @brief read namelist file and fill enl structure (used by EMTKDDI.f90)
!
!> @param nmlfile namelist file name
!> @param enl TKD indexing name list structure
!
!> @date 05/07/17 MDG 1.0 new routine, based on EBSD routine
!--------------------------------------------------------------------------
recursive subroutine GetTKDIndexingNameList(nmlfile, enl, initonly)
!DEC$ ATTRIBUTES DLLEXPORT :: GetTKDIndexingNameList

use error

IMPLICIT NONE

character(fnlen),INTENT(IN)                       :: nmlfile
type(TKDIndexingNameListType),INTENT(INOUT)       :: enl
!f2py intent(in,out) ::  enl
logical,OPTIONAL,INTENT(IN)                       :: initonly

logical                                           :: skipread = .FALSE.

integer(kind=irg)                                 :: numsx
integer(kind=irg)                                 :: numsy
integer(kind=irg)                                 :: binning
integer(kind=irg)                                 :: energyaverage
integer(kind=irg)                                 :: devid
integer(kind=irg)                                 :: platid
integer(kind=irg)                                 :: nregions
real(kind=sgl)                                    :: L
real(kind=sgl)                                    :: thetac
real(kind=sgl)                                    :: delta
real(kind=sgl)                                    :: xpc
real(kind=sgl)                                    :: ypc
real(kind=sgl)                                    :: gammavalue
real(kind=dbl)                                    :: beamcurrent
real(kind=dbl)                                    :: dwelltime
real(kind=dbl)                                    :: hipassw
real(kind=sgl)                                    :: omega
real(kind=sgl)                                    :: stepX
real(kind=sgl)                                    :: stepY
integer(kind=irg)                                 :: nthreads
character(1)                                      :: maskpattern
character(3)                                      :: scalingmode
character(3)                                      :: Notify
character(fnlen)                                  :: dotproductfile
character(fnlen)                                  :: masterfile
real(kind=sgl)                                    :: energymin
real(kind=sgl)                                    :: energymax
character(1)                                      :: spatialaverage
character(fnlen)                                  :: maskfile
character(fnlen)                                  :: tmpfile
character(fnlen)                                  :: datafile
character(fnlen)                                  :: ctffile
character(fnlen)                                  :: avctffile
character(fnlen)                                  :: angfile
character(fnlen)                                  :: eulerfile
character(fnlen)                                  :: inputtype
character(fnlen)                                  :: HDFstrings(10)
integer(kind=irg)                                 :: ncubochoric
integer(kind=irg)                                 :: numexptsingle
integer(kind=irg)                                 :: numdictsingle
integer(kind=irg)                                 :: ipf_ht
integer(kind=irg)                                 :: ipf_wd
integer(kind=irg)                                 :: nnk
integer(kind=irg)                                 :: ROI(4) 
integer(kind=irg)                                 :: nnav
integer(kind=irg)                                 :: nosm
integer(kind=irg)                                 :: maskradius
character(fnlen)                                  :: exptfile
character(fnlen)                                  :: dictfile
character(fnlen)                                  :: indexingmode

! define the IO namelist to facilitate passing variables to the program.
namelist  / TKDIndexingdata / thetac, delta, numsx, numsy, xpc, ypc, masterfile, devid, platid, &
beamcurrent, dwelltime, binning, gammavalue, energymin, spatialaverage, nregions, ROI, inputtype, HDFstrings, &
scalingmode, maskpattern, energyaverage, L, omega, nthreads, energymax, datafile, angfile, ctffile, &
ncubochoric, numexptsingle, numdictsingle, ipf_ht, ipf_wd, nnk, nnav, exptfile, maskradius, Notify, &
dictfile, indexingmode, hipassw, stepX, stepY, tmpfile, avctffile, nosm, eulerfile, maskfile

! set the input parameters to default values (except for xtalname, which must be present)
Notify          = 'Off'
ncubochoric     = 50
numexptsingle   = 1024
numdictsingle   = 1024
platid          = 1
devid           = 1
nregions        = 10
ROI             = (/ 0, 0, 0, 0 /)
nnk             = 50
nnav            = 20
nosm            = 20
exptfile        = 'undefined'
numsx           = 0           ! [dimensionless]
numsy           = 0           ! [dimensionless]
maskradius      = 240
binning         = 1             ! binning mode  (1, 2, 4, or 8)
L               = 20000.0       ! [microns]
energyaverage   = 1             ! apply energy averaging (1) or not (0); useful for dictionary computations
thetac          = 0.0           ! [degrees]
delta           = 25.0          ! [microns]
xpc             = 0.0           ! [pixels]
ypc             = 0.0           ! [pixels]
gammavalue      = 1.0           ! gamma factor
beamcurrent     = 14.513D0      ! beam current (actually emission current) in nano ampere
dwelltime       = 100.0D0       ! in microseconds
hipassw         = 0.05D0        ! hi pass inverted Gaussian mask parameter
stepX           = 1.0           ! sampling step size along X
stepY           = 1.0           ! sampling step size along Y
maskfile        = 'undefined'
maskpattern     = 'n'           ! 'y' or 'n' to include a circular mask
scalingmode     = 'not'         ! intensity selector ('lin', 'gam', or 'not')
masterfile      = 'undefined'   ! filename
dotproductfile  = 'undefined'
energymin       = 10.0
energymax       = 20.0
ipf_ht          = 100
ipf_wd          = 100
nthreads        = 1
spatialaverage  = 'n'
inputtype       = 'Binary'
HDFstrings      = (/ '', '', '', '', '', '', '', '', '', '' /)
datafile        = 'undefined'
ctffile         = 'undefined'
avctffile       = 'undefined'
angfile         = 'undefined'
eulerfile       = 'undefined'
omega           = 0.0
tmpfile         = 'EMEBSDDict_tmp.data'
dictfile        = 'undefined'
indexingmode    = 'dynamic'

if (present(initonly)) then
  if (initonly) skipread = .TRUE.
end if

if (.not.skipread) then
! read the namelist file
    open(UNIT=dataunit,FILE=trim(EMsoft_toNativePath(nmlfile)),DELIM='apostrophe',STATUS='old')
    read(UNIT=dataunit,NML=TKDIndexingdata)
    close(UNIT=dataunit,STATUS='keep')

    if (trim(indexingmode) .eq. 'static') then
        if (trim(dictfile) .eq. 'undefined') then
            call FatalError('EMTKDIndexing:',' dictionary file name is undefined in '//nmlfile)
        end if
    end if
        

! check for required entries
    if (trim(indexingmode) .eq. 'dynamic') then
        
        if (trim(masterfile).eq.'undefined') then
            call FatalError('EMTKDIndexing:',' master pattern file name is undefined in '//nmlfile)
        end if

    end if

    if (trim(exptfile).eq.'undefined') then
    end if

    if (numsx.eq.0) then
        call FatalError('EMTKDIndexing:',' pattern size numsx is zero in '//nmlfile)
    end if

    if (numsy.eq.0) then
        call FatalError('EMTKDIndexing:',' pattern size numsy is zero in '//nmlfile)
    end if
end if



! if we get here, then all appears to be ok, and we need to fill in the enl fields

enl%Notify = Notify
enl%devid = devid
enl%platid = platid
enl%nregions = nregions
enl%maskpattern = maskpattern
enl%exptfile = exptfile
enl%ROI = ROI
enl%nnk = nnk
enl%nnav = nnav
enl%nosm = nosm
enl%ipf_ht = ipf_ht
enl%ipf_wd = ipf_wd
enl%nthreads = nthreads
enl%datafile = datafile
enl%tmpfile = tmpfile
enl%maskfile = maskfile
enl%ctffile = ctffile
enl%avctffile = avctffile
enl%angfile = angfile
enl%eulerfile = eulerfile
enl%maskradius = maskradius
enl%numdictsingle = numdictsingle
enl%numexptsingle = numexptsingle
enl%hipassw = hipassw
enl%masterfile = masterfile
enl%energyfile = enl%masterfile
enl%StepX = stepX
enl%StepY = stepY
enl%indexingmode = trim(indexingmode)
enl%inputtype = inputtype
enl%hDFstrings = hDFstrings

if (trim(indexingmode) .eq. 'dynamic') then
    enl%L = L
    enl%numsx = numsx
    enl%numsy = numsy
    enl%binning = binning
    enl%energyaverage = energyaverage
    enl%thetac = thetac
    enl%delta = delta
    enl%xpc = xpc
    enl%ypc = ypc
    enl%gammavalue = gammavalue
    enl%beamcurrent = beamcurrent
    enl%dwelltime = dwelltime
    enl%scalingmode = scalingmode
    enl%ncubochoric = ncubochoric
    enl%omega = omega
    enl%energymin = energymin
    enl%energymax = energymax
    enl%spatialaverage = spatialaverage
    enl%dictfile = 'undefined'
else if (trim(indexingmode) .eq. 'static') then
    enl%dictfile = dictfile
    enl%ncubochoric = 0
else
    call FatalError('EMTKDIndexing:',' indexingmode is not known in '//nmlfile)
end if

end subroutine GetTKDIndexingNameList

!--------------------------------------------------------------------------
!
! SUBROUTINE:GetZAdefectNameList
!
!> @author Saransh Singh, Carnegie Mellon University
!
!> @brief read namelist file and fill ZAdefect structure (used by CTEMDefect.f90)
!
!> @param nmlfile namelist file name
!> @param ZAdefect Zone Axis defect simulation name list structure
!
!> @date 06/24/15  SS 1.0 new routine
!--------------------------------------------------------------------------
recursive subroutine GetZAdefectNameList(nmlfile, ZAdefect, initonly)
!DEC$ ATTRIBUTES DLLEXPORT :: GetZAdefectNameList

use error

IMPLICIT NONE

character(fnlen),INTENT(IN)                   :: nmlfile
type(ZAdefectnameListType),INTENT(INOUT)      :: ZAdefect
!f2py intent(in,out) ::  ZAdefect
logical,OPTIONAL,INTENT(IN)             :: initonly

logical                                 :: skipread = .FALSE.


	character(fnlen)		:: xtalname
	real(kind=sgl)			:: voltage 
	integer(kind=irg)		:: kk(3) 
	real(kind=sgl)			:: lauec(2) 
	real(kind=sgl)			:: dmin 

! EM or STEM ?
	character(fnlen)		:: progmode
	character(fnlen)		:: STEMnmlfile 
character(fnlen)			:: foilnmlfile 
 
! column approximation parameters and image parameters 
	real(kind=sgl)			:: DF_L 
	real(kind=sgl)			:: DF_npix 
	real(kind=sgl)			:: DF_npiy 
	real(kind=sgl)			:: DF_slice 

	integer(kind=irg)		:: dinfo
	character(fnlen)		:: sgname 

! defect parameters
	integer(kind=irg)		:: numdisl
	integer(kind=irg)		:: numsf
	integer(kind=irg)		:: numinc
	integer(kind=irg)		:: numvoids
	character(fnlen)		:: voidname
	character(fnlen)		:: dislname
	character(fnlen)		:: sfname
	character(fnlen)		:: incname
	character(fnlen)		:: dispfile
	character(fnlen)		:: dispmode

! output parameters
	character(fnlen)		:: dataname
	integer(kind=irg)		:: t_interval

! define the IO namelist to facilitate passing variables to the program.
namelist  / rundata / xtalname, voltage, kk, lauec, dmin, progmode, STEMnmlfile, foilnmlfile,&
			DF_L, DF_npix, DF_npiy, DF_slice, dinfo, sgname, numdisl, numsf, numinc,&
			numvoids, voidname, dislname, sfname, incname, dispfile, dispmode, dataname, t_interval 

! set the input parameters to default values (except for xtalname, which must be present)
xtalname = 'undefined'
voltage = 200000.0
kk = (/0.0,0.0,1.0/)
lauec = (/0.0,0.0/)
dmin = 0.04
progmode = 'CTEM'
STEMnmlfile = 'STEM_rundata.nml'
foilnmlfile = 'FOIL_rundata.nml'
DF_L = 1.0
DF_npix = 256
DF_npiy = 256
DF_slice = 1.0
dinfo = 0
sgname = 'undefined'
numdisl = 0
numsf = 0
numinc = 0
numvoids = 0
voidname = 'void.nml'
dislname = 'dislocation.nml'
sfname = 'stackingfault.nml'
incname = 'inclusion.nml'
dispfile = 'undefined'
dispmode = 'undefined'
dataname = 'undefined'
t_interval = 10

if (present(initonly)) then
  if (initonly) skipread = .TRUE.
end if

if (.not.skipread) then
! read the namelist file
open(UNIT=dataunit,FILE=trim(EMsoft_toNativePath(nmlfile)),DELIM='apostrophe',STATUS='old')
read(UNIT=dataunit,NML=rundata)
close(UNIT=dataunit,STATUS='keep')

! check for required entries
if (trim(xtalname).eq.'undefined') then
call FatalError('CTEMDefect:',' xtal file name is undefined in '//nmlfile)
end if
end if

! if we get here, then all appears to be ok, and we need to fill in the emnl fields
ZAdefect%xtalname = xtalname
ZAdefect%voltage = voltage
ZAdefect%kk = kk
ZAdefect%lauec = lauec
ZAdefect%dmin = dmin
ZAdefect%progmode = progmode
ZAdefect%STEMnmlfile = STEMnmlfile
ZAdefect%foilnmlfile = foilnmlfile
ZAdefect%DF_L = DF_L
ZAdefect%DF_npix = DF_npix
ZAdefect%DF_npiy = DF_npiy
ZAdefect%DF_slice = DF_slice
ZAdefect%dinfo = dinfo
ZAdefect%sgname = sgname
ZAdefect%numdisl = numdisl
ZAdefect%numsf = numsf
ZAdefect%numinc = numinc
ZAdefect%numvoids = numvoids
ZAdefect%voidname = voidname
ZAdefect%dislname = dislname
ZAdefect%sfname = sfname
ZAdefect%incname = incname
ZAdefect%dispfile = dispfile
ZAdefect%dispmode = dispmode
ZAdefect%dataname = dataname
ZAdefect%t_interval = t_interval

end subroutine GetZADefectNameList

!--------------------------------------------------------------------------
!
! SUBROUTINE:GetECPIndexingNameList
!
!> @author Saransh Singh, Carnegie Mellon University
!
!> @brief read namelist file and fill enl structure (used by EMDynamicECPIndeixing.f90)
!
!> @param nmlfile namelist file name
!> @param enl ECP indexing name list structure
!
!> @date 11/19/15  SS 1.0 original
!> @date 01/26/16  SS 1.1 modified for EMsoft3.1 indexing code
!--------------------------------------------------------------------------
recursive subroutine GetECPIndexingNameList(nmlfile, enl, initonly)
!DEC$ ATTRIBUTES DLLEXPORT :: GetECPIndexingNameList

use error

IMPLICIT NONE

character(fnlen),INTENT(IN)                       :: nmlfile
type(ECPIndexingNameListType),INTENT(INOUT)       :: enl
!f2py intent(in,out) ::  enl
logical,OPTIONAL,INTENT(IN)                       :: initonly

logical                                           :: skipread = .FALSE.

integer(kind=irg)                                 :: ncubochoric
integer(kind=irg)                                 :: numexptsingle
integer(kind=irg)                                 :: numdictsingle
integer(kind=irg)                                 :: totnumexpt
integer(kind=irg)                                 :: maskradius
integer(kind=irg)                                 :: nnk
integer(kind=irg)                                 :: platid
integer(kind=irg)                                 :: devid
integer(kind=irg)                                 :: nregions
character(fnlen)                                  :: exptfile 
integer(kind=irg)                                 :: stdout
integer(kind=irg)                                 :: nthreads
integer(kind=irg)                                 :: npix
real(kind=sgl)                                    :: thetac
character(1)                                      :: maskpattern
character(fnlen)                                  :: masterfile
character(fnlen)                                  :: tmpfile
character(fnlen)                                  :: datafile
character(fnlen)                                  :: ctffile
real(kind=sgl)                                    :: gammavalue
real(kind=dbl)                                    :: sampletilt
real(kind=sgl)                                    :: workingdistance
real(kind=sgl)                                    :: Rin
real(kind=sgl)                                    :: Rout

namelist / ECPIndexingdata / ncubochoric, numexptsingle, numdictsingle, totnumexpt, nnk, exptfile, &
stdout, nthreads, npix, thetac, maskpattern, masterfile, datafile, gammavalue, platid, &
sampletilt, workingdistance, Rin, Rout, maskradius, devid, nregions, ctffile, tmpfile

ncubochoric = 100 
numexptsingle = 1024
numdictsingle = 1024 
totnumexpt = 10
nregions = 10
nnk = 2 
platid = 1
devid = 1
exptfile = 'undefined'
nthreads = 1 
npix = 256 
thetac = 10.0 
maskpattern ='y' 
masterfile = 'undefined' 
datafile = 'undefined' 
tmpfile = 'EMECPDict_tmp.data'
ctffile = 'undefined'
gammavalue = 1.0 
sampletilt = 0.0 
workingdistance = 10.0 
Rin = 3.0 
Rout = 5.0
maskradius = 128

if (present(initonly)) then
  if (initonly) skipread = .TRUE.
end if

if (.not.skipread) then
! read the namelist file
    open(UNIT=dataunit,FILE=trim(EMsoft_toNativePath(nmlfile)),DELIM='apostrophe',STATUS='old')
    read(UNIT=dataunit,NML=ECPIndexingdata)
    close(UNIT=dataunit,STATUS='keep')

! check for required entries
    if (trim(masterfile).eq.'undefined') then
        call FatalError('EMECPIndexing:',' master pattern file name is undefined in '//nmlfile)
    end if

    if (trim(exptfile).eq.'undefined') then
        call FatalError('EMECPIndexing:',' experimental file name is undefined in '//nmlfile)
    end if

end if

enl%ncubochoric = ncubochoric
enl%numexptsingle = numexptsingle
enl%numdictsingle = numdictsingle
enl%totnumexpt = totnumexpt
enl%nnk = nnk
enl%devid = devid
enl%platid = platid
enl%nregions = nregions
enl%exptfile = exptfile
enl%nthreads = nthreads
enl%npix = npix
enl%thetac = thetac
enl%maskpattern = maskpattern 
enl%masterfile = masterfile 
enl%energyfile = enl%masterfile
enl%datafile = datafile
enl%gammavalue = gammavalue
enl%sampletilt = sampletilt
enl%workingdistance = workingdistance
enl%Rin = Rin
enl%Rout = Rout
enl%maskradius = maskradius 
enl%ctffile = ctffile
enl%tmpfile = tmpfile

end subroutine GetECPIndexingNameList

!--------------------------------------------------------------------------
!
! SUBROUTINE:GetEMDPFit4NameList
!
!> @author Saransh Singh, Carnegie Mellon University
!
!> @brief read namelist file and fill enl structure (used by EMDPFit.f90)
!
!> @param nmlfile namelist file name
!> @param enl DPFit name list structure
!
!> @date 02/22/16  SS 1.0 original
!--------------------------------------------------------------------------
recursive subroutine GetEMDPFit4NameList(nmlfile, enl, initonly)
!DEC$ ATTRIBUTES DLLEXPORT :: GetEMDPFit4NameList

use error

IMPLICIT NONE

character(fnlen),INTENT(IN)                       :: nmlfile
type(EMDPFit4ListType),INTENT(INOUT)              :: enl
!f2py intent(in,out) ::  enl
logical,OPTIONAL,INTENT(IN)                       :: initonly

logical                                           :: skipread = .FALSE.

character(fnlen)                                  :: masterfile
character(fnlen)                                  :: modalityname
character(fnlen)                                  :: exptfile_pat1
character(fnlen)                                  :: exptfile_pat2
character(fnlen)                                  :: exptfile_pat3
character(fnlen)                                  :: exptfile_pat4
real(kind=dbl)                                    :: rhobeg, rhoend
logical                                           :: verbose, mask
real(kind=sgl)                                    :: gammavalue
real(kind=sgl)                                    :: phi_pat1, phi1_pat1, phi2_pat1
real(kind=sgl)                                    :: phi_pat2, phi1_pat2, phi2_pat2
real(kind=sgl)                                    :: phi_pat3, phi1_pat3, phi2_pat3
real(kind=sgl)                                    :: phi_pat4, phi1_pat4, phi2_pat4
real(kind=sgl)                                    :: L
real(kind=sgl)                                    :: thetac
real(kind=sgl)                                    :: delta
real(kind=sgl)                                    :: omega
integer(kind=irg)                                 :: numsx
integer(kind=irg)                                 :: numsy
integer(kind=irg)                                 :: binning
real(kind=sgl)                                    :: xpc
real(kind=sgl)                                    :: ypc
real(kind=sgl)                                    :: beamcurrent
real(kind=sgl)                                    :: dwelltime
integer(kind=irg)                                 :: npix
real(kind=sgl)                                    :: Rin
real(kind=sgl)                                    :: Rout
real(kind=sgl)                                    :: thetacone
real(kind=sgl)                                    :: sampletilt
real(kind=sgl)                                    :: workingdistance
real(kind=sgl)                                    :: maskradius
real(kind=sgl)                                    :: step_xpc
real(kind=sgl)                                    :: step_ypc
real(kind=sgl)                                    :: step_L
real(kind=sgl)                                    :: step_phi1
real(kind=sgl)                                    :: step_phi
real(kind=sgl)                                    :: step_phi2
real(kind=sgl)                                    :: step_thetacone
integer(kind=irg)                                 :: nrun
integer(kind=irg)                                 :: pixx_pat1,pixx_pat2,pixx_pat3,pixx_pat4
integer(kind=irg)                                 :: pixy_pat1,pixy_pat2,pixy_pat3,pixy_pat4
real(kind=sgl)                                    :: stepx
real(kind=sgl)                                    :: stepy



namelist / DPFitdata / masterfile, modalityname, exptfile_pat1, rhobeg, rhoend, verbose, mask, &
         phi1_pat1, phi_pat1, phi2_pat1, L, thetac, delta, omega, numsx, numsy, binning, xpc, ypc, beamcurrent, &
         dwelltime, npix, Rin, Rout, thetacone, sampletilt, workingdistance, gammavalue, maskradius, &
         phi1_pat2, phi_pat2, phi2_pat2, phi1_pat3, phi_pat3, phi2_pat3, phi1_pat4, phi_pat4, phi2_pat4, &
         exptfile_pat2, exptfile_pat3, exptfile_pat4, step_xpc, step_ypc, step_L, step_phi1, step_phi, step_phi2,&
         step_thetacone, nrun, pixx_pat1, pixy_pat1, stepx, stepy,  pixx_pat2, pixy_pat2,  pixx_pat3, pixy_pat3,&
         pixx_pat4, pixy_pat4

masterfile = 'undefined' 
modalityname = 'undefined' 

exptfile_pat1 = 'undefined'
exptfile_pat2 = 'undefined'
exptfile_pat3 = 'undefined'
exptfile_pat4 = 'undefined'

rhobeg = 1.0D-2
rhoend = 1.0D-7
verbose = .TRUE.
mask = .TRUE.
phi1_pat1 = 0.0
phi_pat1 = 0.0
phi2_pat1 = 0.0

phi1_pat2 = 0.0
phi_pat2 = 0.0
phi2_pat2 = 0.0

phi1_pat3 = 0.0
phi_pat3 = 0.0
phi2_pat3 = 0.0

phi1_pat4 = 0.0
phi_pat4 = 0.0
phi2_pat4 = 0.0

step_phi1 = 2.0
step_phi = 2.0
step_phi2 = 2.0

L = 15000.0
thetac = 10.0
delta = 50.0
omega = 0.0
numsx = 0
numsy = 0
binning = 1
xpc = 0.0
ypc = 0.0
beamcurrent = 1000.0
dwelltime = 1000.0
npix = 512
Rin = 2.0
Rout = 5.0
thetacone = 5.0
sampletilt = 0.0
workingdistance = 7.0
gammavalue = 1.0
maskradius = 256.0

step_xpc = 5.0
step_ypc = 5.0
step_L = 5.0
step_thetacone = 1.0

pixx_pat1 = 0
pixy_pat1 = 0
pixx_pat2 = 0
pixy_pat2 = 0
pixx_pat3 = 0
pixy_pat3 = 0
pixx_pat4 = 0
pixy_pat4 = 0

stepx = 5.0
stepy = 5.0

nrun = 2

if (present(initonly)) then
  if (initonly) skipread = .TRUE.
end if

if (.not.skipread) then
! read the namelist file
    open(UNIT=dataunit,FILE=trim(nmlfile),DELIM='apostrophe',STATUS='old')
    read(UNIT=dataunit,NML=DPFitdata)
    close(UNIT=dataunit,STATUS='keep')

! check for required entries
    if (trim(masterfile).eq.'undefined') then
        call FatalError('EMDPFit:',' master pattern file name is undefined in '//nmlfile)
    end if

    if (trim(modalityname).eq.'undefined') then
        call FatalError('EMDPFit:',' modality name is undefined in '//nmlfile)
    end if

    if (trim(exptfile_pat1).eq.'undefined') then
        call FatalError('EMDPFit:',' experimental file name is undefined in '//nmlfile)
    end if

    if (numsx.eq.0) then
        call FatalError('EMDPFit:',' pattern size numsx is zero in '//nmlfile)
    end if

    if (numsy.eq.0) then
        call FatalError('EMDPFit:',' pattern size numsy is zero in '//nmlfile)
    end if
end if

enl%masterfile = masterfile 
enl%modalityname = modalityname
enl%exptfile_pat1 = exptfile_pat1
enl%exptfile_pat2 = exptfile_pat2
enl%exptfile_pat3 = exptfile_pat3
enl%exptfile_pat4 = exptfile_pat4
enl%rhobeg = rhobeg
enl%rhoend = rhoend
enl%verbose = verbose
enl%mask = mask
enl%phi1_pat1 = phi1_pat1
enl%phi_pat1 = phi_pat1
enl%phi2_pat1 = phi2_pat1

enl%phi1_pat2 = phi1_pat2
enl%phi_pat2 = phi_pat2
enl%phi2_pat2 = phi2_pat2

enl%phi1_pat3 = phi1_pat3
enl%phi_pat3 = phi_pat3
enl%phi2_pat3 = phi2_pat3

enl%phi1_pat4 = phi1_pat4
enl%phi_pat4 = phi_pat4
enl%phi2_pat4 = phi2_pat4

enl%L = L
enl%thetac = thetac
enl%omega = omega
enl%numsx = numsx
enl%numsy = numsy
enl%binning = binning
enl%xpc = xpc
enl%ypc = ypc
enl%beamcurrent = beamcurrent
enl%dwelltime = dwelltime
enl%npix = npix
enl%Rin = Rin
enl%Rout = Rout
enl%thetacone = thetacone
enl%sampletilt = sampletilt
enl%workingdistance = workingdistance
enl%gammavalue = gammavalue
enl%maskradius = maskradius
enl%delta = delta

enl%step_xpc = step_xpc
enl%step_ypc = step_ypc
enl%step_L = step_L
enl%step_phi1 = step_phi1
enl%step_phi = step_phi
enl%step_phi2 = step_phi2
enl%step_thetacone = step_thetacone

enl%nrun = nrun

enl%stepx = stepx
enl%stepy = stepy

enl%pixx_pat1 = pixx_pat1
enl%pixy_pat1 = pixy_pat1

enl%pixx_pat2 = pixx_pat2
enl%pixy_pat2 = pixy_pat2

enl%pixx_pat3 = pixx_pat3
enl%pixy_pat3 = pixy_pat3

enl%pixx_pat4 = pixx_pat4
enl%pixy_pat4 = pixy_pat4

end subroutine GetEMDPFit4NameList

!--------------------------------------------------------------------------
!
! SUBROUTINE:GetEMDPFitNameList
!
!> @author Saransh Singh, Carnegie Mellon University
!
!> @brief read namelist file and fill enl structure (used by EMDPFit.f90)
!
!> @param nmlfile namelist file name
!> @param enl DPFit name list structure
!
!> @date 02/22/16  SS 1.0 original
!--------------------------------------------------------------------------
recursive subroutine GetEMDPFitNameList(nmlfile, enl, initonly)
!DEC$ ATTRIBUTES DLLEXPORT :: GetEMDPFitNameList

use error

IMPLICIT NONE

character(fnlen),INTENT(IN)                       :: nmlfile
type(EMDPFitListType),INTENT(INOUT)               :: enl
!f2py intent(in,out) ::  enl
logical,OPTIONAL,INTENT(IN)                       :: initonly

logical                                           :: skipread = .FALSE.

character(fnlen)                                  :: masterfile
character(fnlen)                                  :: modalityname
character(fnlen)                                  :: exptfile
real(kind=dbl)                                    :: rhobeg, rhoend
logical                                           :: verbose, mask
real(kind=sgl)                                    :: gammavalue
real(kind=sgl)                                    :: phi, phi1, phi2
real(kind=sgl)                                    :: L
real(kind=sgl)                                    :: thetac
real(kind=sgl)                                    :: delta
integer(kind=irg)                                 :: numsx
integer(kind=irg)                                 :: numsy
integer(kind=irg)                                 :: binning
real(kind=sgl)                                    :: xpc
real(kind=sgl)                                    :: ypc
real(kind=sgl)                                    :: beamcurrent
real(kind=sgl)                                    :: dwelltime
integer(kind=irg)                                 :: npix
real(kind=sgl)                                    :: Rin
real(kind=sgl)                                    :: Rout
real(kind=sgl)                                    :: thetacone
real(kind=sgl)                                    :: sampletilt
real(kind=sgl)                                    :: workingdistance
real(kind=sgl)                                    :: maskradius
real(kind=sgl)                                    :: step_xpc
real(kind=sgl)                                    :: step_ypc
real(kind=sgl)                                    :: step_L
real(kind=sgl)                                    :: step_phi1
real(kind=sgl)                                    :: step_phi
real(kind=sgl)                                    :: step_phi2
real(kind=sgl)                                    :: step_thetacone
integer(kind=irg)                                 :: nrun
integer(kind=irg)                                 :: nregions
character(2)                                      :: metric



namelist / DPFitdata / modalityname, masterfile, metric, exptfile, nrun, rhobeg, rhoend, verbose, mask, &
                      maskradius, gammavalue, nregions, phi1, phi, phi2, step_phi1, step_phi, step_phi2, &
                      thetac, delta, numsx, numsy, beamcurrent, dwelltime, binning, L, xpc, ypc, step_L, &
                      step_xpc, step_ypc, npix, Rin, Rout, thetacone, sampletilt, workingdistance, step_thetacone

masterfile    = 'undefined1' 
modalityname  = 'undefined1' 

exptfile      = 'undefined1'

rhobeg        = 1.0D-2
rhoend        = 1.0D-7
verbose       = .TRUE.
mask          = .TRUE.
phi1          = 0.0
phi           = 0.0
phi2          = 0.0

step_phi1     = 2.0
step_phi      = 2.0
step_phi2     = 2.0

L             = 15000.0
thetac        = 10.0
delta         = 50.0
numsx         = 0
numsy         = 0
binning       = 1
xpc           = 0.0
ypc           = 0.0
beamcurrent   = 1000.0
dwelltime     = 1000.0
npix          = 512
Rin           = 2.0
Rout          = 5.0
thetacone     = 5.0
sampletilt    = 0.0
workingdistance = 7.0
gammavalue    = 1.0
maskradius    = 256.0

step_xpc      = 5.0
step_ypc      = 5.0
step_L        = 5.0
step_thetacone = 1.0

nrun          = 2
nregions      = 8
metric        = 'DP'

if (present(initonly)) then
  if (initonly) skipread = .TRUE.
end if

if (.not.skipread) then
! read the namelist file
    open(UNIT=dataunit,FILE=trim(nmlfile),DELIM='apostrophe',STATUS='old')
    read(UNIT=dataunit,NML=DPFitdata)
    close(UNIT=dataunit,STATUS='keep')

! check for required entries
    if (trim(masterfile).eq.'undefined') then
        call FatalError('EMDPFit:',' master pattern file name is undefined in '//nmlfile)
    end if

    if (trim(modalityname).eq.'undefined') then
        call FatalError('EMDPFit:',' modality name is undefined in '//nmlfile)
    end if

    if (trim(exptfile).eq.'undefined') then
        call FatalError('EMDPFit:',' experimental file name is undefined in '//nmlfile)
    end if

    if (numsx.eq.0) then 
        call FatalError('EMDPFit:',' pattern size numsx is zero in '//nmlfile)
    end if

    if (numsy.eq.0) then 
        call FatalError('EMDPFit:',' pattern size numsy is zero in '//nmlfile)
    end if
end if

enl%masterfile = masterfile 
enl%modalityname = modalityname
enl%metric = metric
enl%nregions = nregions
enl%exptfile = exptfile
enl%rhobeg = rhobeg
enl%rhoend = rhoend
enl%verbose = verbose
enl%mask = mask
enl%phi1 = phi1
enl%phi = phi
enl%phi2 = phi2

enl%L = L
enl%thetac = thetac
enl%numsx = numsx
enl%numsy = numsy
enl%binning = binning
enl%xpc = xpc
enl%ypc = ypc
enl%beamcurrent = beamcurrent
enl%dwelltime = dwelltime
enl%npix = npix
enl%Rin = Rin
enl%Rout = Rout
enl%thetacone = thetacone
enl%sampletilt = sampletilt
enl%workingdistance = workingdistance
enl%gammavalue = gammavalue
enl%maskradius = maskradius
enl%delta = delta

enl%step_xpc = step_xpc
enl%step_ypc = step_ypc
enl%step_L = step_L
enl%step_phi1 = step_phi1
enl%step_phi = step_phi
enl%step_phi2 = step_phi2
enl%step_thetacone = step_thetacone
enl%nrun = nrun

end subroutine GetEMDPFitNameList


!--------------------------------------------------------------------------
!
! SUBROUTINE:GetECPSingleNameList
!
!> @author Saransh Singh, Carnegie Mellon University
!
!> @brief read namelist file and fill enl structure (used by EMDPFit.f90)
!
!> @param nmlfile namelist file name
!> @param enl ECP single name list structure
!
!> @date 02/22/16  SS 1.0 original
!--------------------------------------------------------------------------
recursive subroutine GetECPSingleNameList(nmlfile, enl, initonly)
!DEC$ ATTRIBUTES DLLEXPORT :: GetECPSingleNameList

use error

IMPLICIT NONE

character(fnlen),INTENT(IN)                       :: nmlfile
type(ECPSingleNameListType),INTENT(INOUT)         :: enl
!f2py intent(in,out) ::  enl
logical,OPTIONAL,INTENT(IN)                       :: initonly

logical                                           :: skipread = .FALSE.

integer(kind=irg)       :: nthreads
integer(kind=irg)       :: npix
real(kind=sgl)          :: thetac
character(1)            :: maskpattern
character(fnlen)        :: energyfile
character(fnlen)        :: datafile
character(3)            :: eulerconvention
real(kind=sgl)          :: gammavalue
real(kind=dbl)          :: sampletilt
real(kind=sgl)          :: workingdistance
real(kind=sgl)          :: Rin
real(kind=sgl)          :: Rout
real(kind=dbl)          :: phi1, phi, phi2
real(kind=sgl)          :: dmin

namelist / ECPSinglelist / nthreads, npix, thetac, maskpattern, energyfile, datafile, eulerconvention, &
gammavalue, sampletilt, workingdistance, Rin, Rout, phi1, phi, phi2, dmin


nthreads = 1
npix = 512
thetac = 5.0
maskpattern = 'n'
energyfile = 'undefined'
datafile = 'undefined'
eulerconvention = 'tsl'
gammavalue = 1.0
sampletilt = 0.D0
workingdistance = 7.0
Rin = 2.0
Rout = 5.0
phi1 = 0.D0
phi = 0.D0
phi2 = 0.D0
dmin = 0.03


if (present(initonly)) then
  if (initonly) skipread = .TRUE.
end if

if (.not.skipread) then
! read the namelist file
    open(UNIT=dataunit,FILE=trim(nmlfile),DELIM='apostrophe',STATUS='old')
    read(UNIT=dataunit,NML=ECPSinglelist)
    close(UNIT=dataunit,STATUS='keep')

! check for required entries
    if (trim(energyfile).eq.'undefined') then
        call FatalError('EMDPFit:',' energy file name is undefined in '//nmlfile)
    end if

end if

enl%nthreads = nthreads
enl%npix = npix
enl%thetac = thetac
enl%maskpattern = maskpattern
enl%energyfile = energyfile
enl%datafile = datafile
enl%eulerconvention = eulerconvention
enl%gammavalue = gammavalue
enl%sampletilt = sampletilt
enl%workingdistance = workingdistance
enl%Rin = Rin
enl%Rout = Rout
enl%phi1 = phi1
enl%phi = phi
enl%phi2 = phi2
enl%dmin = dmin

end subroutine GetECPSingleNameList

!--------------------------------------------------------------------------
!
! SUBROUTINE:GetEMSTEMDCINameList
!
!> @author Patrick Callahan
!
!> @brief read namelist file for EMSTEMDCI
!
!> @param nmlfile namelist file name
!
!> @date 11/01/16  PGC 1.0 new routine
!--------------------------------------------------------------------------

recursive SUBROUTINE GetSTEMDCINameList(nmlfile, dcinl, initonly)
!DEC$ ATTRIBUTES DLLEXPORT :: GetSTEMDCINameList

use error

IMPLICIT NONE

character(fnlen),INTENT(IN)              :: nmlfile
type(STEMDCINameListType), INTENT(INOUT) :: dcinl
!f2py intent(in,out) ::  dcinl
logical, OPTIONAL, INTENT(IN)            :: initonly

logical                                  :: skipread = .FALSE.

integer(kind=irg)     :: nthreads
real(kind=sgl)        :: voltage
character(4)          :: progmode
character(fnlen)      :: xtalname
integer(kind=irg)     :: kk(3)
real(kind=sgl)        :: lauec(2)
character(fnlen)      :: STEMnmlfile
character(fnlen)      :: dataname
character(fnlen)      :: defectfilename
character(3)          :: dispmode
character(fnlen)      :: dispfile
integer(kind=irg)     :: output
integer(kind=irg)     :: dinfo
integer(kind=irg)     :: t_interval
real(kind=sgl)        :: DF_L
integer(kind=irg)     :: DF_npix
integer(kind=irg)     :: DF_npiy
real(kind=sgl)        :: DF_slice
real(kind=sgl)        :: dmin

! DEFINE THE IO NAMELIST FOR VARIABLE PASSING
namelist / STEMDCIdata / nthreads, voltage, progmode, xtalname, kk, lauec, STEMnmlfile, &
                         dataname, defectfilename, dispmode, dispfile, output, dinfo, t_interval, DF_L, &
                         DF_npix, DF_npiy, DF_slice, dmin

! SET INPUT PARAMETERS TO DEFAULT VALUES (EXCEPT XTALNAME, WHICH MUST BE PRESENT)
nthreads = 6
voltage = 200000
progmode = 'STEM'
xtalname = 'undefined'
kk = (/ 0.0, 0.0, 1.0 /)
lauec = (/ 0.0, 0.0 /)
STEMnmlfile = 'STEM_rundata.nml'
defectfilename = 'EMdefec/dispt.json'
dataname = '/folder/to/trialbinary.data'
dispmode = 'not'
dispfile = 'test_ZA.data'
output = 6 ! screen output
dinfo = 0 ! 1 is verbose
t_interval = 5 ! update every x steps
DF_L = 1.0
DF_npix = 256
DF_npiy = 256
DF_slice = 1.0 ! slice thickness for scattering matrix approach (nmu)
dmin = 0.03

if (.not.skipread) then
! read the namelist file
open(UNIT=dataunit,FILE=trim(EMsoft_toNativePath(nmlfile)),DELIM='apostrophe',STATUS='old')
read(UNIT=dataunit,NML=STEMDCIdata)
close(UNIT=dataunit,STATUS='keep')

! check for required entries
if (trim(xtalname).eq.'undefined') then
  call FatalError('STEMDCI:',' crystal structure file name is undefined in '//nmlfile)
end if

end if

dcinl%nthreads = nthreads
dcinl%voltage = voltage
dcinl%progmode = progmode
dcinl%xtalname = xtalname
dcinl%kk = kk
dcinl%lauec = lauec
dcinl%STEMnmlfile = STEMnmlfile
dcinl%dataname = dataname
dcinl%defectfilename = defectfilename
dcinl%dispmode = dispmode
dcinl%dispfile = dispfile
dcinl%output = output
dcinl%dinfo = dinfo
dcinl%t_interval = t_interval
dcinl%DF_L = DF_L
dcinl%DF_npix = DF_npix
dcinl%DF_npiy = DF_npiy
dcinl%DF_slice = DF_slice
dcinl%dmin = dmin


END SUBROUTINE GetSTEMDCINameList

!--------------------------------------------------------------------------
!
! SUBROUTINE:GetSTEMGeometryNameList
!
!> @author Marc De Graef
!
!> @brief read namelist file for STEM geometry
!
!> @param nmlfile namelist file name
!
!> @date 07/02/17  MDG 1.0 new routine
!--------------------------------------------------------------------------
recursive SUBROUTINE GetSTEMGeometryNameList(nmlfile, dcinl, initonly)
!DEC$ ATTRIBUTES DLLEXPORT :: GetSTEMGeometryNameList

use error

IMPLICIT NONE

character(fnlen),INTENT(IN)              :: nmlfile
type(STEMGeometryNameListType), INTENT(INOUT) :: dcinl
!f2py intent(in,out) ::  dcinl
logical, OPTIONAL, INTENT(IN)            :: initonly

logical                                  :: skipread = .FALSE.

integer(kind=irg)     :: numberofsvalues 
integer(kind=irg)     :: numCL
real(kind=sgl)        :: BFradius
real(kind=sgl)        :: ADFinnerradius
real(kind=sgl)        :: ADFouterradius
real(kind=sgl)        :: kt
real(kind=sgl)        :: beamconvergence
real(kind=sgl)        :: diffaprad
real(kind=sgl)        :: diffapcenter
real(kind=sgl)        :: CLarray(20)
character(2)          :: geometry

! DEFINE THE IO NAMELIST FOR VARIABLE PASSING
namelist / STEMGeometrydata / numberofsvalues, numCL, BFradius, ADFinnerradius, ADFouterradius, kt, &
                              beamconvergence, CLarray, geometry, diffaprad, diffapcenter

! SET INPUT PARAMETERS TO DEFAULT VALUES (EXCEPT XTALNAME, WHICH MUST BE PRESENT)
numberofsvalues = 21
numCL = 2
BFradius = 3.5
ADFinnerradius = 3.5
ADFouterradius = 10.0
kt = 1.0
beamconvergence = 8.2
diffaprad = 0.0
diffapcenter = 0.0
CLarray(20) = 100.0
CLarray(1) = 150.0
CLarray(2) = 250.0
geometry = 'ZA'

if (.not.skipread) then
! read the namelist file
open(UNIT=dataunit,FILE=trim(EMsoft_toNativePath(nmlfile)),DELIM='apostrophe',STATUS='old')
read(UNIT=dataunit,NML=STEMGeometrydata)
close(UNIT=dataunit,STATUS='keep')

end if

! make sure numberofsvalues is an odd number...
if (mod(numberofsvalues,2).eq.0) numberofsvalues=numberofsvalues+1
dcinl%numberofsvalues = numberofsvalues 
dcinl%numCL = numCL
dcinl%BFradius = BFradius 
dcinl%ADFinnerradius = ADFinnerradius
dcinl%ADFouterradius = ADFouterradius
dcinl%kt = kt 
dcinl%beamconvergence = beamconvergence 
dcinl%diffaprad = diffaprad
dcinl%diffapcenter = diffapcenter
dcinl%CLarray = CLarray 
dcinl%geometry = geometry 

END SUBROUTINE GetSTEMGeometryNameList

!--------------------------------------------------------------------------
!
! SUBROUTINE:GetRefineOrientationNameList
!
!> @author Saransh Singh, Carnegie Mellon University
!
!> @brief read namelist file and fill enl structure (used by EMFitOrientation.f90)
!
!> @param nmlfile namelist file name
!> @param enl single name list structure
!
!> @date 02/22/16  SS 1.0 original
!--------------------------------------------------------------------------
recursive subroutine GetRefineOrientationNameList(nmlfile, enl, initonly)
!DEC$ ATTRIBUTES DLLEXPORT :: GetRefineOrientationNameList

use error

IMPLICIT NONE

character(fnlen),INTENT(IN)                       :: nmlfile
type(RefineOrientationtype),INTENT(INOUT)         :: enl
!f2py intent(in,out) ::  enl
logical,OPTIONAL,INTENT(IN)                       :: initonly

logical                                           :: skipread = .FALSE.

integer(kind=irg)                                 :: nthreads
integer(kind=irg)                                 :: matchdepth
character(fnlen)                                  :: dotproductfile
character(fnlen)                                  :: ctffile
character(fnlen)                                  :: tmpfile
character(fnlen)                                  :: PSvariantfile
character(fnlen)                                  :: method
character(4)                                      :: modality
logical                                           :: inRAM
integer(kind=irg)                                 :: nmis
integer(kind=irg)                                 :: niter
real(kind=sgl)                                    :: step


namelist / RefineOrientations / nthreads, dotproductfile, ctffile, modality, nmis, niter, step, inRAM, method, &
                                matchdepth, PSvariantfile, tmpfile

nthreads = 1
matchdepth = 1
dotproductfile = 'undefined'
ctffile = 'undefined'
tmpfile = 'undefined'
PSvariantfile = 'undefined'
method = 'FIT'
inRAM = .FALSE.
nmis = 1
niter = 1
step = 1.0
modality = 'EBSD'

if (present(initonly)) then
  if (initonly) skipread = .TRUE.
end if

if (.not.skipread) then
! read the namelist file
    open(UNIT=dataunit,FILE=trim(nmlfile),DELIM='apostrophe',STATUS='old')
    read(UNIT=dataunit,NML=RefineOrientations)
    close(UNIT=dataunit,STATUS='keep')

! check for required entries
    if (trim(dotproductfile).eq.'undefined') then
        call FatalError('EMRefineOrientation:',' dotproduct file name is undefined in '//nmlfile)
    end if

    if (trim(ctffile).eq.'undefined') then
        call FatalError('EMRefineOrientation:',' ctf file name is undefined in '//nmlfile)
    end if

    if (trim(tmpfile).eq.'undefined') then
        call FatalError('EMRefineOrientation:',' tmp file name is undefined in '//nmlfile)
    end if
end if

enl%nthreads = nthreads
enl%matchdepth = matchdepth
enl%dotproductfile = dotproductfile
enl%ctffile = ctffile
enl%tmpfile = tmpfile
enl%PSvariantfile = PSvariantfile
enl%method = method
enl%inRAM = inRAM
enl%nmis = nmis
enl%niter = niter
enl%step = step
enl%modality = modality

end subroutine GetRefineOrientationNameList

!--------------------------------------------------------------------------
!
! SUBROUTINE:GetFitalphavariantsNameList
!
!> @author Marc De Graef , Carnegie Mellon University
!
!> @brief read namelist file and fill enl structure (used by EMFitalphavariants.f90)
!
!> @param nmlfile namelist file name
!> @param enl single name list structure
!
!> @date 03/05/18 MDG 1.0 original
!--------------------------------------------------------------------------
recursive subroutine GetFitalphavariantsNameList(nmlfile, enl, initonly)
!DEC$ ATTRIBUTES DLLEXPORT :: GetFitalphavariantsNameList

use error

IMPLICIT NONE

character(fnlen),INTENT(IN)                       :: nmlfile
type(Fitalphavarianttype),INTENT(INOUT)           :: enl
!f2py intent(in,out) ::  enl
logical,OPTIONAL,INTENT(IN)                       :: initonly

logical                                           :: skipread = .FALSE.

integer(kind=irg)       :: nthreads
character(fnlen)        :: betadotproductfile
character(fnlen)        :: alphadotproductfile
character(fnlen)        :: outputfile
character(fnlen)        :: variantquaternionfile
real(kind=sgl)          :: step


namelist / Fitalphavariants / nthreads, betadotproductfile, alphadotproductfile, outputfile, &
                              variantquaternionfile, step

nthreads = 1
betadotproductfile = 'undefined'
alphadotproductfile = 'undefined'
outputfile = 'undefined'
variantquaternionfile = 'undefined'
step = 1.0

if (present(initonly)) then
  if (initonly) skipread = .TRUE.
end if

if (.not.skipread) then
! read the namelist file
    open(UNIT=dataunit,FILE=trim(nmlfile),DELIM='apostrophe',STATUS='old')
    read(UNIT=dataunit,NML=Fitalphavariants)
    close(UNIT=dataunit,STATUS='keep')

! check for required entries
    if (trim(betadotproductfile).eq.'undefined') then
        call FatalError('GetFitalphavariantsNameList:',' beta phase dotproduct file name is undefined in '//nmlfile)
    end if

    if (trim(alphadotproductfile).eq.'undefined') then
        call FatalError('GetFitalphavariantsNameList:',' alphaa phase dotproduct file name is undefined in '//nmlfile)
    end if

    if (trim(variantquaternionfile).eq.'undefined') then
        call FatalError('GetFitalphavariantsNameList:',' variantquaternion file name is undefined in '//nmlfile)
    end if

    if (trim(outputfile).eq.'undefined') then
        call FatalError('GetFitalphavariantsNameList:',' output file name is undefined in '//nmlfile)
    end if


end if

enl%nthreads = nthreads
enl%betadotproductfile = betadotproductfile
enl%alphadotproductfile = alphadotproductfile
enl%outputfile = outputfile
enl%variantquaternionfile = variantquaternionfile
enl%step = step

end subroutine GetFitalphavariantsNameList

!--------------------------------------------------------------------------
!
! SUBROUTINE:GetFitOrientationPSNameList
!
!> @author Saransh Singh, Carnegie Mellon University
!
!> @brief read namelist file and fill enl structure (used by EMFitOrientationPS.f90)
!
!> @param nmlfile namelist file name
!> @param enl single name list structure
!
!> @date 02/22/16  SS 1.0 original
!--------------------------------------------------------------------------
recursive subroutine GetFitOrientationPSNameList(nmlfile, enl, initonly)
!DEC$ ATTRIBUTES DLLEXPORT :: GetFitOrientationPSNameList

use error
use constants

IMPLICIT NONE

character(fnlen),INTENT(IN)                       :: nmlfile
type(FitOrientationPStype),INTENT(INOUT)          :: enl
!f2py intent(in,out) ::  enl
logical,OPTIONAL,INTENT(IN)                       :: initonly

logical                                           :: skipread = .FALSE.

integer(kind=irg)                                 :: nthreads
integer(kind=irg)                                 :: matchdepth
character(fnlen)                                  :: dotproductfile
character(fnlen)                                  :: ctffile
real(kind=sgl)                                    :: step
character(fnlen)                                  :: PSvariantfile
character(fnlen)                                  :: modality

namelist / FitOrientationPS / nthreads, dotproductfile, ctffile, modality, step, PSvariantfile, matchdepth

nthreads = 1
matchdepth = 1
dotproductfile = 'undefined'
ctffile = 'undefined'
step = 1.0
PSvariantfile = 'undefined'
modality = 'EBSD'

if (present(initonly)) then
  if (initonly) skipread = .TRUE.
end if

if (.not.skipread) then
! read the namelist file
    open(UNIT=dataunit,FILE=trim(nmlfile),DELIM='apostrophe',STATUS='old')
    read(UNIT=dataunit,NML=FitOrientationPS)
    close(UNIT=dataunit,STATUS='keep')

! check for required entries
    if (trim(dotproductfile).eq.'undefined') then
        call FatalError('EMRefineOrientation:',' dotproduct file name is undefined in '//nmlfile)
    end if

    if (trim(dotproductfile).eq.'undefined') then
        call FatalError('EMRefineOrientation:',' ctf file name is undefined in '//nmlfile)
    end if

    if (trim(PSvariantfile).eq.'undefined') then
        call FatalError('EMRefineOrientation:',' variant file name is undefined in '//nmlfile)
    end if
end if

enl%nthreads = nthreads
enl%matchdepth = matchdepth
enl%dotproductfile = dotproductfile
enl%ctffile = ctffile
enl%step = step
enl%PSvariantfile = PSvariantfile
enl%modality = modality

end subroutine GetFitOrientationPSNameList

!--------------------------------------------------------------------------
!
! SUBROUTINE:GetRefineMartensiteNameList
!
!> @author Marc De Graef, Carnegie Mellon University
!
!> @brief read namelist file and fill enl structure (used by EMRefineMartensite.f90)
!
!> @param nmlfile namelist file name
!> @param enl single name list structure
!
!> @date 01/04/19 MDG 1.0 original
!--------------------------------------------------------------------------
recursive subroutine GetRefineMartensiteNameList(nmlfile, enl, initonly)
!DEC$ ATTRIBUTES DLLEXPORT :: GetRefineMartensiteNameList

use error
use constants

IMPLICIT NONE

character(fnlen),INTENT(IN)                       :: nmlfile
type(RefineMartensitetype),INTENT(INOUT)          :: enl
!f2py intent(in,out) ::  enl
logical,OPTIONAL,INTENT(IN)                       :: initonly

logical                                           :: skipread = .FALSE.

integer(kind=irg)       :: nthreads
integer(kind=irg)       :: numMartensite
real(kind=sgl)          :: step
character(fnlen)        :: martensiteMPprefix
character(fnlen)        :: martensiteMPpostfix
character(fnlen)        :: ferritedotproductfile
character(fnlen)        :: outputfile

namelist / RefineMartensite / nthreads, ferritedotproductfile, step, numMartensite, martensiteMPprefix, &
                              martensiteMPpostfix, outputfile

nthreads = 1
ferritedotproductfile = 'undefined'
step = 1.0
martensiteMPprefix = 'undefined'
martensiteMPpostfix = 'undefined'
outputfile = 'undefined'
numMartensite = 1

if (present(initonly)) then
  if (initonly) skipread = .TRUE.
end if

if (.not.skipread) then
! read the namelist file
    open(UNIT=dataunit,FILE=trim(nmlfile),DELIM='apostrophe',STATUS='old')
    read(UNIT=dataunit,NML=RefineMartensite)
    close(UNIT=dataunit,STATUS='keep')

! check for required entries
    if (trim(ferritedotproductfile).eq.'undefined') then
        call FatalError('GetRefineMartensiteNameList:',' ferrite dotproduct file name is undefined in '//nmlfile)
    end if

    if (trim(martensiteMPprefix).eq.'undefined') then
        call FatalError('GetRefineMartensiteNameList:',' martensiteMPprefix is undefined in '//nmlfile)
    end if

    if (trim(martensiteMPpostfix).eq.'undefined') then
        call FatalError('GetRefineMartensiteNameList:',' martensiteMPpostfix is undefined in '//nmlfile)
    end if

    if (trim(outputfile).eq.'undefined') then
        call FatalError('GetRefineMartensiteNameList:',' outputfile is undefined in '//nmlfile)
    end if
end if

enl%nthreads = nthreads
enl%ferritedotproductfile = ferritedotproductfile 
enl%step = step
enl%martensiteMPprefix = martensiteMPprefix
enl%martensiteMPpostfix = martensiteMPpostfix
enl%outputfile = outputfile
enl%numMartensite = numMartensite

end subroutine GetRefineMartensiteNameList

!--------------------------------------------------------------------------
!
! SUBROUTINE:GetMCCLsphereNameList
!
!> @author Saransh Singh/Marc De Graef, Carnegie Mellon University
!
!> @brief read namelist file and fill mcnl structure (used by EMMCCL.f90)
!
!> @param nmlfile namelist file name
!> @param mcnl Monte Carloname list structure
!
!> @date 10/20/16  SS 1.0 new routine; adapted from GetMCCLNameList
!--------------------------------------------------------------------------
recursive subroutine GetMCCLsphereNameList(nmlfile, mcnl, initonly)
!DEC$ ATTRIBUTES DLLEXPORT :: GetMCCLsphereNameList

use error

IMPLICIT NONE

character(fnlen),INTENT(IN)             :: nmlfile
type(MCCLNameListType),INTENT(INOUT)    :: mcnl
!f2py intent(in,out) ::  mcnl
logical,OPTIONAL,INTENT(IN)             :: initonly

logical                                 :: skipread = .FALSE.

integer(kind=irg)       :: stdout
integer(kind=irg)       :: numsx
integer(kind=irg)       :: globalworkgrpsz
integer(kind=irg)       :: num_el
integer(kind=irg)       :: totnum_el
integer(kind=irg)       :: multiplier
integer(kind=irg)       :: devid
integer(kind=irg)       :: platid
real(kind=dbl)          :: sig
real(kind=dbl)          :: sigstart
real(kind=dbl)          :: sigend
real(kind=dbl)          :: sigstep
real(kind=dbl)          :: omega
real(kind=dbl)          :: EkeV
real(kind=dbl)          :: Ehistmin
real(kind=dbl)          :: Ebinsize
real(kind=dbl)          :: depthmax
real(kind=dbl)          :: depthstep
character(4)            :: MCmode
character(fnlen)        :: xtalname
character(fnlen)        :: dataname
character(fnlen)        :: mode
real(kind=dbl)          :: incloc
real(kind=dbl)          :: radius

! define the IO namelist to facilitate passing variables to the program.
namelist  / MCCLdata / stdout, xtalname, sigstart, numsx, num_el, globalworkgrpsz, EkeV, multiplier, &
dataname, totnum_el, Ehistmin, Ebinsize, depthstep, omega, MCmode, mode, devid, platid, &
sigend, sigstep, sig, radius, incloc

! set the input parameters to default values (except for xtalname, which must be present)
stdout = 6
numsx = 1501
globalworkgrpsz = 100
num_el = 10
totnum_el = 2000000000
multiplier = 1
devid = 1
platid = 1
sig = 70.D0
sigstart = 70.D0
sigend = 70.D0
sigstep = 1.D0
omega = 0.D0
EkeV = 30.D0
Ehistmin = 5.D0
Ebinsize = 0.5D0
depthstep = 1.0D0
MCmode = 'CSDA'
xtalname = 'undefined'
dataname = 'MCoutput.data'
mode = 'full'
radius = 100.D0
incloc = 0.D0

if (present(initonly)) then
  if (initonly) skipread = .TRUE.
end if

if (.not.skipread) then
! read the namelist file
open(UNIT=dataunit,FILE=trim(EMsoft_toNativePath(nmlfile)),DELIM='apostrophe',STATUS='old')
read(UNIT=dataunit,NML=MCCLdata)
close(UNIT=dataunit,STATUS='keep')

! check for required entries
if (trim(xtalname).eq.'undefined') then
call FatalError('EMMC:',' structure file name is undefined in '//nmlfile)
end if
end if

! if we get here, then all appears to be ok, and we need to fill in the mcnl fields
mcnl%stdout = stdout
mcnl%numsx = numsx
mcnl%globalworkgrpsz = globalworkgrpsz
mcnl%num_el = num_el
mcnl%totnum_el = totnum_el
mcnl%multiplier = multiplier
mcnl%devid = devid
mcnl%platid = platid
mcnl%sigstart = sigstart
mcnl%sigend = sigend
mcnl%sigstep = sigstep
mcnl%sig = sig
mcnl%omega = omega
mcnl%EkeV = EkeV
mcnl%Ehistmin = Ehistmin
mcnl%Ebinsize = Ebinsize
mcnl%depthstep = depthstep
mcnl%MCmode = MCmode
mcnl%xtalname = xtalname
mcnl%dataname = dataname
mcnl%mode = mode
mcnl%radius = radius
mcnl%incloc = incloc

end subroutine GetMCCLsphereNameList

!--------------------------------------------------------------------------
!
! SUBROUTINE:GetMCCLfoilNameList
!
!> @author Saransh Singh/Marc De Graef, Carnegie Mellon University
!
!> @brief read namelist file and fill mcnl structure (used by EMMCfoil.f90)
!
!> @param nmlfile namelist file name
!> @param mcnl Monte Carloname list structure
!
!> @date 01/15/17 MDG 1.0 new routine; adapted from GetMCCLNameList
!--------------------------------------------------------------------------
recursive subroutine GetMCCLfoilNameList(nmlfile, mcnl, initonly)
!DEC$ ATTRIBUTES DLLEXPORT :: GetMCCLfoilNameList

use error

IMPLICIT NONE

character(fnlen),INTENT(IN)             :: nmlfile
type(MCCLNameListType),INTENT(INOUT)    :: mcnl
!f2py intent(in,out) ::  mcnl
logical,OPTIONAL,INTENT(IN)             :: initonly

logical                                 :: skipread = .FALSE.

integer(kind=irg)       :: stdout
integer(kind=irg)       :: numsx
integer(kind=irg)       :: globalworkgrpsz
integer(kind=irg)       :: num_el
integer(kind=irg)       :: totnum_el
integer(kind=irg)       :: multiplier
integer(kind=irg)       :: devid
integer(kind=irg)       :: platid
real(kind=dbl)          :: sig
real(kind=dbl)          :: omega
real(kind=dbl)          :: EkeV
real(kind=dbl)          :: Ehistmin
real(kind=dbl)          :: Ebinsize
real(kind=dbl)          :: depthmax
real(kind=dbl)          :: depthstep
real(kind=dbl)          :: thickness
character(4)            :: MCmode
character(fnlen)        :: xtalname
character(fnlen)        :: dataname

! define the IO namelist to facilitate passing variables to the program.
namelist  / MCCLfoildata / stdout, xtalname, numsx, num_el, globalworkgrpsz, EkeV, multiplier, &
dataname, totnum_el, Ehistmin, Ebinsize, depthstep, depthmax, omega, MCmode, devid, platid, &
sig, thickness

! set the input parameters to default values (except for xtalname, which must be present)
stdout = 6
numsx = 501
globalworkgrpsz = 100
num_el = 10
totnum_el = 2000000000
multiplier = 1
devid = 1
platid = 1
sig = 20.D0
omega = 0.D0
EkeV = 30.D0
Ehistmin = 10.D0
Ebinsize = 1.0D0
depthmax = 100.0D0
depthstep = 1.0D0
MCmode = 'CSDA'
xtalname = 'undefined'
dataname = 'MCoutput.data'
thickness = 200.0

if (present(initonly)) then
  if (initonly) skipread = .TRUE.
end if

if (.not.skipread) then
! read the namelist file
open(UNIT=dataunit,FILE=trim(EMsoft_toNativePath(nmlfile)),DELIM='apostrophe',STATUS='old')
read(UNIT=dataunit,NML=MCCLfoildata)
close(UNIT=dataunit,STATUS='keep')

write(*,NML=MCCLfoildata)

! check for required entries
if (trim(xtalname).eq.'undefined') then
call FatalError('EMMC:',' structure file name is undefined in '//nmlfile)
end if
end if

! if we get here, then all appears to be ok, and we need to fill in the mcnl fields
mcnl%stdout = stdout
mcnl%numsx = numsx
mcnl%globalworkgrpsz = globalworkgrpsz
mcnl%num_el = num_el
mcnl%totnum_el = totnum_el
mcnl%multiplier = multiplier
mcnl%devid = devid
mcnl%platid = platid
mcnl%sig = sig
mcnl%omega = omega
mcnl%EkeV = EkeV
mcnl%Ehistmin = Ehistmin
mcnl%Ebinsize = Ebinsize
mcnl%depthmax = depthmax
mcnl%depthstep = depthstep
mcnl%MCmode = MCmode
mcnl%xtalname = xtalname
mcnl%dataname = dataname
mcnl%thickness = thickness

end subroutine GetMCCLfoilNameList

!--------------------------------------------------------------------------
!
! SUBROUTINE:GetEBSDFullNameList
!
!> @author Saransh Singh, Carnegie Mellon University
!
!> @brief read namelist file and fill enl structure (used by EMEBSDFull.f90)
!
!> @param nmlfile namelist file name
!> @param enl EBSD name list structure
!
!> @date 01/24/17  SS 1.0 new routine
!--------------------------------------------------------------------------
recursive subroutine GetEBSDFullNameList(nmlfile, enl, initonly)
!DEC$ ATTRIBUTES DLLEXPORT :: GetEBSDFullNameList

use error

IMPLICIT NONE

character(fnlen),INTENT(IN)                   :: nmlfile
type(EBSDFullNameListType),INTENT(INOUT)      :: enl
!f2py intent(in,out) ::  enl
logical,OPTIONAL,INTENT(IN)                   :: initonly

logical                                   :: skipread = .FALSE.

character(fnlen)        :: xtalname
real(kind=dbl)          :: dmin
integer(kind=irg)       :: totnum_el
integer(kind=irg)       :: num_el
real(kind=dbl)          :: EkeV
real(kind=dbl)          :: Ehistmin
real(kind=dbl)          :: Ebinsize
real(kind=dbl)          :: depthmax
real(kind=dbl)          :: depthstep
real(kind=dbl)          :: beamcurrent
real(kind=dbl)          :: dwelltime
real(kind=dbl)          :: sig
real(kind=dbl)          :: omega
real(kind=sgl)          :: L
real(kind=sgl)          :: xpc
real(kind=sgl)          :: ypc
real(kind=sgl)          :: thetac
real(kind=sgl)          :: delta
integer(kind=irg)       :: numsx
integer(kind=irg)       :: numsy
integer(kind=irg)       :: binning
character(3)            :: scalingmode
real(kind=sgl)          :: gammavalue
character(1)            :: maskpattern
integer(kind=irg)       :: nthreads
integer(kind=irg)       :: platid
integer(kind=irg)       :: devid
integer(kind=irg)       :: globalworkgrpsz
character(3)            :: eulerconvention
character(fnlen)        :: anglefile
character(fnlen)        :: datafile
integer(kind=irg)       :: multiplier


! define the IO namelist to facilitate passing variables to the program.
namelist  / EBSDFulldata / xtalname, dmin, totnum_el, EkeV, Ehistmin, Ebinsize, depthmax, depthstep, beamcurrent,&
          dwelltime, sig, omega, L, xpc, ypc, thetac, delta, numsx, numsy, binning, scalingmode, gammavalue, maskpattern,&
          nthreads, platid, devid,  globalworkgrpsz, eulerconvention, anglefile, datafile, multiplier, num_el
! set the input parameters to default values (except for xtalname, anglefile and datafile, which must be present)

xtalname = 'undefined'        ! name of xtal
dmin = 0.04D0                 ! maximum g vector used in computation
totnum_el = 2000000000        ! number of electrons for MC run
num_el = 10                   ! number of electrons per work item
EkeV = 20.D0                  ! incident electron energy [kV]
Ehistmin = 10.D0              ! cutoff energy [kV]
Ebinsize = 1.D0               ! energy step size [kV]
depthmax = 100.D0             ! depth cutoff [nm]
depthstep = 1.D0              ! depth bin size [nm]
beamcurrent = 1000.D0         ! [nA]
dwelltime = 1000.D0           ! [micro seconds]
sig = 70.D0                   ! sample tilt angle [degrees]
omega = 0.D0                  ! tilt about RD axis [degrees]
L = 15000.0                   ! scintillator to sample distance [micro m]
xpc = 0.0                     ! units of pixel [dimensionless]
ypc = 0.0                     ! units of pixel [dimensionless] 
thetac = 10.0                 ! camera elevation [degrees]
delta = 59.2                  ! physical size of detector pixel [micro m]
numsx = 0                     ! number of pixel is x direction of scintillator
numsy = 0                     ! number of pixel is y direction of scintillator
binning = 1                   ! detector binning
scalingmode = 'not'           ! intensity scaling in detector
gammavalue = 0.34             ! intensity scaling factor
maskpattern = 'n'             ! circular mask or not
nthreads = 1                  ! number of CPU threads for computation
platid = 2                    ! platform id for GPU
devid = 1                     ! device id for GPU
globalworkgrpsz = 256         ! work group size
eulerconvention = 'tsl'       ! euler angle convention
anglefile = 'undefined'       ! list of euler angles for which simulation is done
datafile = 'undefined'        ! output HDF5 file
multiplier = 1

if (present(initonly)) then
  if (initonly) skipread = .TRUE.
end if

if (.not.skipread) then
! read the namelist file
 open(UNIT=dataunit,FILE=trim(EMsoft_toNativePath(nmlfile)),DELIM='apostrophe',STATUS='old')
 read(UNIT=dataunit,NML=EBSDFulldata)
 close(UNIT=dataunit,STATUS='keep')

! check for required entries

 if (trim(anglefile).eq.'undefined') then
  call FatalError('EMEBSD:',' angle file name is undefined in '//nmlfile)
 end if

 if (trim(xtalname).eq.'undefined') then
  call FatalError('EMEBSD:',' xtal file is undefined in '//nmlfile)
 end if

 if (trim(datafile).eq.'undefined') then
  call FatalError('EMEBSD:',' output file name is undefined in '//nmlfile)
 end if

 if (numsx.eq.0) then
  call FatalError('EMEBSD:',' pattern size numsx is zero in '//nmlfile)
 end if

 if (numsy.eq.0) then
  call FatalError('EMEBSD:',' pattern size numsy is zero in '//nmlfile)
 end if
end if

enl%xtalname = xtalname                       ! name of xtal
enl%dmin = dmin                               ! maximum g vector used in computation
enl%totnum_el = totnum_el                     ! number of electrons for MC run
enl%num_el = num_el                           ! number of electrons per work item
enl%EkeV = EkeV                               ! incident electron energy [kV]
enl%Ehistmin = Ehistmin                       ! cutoff energy [kV]
enl%Ebinsize = Ebinsize                       ! energy step size [kV]
enl%depthmax = depthmax                       ! depth cutoff [nm]
enl%depthstep = depthstep                     ! depth bin size [nm]
enl%beamcurrent = beamcurrent                 ! [nA]
enl%dwelltime = dwelltime                     ! [micro seconds]
enl%sig = sig                                 ! sample tilt angle [degrees]
enl%omega = omega                             ! tilt about RD axis [degrees]
enl%L = L                                     ! scintillator to sample distance [micro m]
enl%xpc = xpc                                 ! units of pixel [dimensionless]
enl%ypc = ypc                                 ! units of pixel [dimensionless] 
enl%thetac = thetac                           ! camera elevation [degrees]
enl%delta = delta                             ! physical size of detector pixel [micro m]
enl%numsx = numsx                             ! number of pixel is x direction of scintillator
enl%numsy = numsy                             ! number of pixel is y direction of scintillator
enl%binning = binning                         ! detector binning
enl%scalingmode = scalingmode                 ! intensity scaling in detector
enl%gammavalue = gammavalue                   ! intensity scaling factor
enl%maskpattern = maskpattern                 ! circular mask or not
enl%nthreads = nthreads                       ! number of CPU threads for computation
enl%platid = platid                           ! platform id for GPU
enl%devid = devid                             ! device id for GPU
enl%globalworkgrpsz = globalworkgrpsz         ! work group size
enl%eulerconvention = eulerconvention         ! euler angle convention
enl%anglefile = anglefile                     ! list of euler angles for which simulation is done
enl%datafile = datafile                       ! output HDF5 file
enl%multiplier = multiplier

end subroutine GetEBSDFullNameList


!--------------------------------------------------------------------------
!
! SUBROUTINE:GetSRdefectNameList
!
!> @author Patrick Callahan
!
!> @brief read namelist file for EMSRdefect
!
!> @param nmlfile namelist file name
!
!> @date 02/10/17  PGC 1.0 new routine
!--------------------------------------------------------------------------

recursive SUBROUTINE GetSRdefectNameList(nmlfile, srdnl, initonly)
!DEC$ ATTRIBUTES DLLEXPORT :: GetSRdefectNameList

use error

IMPLICIT NONE

character(fnlen),INTENT(IN)              :: nmlfile
type(SRdefectNameListType), INTENT(INOUT) :: srdnl
!f2py intent(in,out) ::  srdnl
logical, OPTIONAL, INTENT(IN)            :: initonly

logical                                  :: skipread = .FALSE.

real(kind=sgl)    :: DF_L
integer(kind=irg) :: DF_npix
integer(kind=irg) :: DF_npiy
real(kind=sgl)    :: DF_slice
real(kind=sgl)    :: dmin
character(4)      :: progmode
integer(kind=irg) :: dinfo
character(3)      :: outputformat
integer(kind=irg) :: output
character(fnlen)  :: dataname
integer(kind=irg) :: t_interval
character(fnlen)  :: dispfile
integer(kind=irg) :: nthreads
character(3)      :: dispmode
character(fnlen)  :: xtalname
real(kind=sgl)    :: voltage
integer(kind=irg) :: SRG(3)
integer(kind=irg) :: Grange
real(kind=sgl)    :: GLaue
character(fnlen)  :: STEMnmlfile
character(fnlen)  :: defectfilename

! DEFINE THE IO NAMELIST FOR VARIABLE PASSING
namelist / SRdefectdata / DF_L, DF_npix, DF_npiy, DF_slice, dmin, progmode,&
                  dinfo, outputformat, output, dataname, t_interval, dispfile, &
                  nthreads, dispmode, xtalname, voltage, SRG, Grange, GLaue, &
                  STEMnmlfile, defectfilename


!nthreads, voltage, progmode, xtalname, SRG, lauec, STEMnmlfile, &
!                         dataname, defectfilename, dispmode, dispfile, output, dinfo, t_interval, DF_L, &
!                         DF_npix, DF_npiy, DF_slice, dmin

! SET INPUT PARAMETERS TO DEFAULT VALUES (EXCEPT XTALNAME, WHICH MUST BE PRESENT)
nthreads = 6
voltage = 200000
progmode = 'STEM'
xtalname = 'undefined'
SRG = (/ 0.0, 0.0, 1.0 /)
Grange = 4
GLaue = 0.5
!lauec = (/ 0.0, 0.0 /)
STEMnmlfile = 'STEM_rundata.nml'
defectfilename = 'EMdefec/dispt.json'
dataname = '/folder/to/trialbinary.data'
dispmode = 'not'
dispfile = 'test_ZA.data'
output = 6 ! screen output
dinfo = 0 ! 1 is verbose
t_interval = 5 ! update every x steps
DF_L = 1.0
DF_npix = 256
DF_npiy = 256
DF_slice = 1.0 ! slice thickness for scattering matrix approach (nmu)
dmin = 0.03

if (.not.skipread) then
! read the namelist file
open(UNIT=dataunit,FILE=trim(EMsoft_toNativePath(nmlfile)),DELIM='apostrophe',STATUS='old')
read(UNIT=dataunit,NML=SRdefectdata)
close(UNIT=dataunit,STATUS='keep')

! check for required entries
if (trim(xtalname).eq.'undefined') then
  call FatalError('SRdefect:',' crystal structure file name is undefined in '//nmlfile)
end if

end if

srdnl%DF_L = DF_L
srdnl%DF_npix = DF_npix
srdnl%DF_npiy = DF_npiy
srdnl%DF_slice = DF_slice
srdnl%dmin = dmin
srdnl%progmode = progmode
srdnl%dinfo = dinfo
srdnl%outputformat = outputformat
srdnl%output = output
srdnl%dataname = dataname
srdnl%t_interval = t_interval
srdnl%dispfile = dispfile
srdnl%nthreads = nthreads
srdnl%dispmode = dispmode
srdnl%xtalname = xtalname
srdnl%voltage = voltage
srdnl%SRG = SRG
srdnl%Grange = Grange
srdnl%GLaue = GLaue
srdnl%STEMnmlfile = STEMnmlfile
srdnl%defectfilename = defectfilename

!srdnl%nthreads = nthreads
!srdnl%voltage = voltage
!srdnl%progmode = progmode
!srdnl%xtalname = xtalname
!srdnl%SRG = SRG
!srdnl%lauec = lauec
!srdnl%STEMnmlfile = STEMnmlfile
!srdnl%dataname = dataname
!srdnl%defectfilename = defectfilename
!srdnl%dispmode = dispmode
!srdnl%dispfile = dispfile
!srdnl%output = output
!srdnl%dinfo = dinfo
!srdnl%t_interval = t_interval
!srdnl%DF_L = DF_L
!srdnl%DF_npix = DF_npix
!srdnl%DF_npiy = DF_npiy
!srdnl%DF_slice = DF_slice
!srdnl%dmin = dmin


END SUBROUTINE GetSRdefectNameList

!--------------------------------------------------------------------------
!
! SUBROUTINE:GetPFInversionNameList
!
!> @author Saransh Singh, Carnegie Mellon University
!
!> @brief read namelist file and fill enl structure (used by PFInversionSIRT.f90)
!
!> @param nmlfile namelist file name
!> @param epf single name list structure
!
!> @date 04/02/17  SS 1.0 original
!--------------------------------------------------------------------------
recursive subroutine GetPFInversionNameList(nmlfile, epf, initonly)
!DEC$ ATTRIBUTES DLLEXPORT :: GetPFInversionNameList

use error
use constants
use io

IMPLICIT NONE

character(fnlen),INTENT(IN)                       :: nmlfile
type(PFInversionNameListType),INTENT(INOUT)       :: epf
!f2py intent(in,out) ::  epf
logical,OPTIONAL,INTENT(IN)                       :: initonly

logical                                           :: skipread = .FALSE.

integer(kind=irg)                                 :: nLam, nfiles, ncub
character(fnlen)                                  :: xtalname
character(fnlen)                                  :: datafile, flist(10), mrcfile
real(kind=dbl)                                    :: damp

namelist / PFInversion / nLam, xtalname, datafile, nfiles, flist, ncub, mrcfile, damp

nLam = 20
xtalname = 'undefined'
flist(1:10) = 'undefined'
nfiles = 1
datafile = 'undefined' 
mrcfile = 'undefined'
ncub = 40
damp = 1.D0

if (present(initonly)) then
  if (initonly) skipread = .TRUE.
end if

if (.not.skipread) then
! read the namelist file
    open(UNIT=dataunit,FILE=trim(nmlfile),DELIM='apostrophe',STATUS='old')
    read(UNIT=dataunit,NML=PFInversion)
    close(UNIT=dataunit,STATUS='keep')

! check for required entries
    if (trim(xtalname).eq.'undefined') then
        call FatalError('PFForwardTest:',' xtal file name is undefined in '//nmlfile)
    end if

    if (trim(datafile).eq.'undefined') then
        call FatalError('PFForwardTest:',' datafile name is undefined in '//nmlfile)
    end if

    if (trim(datafile).eq.'undefined') then
        call Message('PFForwardTest: MRC filename name is undefined in '//nmlfile)
    end if

end if

epf%xtalname = xtalname
epf%nfiles = nfiles
epf%flist(1:nfiles) = flist(1:nfiles)
epf%nLam = nLam
epf%datafile = datafile
epf%ncub = ncub
epf%mrcfile = mrcfile
epf%damp = damp

end subroutine GetPFInversionNameList


!--------------------------------------------------------------------------
!
! SUBROUTINE:GetEMgammaNameList
!
!> @author Marc De Graef, Carnegie Mellon University
!
!> @brief read namelist file and fill enl structure (used by EMgamma.f90)
!
!> @param nmlfile namelist file name
!> @param epf single name list structure
!
!> @date 06/28/17 MDG 1.0 original
!--------------------------------------------------------------------------
recursive subroutine GetEMgammaNameList(nmlfile, epf, initonly)
!DEC$ ATTRIBUTES DLLEXPORT :: GetEMgammaNameList

use error
use constants
use io

IMPLICIT NONE

character(fnlen),INTENT(IN)                       :: nmlfile
type(EMgammaNameListType),INTENT(INOUT)           :: epf
!f2py intent(in,out) ::  epf
logical,OPTIONAL,INTENT(IN)                       :: initonly

logical                                           :: skipread = .FALSE.

integer(kind=irg)   :: npix, k(3), fn(3)
real(kind=sgl)      :: voltage, klaue(2), dmin, convergence, thick
logical             :: variants
character(fnlen)    :: gammaname, gammapname, microfile, variantfile, defectfile, outname

namelist /GAMMAlist/ gammaname, gammapname, microfile, voltage, k, fn, klaue, dmin, &
          convergence,thick, npix, outname, variants, variantfile, defectfile

gammaname = 'undefined' ! initial value to check that the keyword is present in the nml file (gamma phase)
gammapname = 'undefined'  ! initial value to check that the keyword is present in the nml file (gamma' phase)
microfile = 'undefined' ! microstructure file name
variantfile = 'undefined' ! variant information file
defectfile = 'undefined'      ! defect data (optional)
outname = 'gammaout.data' ! output filename
variants = .FALSE.    ! do we load variant information ?
voltage = 200.0    ! acceleration voltage [kV]
k = (/ 0, 0, 1 /)   ! beam direction [direction indices]
fn = (/ 0, 0, 1 /)    ! foil normal [direction indices]
klaue = (/ 0.0, 0.0 /)    ! Laue center coordinates
dmin = 0.04     ! smallest d-spacing to include in dynamical matrix [nm]
convergence = 25.0    ! beam convergence angle [mrad]
thick = 100.0     ! thickness increment
npix = 256      ! output arrays will have size (2*npix+1 x 2*npix+1)

if (present(initonly)) then
  if (initonly) skipread = .TRUE.
end if

if (.not.skipread) then
! read the namelist file
    open(UNIT=dataunit,FILE=trim(nmlfile),DELIM='apostrophe',STATUS='old')
    read(UNIT=dataunit,NML=GAMMAlist)
    close(UNIT=dataunit,STATUS='keep')

! check for required entries
    if (trim(gammaname).eq.'undefined') then
        call FatalError('GetEMgammaNameList:',' gamma xtal file name is undefined in '//nmlfile)
    end if

    if (trim(gammapname).eq.'undefined') then
        call FatalError('GetEMgammaNameList:',' gamma prime xtal file name is undefined in '//nmlfile)
    end if

    if (trim(microfile).eq.'undefined') then
        call FatalError('GetEMgammaNameList:',' microfile name is undefined in '//nmlfile)
    end if

    if (trim(outname).eq.'undefined') then
        call FatalError('GetEMgammaNameList:',' output file name is undefined in '//nmlfile)
    end if

end if

epf%gammaname = gammaname 
epf%gammapname = gammapname 
epf%microfile = microfile
epf%variantfile = variantfile 
epf%defectfile = defectfile
epf%outname = outname
epf%variants = variants
epf%voltage = voltage
epf%k = k
epf%fn = fn
epf%klaue = klaue
epf%dmin = dmin
epf%convergence = convergence
epf%thick = thick 
epf%npix = npix

end subroutine GetEMgammaNameList

!--------------------------------------------------------------------------
!
! SUBROUTINE:GetEMgammaOpenCLNameList
!
!> @author Saransh Singh, Carnegie Mellon University
!
!> @brief read namelist file and fill enl structure (used by EMgamma.f90)
!
!> @param nmlfile namelist file name
!> @param epf single name list structure
!
!> @date 06/28/17 SS 1.0 original
!--------------------------------------------------------------------------
recursive subroutine GetEMgammaOpenCLNameList(nmlfile, epf, initonly)
!DEC$ ATTRIBUTES DLLEXPORT :: GetEMgammaOpenCLNameList

use error
use constants
use io

IMPLICIT NONE

character(fnlen),INTENT(IN)                       :: nmlfile
type(EMgammaOpenCLNameListType),INTENT(INOUT)     :: epf
!f2py intent(in,out) ::  epf
logical,OPTIONAL,INTENT(IN)                       :: initonly

logical                                           :: skipread = .FALSE.

integer(kind=irg)   :: npix, platid, devid
real(kind=sgl)      :: voltage, dmin, thick, eu(3)
character(fnlen)    :: gammaname, gammapname, microfile, variantfile, defectfile, datafile

namelist /GAMMAlist/ gammaname, gammapname, microfile, voltage, dmin, &
          thick, npix, datafile, eu, variantfile, defectfile, platid, devid

gammaname = 'undefined' ! initial value to check that the keyword is present in the nml file (gamma phase)
gammapname = 'undefined'  ! initial value to check that the keyword is present in the nml file (gamma' phase)
microfile = 'undefined' ! microstructure file name
variantfile = 'undefined' ! variant information file
defectfile = 'undefined'      ! defect data (optional)
datafile = 'gammaout.data' ! output filename
voltage = 200.0    ! acceleration voltage [kV]
eu = (/ 0.0, 0.0, 0.0 /)   ! beam direction [direction indices]
dmin = 0.04     ! smallest d-spacing to include in dynamical matrix [nm]
thick = 100.0     ! thickness increment
npix = 256      ! output arrays will have size (2*npix+1 x 2*npix+1)
platid = 1
devid = 1

if (present(initonly)) then
  if (initonly) skipread = .TRUE.
end if

if (.not.skipread) then
! read the namelist file
    open(UNIT=dataunit,FILE=trim(nmlfile),DELIM='apostrophe',STATUS='old')
    read(UNIT=dataunit,NML=GAMMAlist)
    close(UNIT=dataunit,STATUS='keep')

! check for required entries
    if (trim(gammaname).eq.'undefined') then
        call FatalError('GetEMgammaNameList:',' gamma xtal file name is undefined in '//nmlfile)
    end if

    if (trim(gammapname).eq.'undefined') then
        call FatalError('GetEMgammaNameList:',' gamma prime xtal file name is undefined in '//nmlfile)
    end if

    if (trim(microfile).eq.'undefined') then
        call FatalError('GetEMgammaNameList:',' microfile name is undefined in '//nmlfile)
    end if

    if (trim(datafile).eq.'undefined') then
        call FatalError('GetEMgammaNameList:',' output file name is undefined in '//nmlfile)
    end if

end if

epf%gammaname   = gammaname 
epf%gammapname  = gammapname 
epf%microfile   = microfile
epf%variantfile = variantfile 
epf%defectfile  = defectfile
epf%datafile    = datafile
epf%voltage     = voltage
epf%eu          = eu
epf%dmin        = dmin
epf%thick       = thick 
epf%npix        = npix
epf%platid      = platid
epf%devid       = devid

end subroutine GetEMgammaOpenCLNameList

!--------------------------------------------------------------------------
!
! SUBROUTINE:GetEMTwoPhaseNameList
!
!> @author Saransh Singh, Carnegie Mellon University
!
!> @brief read namelist file and fill enl structure (used by EMTwoPhase.f90)
!
!> @param nmlfile namelist file name
!> @param enl single name list structure
!
!> @date 06/28/17 SS 1.0 original
!--------------------------------------------------------------------------
recursive subroutine GetEMTwoPhaseNameList(nmlfile, enl, initonly)
!DEC$ ATTRIBUTES DLLEXPORT :: GetEMTwoPhaseNameList

use error
use constants
use io

IMPLICIT NONE

character(fnlen),INTENT(IN)                       :: nmlfile
type(EMTwoPhaseNameListType),INTENT(INOUT)        :: enl
!f2py intent(in,out) ::  enl
logical,OPTIONAL,INTENT(IN)                       :: initonly

logical                                           :: skipread = .FALSE.

integer(kind=irg)   :: npix
real(kind=sgl)      :: voltage, dmin, zf, zfoil
character(fnlen)    :: xtalname_f, xtalname_s, datafile

namelist /TwoPhaselist/ xtalname_f, xtalname_s, datafile, voltage, &
                        dmin, npix, zf, zfoil

xtalname_f  = 'undefined' ! initial value to check that the keyword is present in the nml file (gamma phase)
xtalname_s  = 'undefined' ! initial value to check that the keyword is present in the nml file (gamma' phase)
datafile    = 'output.h5' ! output filename
voltage     = 200.0       ! acceleration voltage [kV]
dmin        = 0.04        ! smallest d-spacing to include in dynamical matrix [nm]
zf          = 0.0         ! film thickness 
zfoil       = 100.0       ! total thickness of foil including film and substrate
npix        = 144         ! output size of square diffraction pattern

if (present(initonly)) then
  if (initonly) skipread = .TRUE.
end if

if (.not.skipread) then
! read the namelist file
    open(UNIT=dataunit,FILE=trim(nmlfile),DELIM='apostrophe',STATUS='old')
    read(UNIT=dataunit,NML=TwoPhaselist)
    close(UNIT=dataunit,STATUS='keep')

! check for required entries
    if (trim(xtalname_f).eq.'undefined') then
        call FatalError('GetEMTwoPhaseList:',' film xtal file name is undefined in '//nmlfile)
    end if

    if (trim(xtalname_s).eq.'undefined') then
        call FatalError('GetEMTwoPhaseList:','substrate xtal file name is undefined in '//nmlfile)
    end if

    if (trim(datafile).eq.'undefined') then
        call FatalError('GetEMTwoPhaseList:',' output file name is undefined in '//nmlfile)
    end if

end if

enl%xtalname_f   = xtalname_f
enl%xtalname_s   = xtalname_s
enl%datafile     = datafile
enl%dmin         = dmin
enl%voltage      = voltage
enl%zf           = zf
enl%npix         = npix
enl%zfoil        = zfoil

end subroutine GetEMTwoPhaseNameList


!--------------------------------------------------------------------------
!
! SUBROUTINE:GetMDElectronPropNameList
!
!> @author Saransh Singh, Carnegie Mellon University
!
!> @brief read namelist file and fill enl structure (used by EMDPFit.f90)
!
!> @param nmlfile namelist file name
!> @param enl ECP single name list structure
!
!> @date 02/22/16  SS 1.0 original
!--------------------------------------------------------------------------
recursive subroutine GetMDElectronPropNameList(nmlfile, enl, initonly)
!DEC$ ATTRIBUTES DLLEXPORT :: GetMDElectronPropNameList

use error

IMPLICIT NONE

character(fnlen),INTENT(IN)                       :: nmlfile
type(MDElectronPropNameListType),INTENT(INOUT)    :: enl
!f2py intent(in,out) ::  enl
logical,OPTIONAL,INTENT(IN)                       :: initonly

logical                                           :: skipread = .FALSE.

integer(kind=irg)       :: nthreads
integer(kind=irg)       :: npix
real(kind=sgl)          :: thetac
character(1)            :: maskpattern
character(fnlen)        :: energyfile
character(fnlen)        :: datafile
character(3)            :: eulerconvention
real(kind=sgl)          :: gammavalue
real(kind=dbl)          :: sampletilt
real(kind=sgl)          :: workingdistance
real(kind=sgl)          :: Rin
real(kind=sgl)          :: Rout
real(kind=dbl)          :: phi1, phi, phi2
real(kind=sgl)          :: dmin

namelist / MDElectronPropList / nthreads, npix, thetac, maskpattern, energyfile, datafile, eulerconvention, &
gammavalue, sampletilt, workingdistance, Rin, Rout, phi1, phi, phi2, dmin


nthreads = 1
npix = 512
thetac = 5.0
maskpattern = 'n'
energyfile = 'undefined'
datafile = 'undefined'
eulerconvention = 'tsl'
gammavalue = 1.0
sampletilt = 0.D0
workingdistance = 7.0
Rin = 2.0
Rout = 5.0
phi1 = 0.D0
phi = 0.D0
phi2 = 0.D0
dmin = 0.03


! if (present(initonly)) then
!   if (initonly) skipread = .TRUE.
! end if

! if (.not.skipread) then
! ! read the namelist file
!     open(UNIT=dataunit,FILE=trim(nmlfile),DELIM='apostrophe',STATUS='old')
!     read(UNIT=dataunit,NML=ECPSinglelist)
!     close(UNIT=dataunit,STATUS='keep')

! ! check for required entries
!     if (trim(energyfile).eq.'undefined') then
!         call FatalError('EMDPFit:',' energy file name is undefined in '//nmlfile)
!     end if

! end if

enl%nthreads = nthreads
enl%npix = npix
enl%thetac = thetac
enl%maskpattern = maskpattern
enl%energyfile = energyfile
enl%datafile = datafile
enl%eulerconvention = eulerconvention
enl%gammavalue = gammavalue
enl%sampletilt = sampletilt
enl%workingdistance = workingdistance
enl%Rin = Rin
enl%Rout = Rout
enl%phi1 = phi1
enl%phi = phi
enl%phi2 = phi2
enl%dmin = dmin

end subroutine GetMDElectronPropNameList

!--------------------------------------------------------------------------
!
! SUBROUTINE:GetEMgammaSTEMNameList
!
!> @author Saransh Singh, Carnegie Mellon University
!
!> @brief read namelist file and fill enl structure (used by EMgammaSTEM.f90)
!
!> @param nmlfile namelist file name
!> @param epf single name list structure
!
!> @date 11/20/17 SS 1.0 original
!--------------------------------------------------------------------------
recursive subroutine GetEMgammaSTEMNameList(nmlfile, epf, initonly)
!DEC$ ATTRIBUTES DLLEXPORT :: GetEMgammaSTEMNameList

use error
use constants
use io

IMPLICIT NONE

character(fnlen),INTENT(IN)                       :: nmlfile
type(EMgammaSTEMNameListType),INTENT(INOUT)       :: epf
!f2py intent(in,out) ::  epf
logical,OPTIONAL,INTENT(IN)                       :: initonly

logical                                           :: skipread = .FALSE.

integer(kind=irg)   :: platid, devid
real(kind=sgl)      :: voltage, dmin, eu(3), convergence
character(fnlen)    :: gammaname, gammapname, microstructurefile, datafile

namelist /GAMMAlist/ gammaname, gammapname, microstructurefile, voltage, dmin, &
          datafile, eu, platid, devid, convergence

gammaname = 'undefined' ! initial value to check that the keyword is present in the nml file (gamma phase)
gammapname = 'undefined'  ! initial value to check that the keyword is present in the nml file (gamma' phase)
microstructurefile = 'undefined' ! microstructure file name
datafile = 'undefined' ! output filename
voltage = 200.0    ! acceleration voltage [kV]
eu = (/ 0.0, 0.0, 0.0 /)   ! beam direction [direction indices]
dmin = 0.04     ! smallest d-spacing to include in dynamical matrix [nm]
platid = 1
devid = 1
convergence = 0.0

if (present(initonly)) then
  if (initonly) skipread = .TRUE.
end if

if (.not.skipread) then
! read the namelist file
    open(UNIT=dataunit,FILE=trim(nmlfile),DELIM='apostrophe',STATUS='old')
    read(UNIT=dataunit,NML=GAMMAlist)
    close(UNIT=dataunit,STATUS='keep')

! check for required entries
    if (trim(gammaname).eq.'undefined') then
        call FatalError('GetEMgammaNameList:',' gamma xtal file name is undefined in '//nmlfile)
    end if

    if (trim(gammapname).eq.'undefined') then
        call FatalError('GetEMgammaNameList:',' gamma prime xtal file name is undefined in '//nmlfile)
    end if

    if (trim(microstructurefile).eq.'undefined') then
        call FatalError('GetEMgammaNameList:',' microfile name is undefined in '//nmlfile)
    end if

    if (trim(datafile).eq.'undefined') then
        call FatalError('GetEMgammaNameList:',' output file name is undefined in '//nmlfile)
    end if

end if

epf%gammaname            = gammaname 
epf%gammapname           = gammapname 
epf%microstructurefile   = microstructurefile
epf%datafile             = datafile
epf%voltage              = voltage
epf%eu                   = eu
epf%dmin                 = dmin
epf%platid               = platid
epf%devid                = devid
epf%convergence          = convergence

end subroutine GetEMgammaSTEMNameList

!--------------------------------------------------------------------------
!
! SUBROUTINE:GetEMTGBSTEMNameList
!
!> @author Saransh Singh, Carnegie Mellon University
!
!> @brief read namelist file and fill enl structure (used by EMTGBSTEM.f90)
!
!> @param nmlfile namelist file name
!> @param epf single name list structure
!
!> @date 05/10/18 SS 1.0 original
!--------------------------------------------------------------------------
recursive subroutine GetEMTGBSTEMNameList(nmlfile, epf, initonly)
!DEC$ ATTRIBUTES DLLEXPORT :: GetEMTGBSTEMNameList

use error
use constants
use io

IMPLICIT NONE

character(fnlen),INTENT(IN)                       :: nmlfile
type(EMTGBSTEMNameListType),INTENT(INOUT)         :: epf
!f2py intent(in,out) ::  epf
logical,OPTIONAL,INTENT(IN)                       :: initonly

logical                                           :: skipread = .FALSE.

integer(kind=irg)   :: platid, usenumd, selnumd(4)
real(kind=sgl)      :: voltage, dmin, eu(3), convergence
character(fnlen)    :: xtalname, microstructurefile, datafile

namelist /TGBSTEMlist/ xtalname, microstructurefile, voltage, dmin, &
          datafile, eu, platid, usenumd, selnumd, convergence

xtalname            = 'undefined' ! initial value to check that the keyword is present in the nml file (gamma phase)
microstructurefile  = 'undefined' ! microstructure file name
datafile            = 'undefined' ! output filename
voltage             = 200.0    ! acceleration voltage [kV]
eu                  = (/ 0.0, 0.0, 0.0 /)   ! beam direction [direction indices]
dmin                = 0.04     ! smallest d-spacing to include in dynamical matrix [nm]
platid              = 1
usenumd             = 1
selnumd             = (/1, 0, 0, 0/)
convergence         = 5.0

if (present(initonly)) then
  if (initonly) skipread = .TRUE.
end if

if (.not.skipread) then
! read the namelist file
    open(UNIT=dataunit,FILE=trim(nmlfile),DELIM='apostrophe',STATUS='old')
    read(UNIT=dataunit,NML=TGBSTEMlist)
    close(UNIT=dataunit,STATUS='keep')

! check for required entries
    if (trim(xtalname).eq.'undefined') then
        call FatalError('GetEMTGBSTEMNameList:',' gamma xtal file name is undefined in '//nmlfile)
    end if

    if (trim(microstructurefile).eq.'undefined') then
        call FatalError('GetEMTGBSTEMNameList:',' microfile name is undefined in '//nmlfile)
    end if

    if (trim(datafile).eq.'undefined') then
        call FatalError('GetEMTGBSTEMNameList:',' output file name is undefined in '//nmlfile)
    end if

end if

epf%xtalname             = xtalname
epf%microstructurefile   = microstructurefile
epf%datafile             = datafile
epf%voltage              = voltage
epf%eu                   = eu
epf%dmin                 = dmin
epf%platid               = platid
epf%usenumd              = usenumd
epf%selnumd              = selnumd
epf%convergence          = convergence

end subroutine GetEMTGBSTEMNameList

!--------------------------------------------------------------------------
!
! SUBROUTINE:GetEMCBEDQCNameList
!
!> @author Saransh Singh, Carnegie Mellon University
!
!> @brief read namelist file and fill enl structure (used by EMCBEDQC.f90)
!
!> @param nmlfile namelist file name
!> @param epf single name list structure
!
!> @date 02/21/18 SS 1.0 original
!--------------------------------------------------------------------------
recursive subroutine GetEMCBEDQCNameList(nmlfile, enl, initonly)
!DEC$ ATTRIBUTES DLLEXPORT :: GetEMCBEDQCNameList

use error
use constants
use io

IMPLICIT NONE

character(fnlen),INTENT(IN)                       :: nmlfile
type(EMCBEDQCNameListType),INTENT(INOUT)          :: enl
!f2py intent(in,out) ::  enl
logical,OPTIONAL,INTENT(IN)                       :: initonly

logical                                           :: skipread = .FALSE.

integer(kind=irg)   :: nthreads, atno, npix
real(kind=sgl)      :: voltage, dmin, eu(3), convergence, DWF, QClatparm, thickness
character(fnlen)    :: datafile, qxtalname
character(1)        :: centering

namelist /CBEDQC/ qxtalname, voltage, dmin, nthreads, thickness, &
          datafile, eu, convergence, npix

qxtalname   = 'undefined'
datafile    = 'undefined'           ! output filename
voltage     = 200.0                 ! acceleration voltage [kV]
eu          = (/ 0.0, 0.0, 0.0 /)   ! beam direction [direction indices]
dmin        = 0.25                  ! smallest d-spacing to include in dynamical matrix [nm]
convergence = 10.0                  ! beam convergence angle [mRad]
nthreads    = 1                     ! number of threads
thickness   = 50.0                  ! film thickness
npix        = 50

if (present(initonly)) then
  if (initonly) skipread = .TRUE.
end if

if (.not.skipread) then
! read the namelist file
    open(UNIT=dataunit,FILE=trim(nmlfile),DELIM='apostrophe',STATUS='old')
    read(UNIT=dataunit,NML=CBEDQC)
    close(UNIT=dataunit,STATUS='keep')

! check for required entries

    if (trim(datafile).eq.'undefined' .or. trim(qxtalname) .eq. 'undefined') then
        call FatalError('GetEMCBEDQCNameList:',' output file name is undefined in '//nmlfile)
    end if

end if

enl%qxtalname 			  = qxtalname
enl%datafile              = datafile
enl%voltage               = voltage
enl%eu                    = eu
enl%dmin                  = dmin
enl%nthreads              = nthreads
enl%convergence           = convergence
enl%thickness             = thickness
enl%npix                  = npix

end subroutine GetEMCBEDQCNameList

!--------------------------------------------------------------------------
!
! SUBROUTINE:GetEMCBED2DQCNameList
!
!> @author Saransh Singh, Carnegie Mellon University
!
!> @brief read namelist file and fill enl structure (used by EMCBEDQC.f90)
!
!> @param nmlfile namelist file name
!> @param epf single name list structure
!
!> @date 06/28/18 SS 1.0 original
!--------------------------------------------------------------------------
recursive subroutine GetEMCBED2DQCNameList(nmlfile, enl, initonly)
!DEC$ ATTRIBUTES DLLEXPORT :: GetEMCBED2DQCNameList

use error
use constants
use io

IMPLICIT NONE

character(fnlen),INTENT(IN)                       :: nmlfile
type(EMCBED2DQCNameListType),INTENT(INOUT)        :: enl
!f2py intent(in,out) ::  enl
logical,OPTIONAL,INTENT(IN)                       :: initonly

logical                                           :: skipread = .FALSE.

integer(kind=irg)   :: nthreads, npix
real(kind=sgl)      :: voltage, dmin_qc, dmin_p, eu(3), convergence, thickness
character(fnlen)    :: datafile, qxtalname
character(1)        :: centering

namelist /CBEDQC/ qxtalname, voltage, dmin_qc, dmin_p, nthreads, thickness, &
          datafile, eu, convergence, npix

qxtalname   = 'undefined'
datafile    = 'undefined'           ! output filename
voltage     = 200.0                 ! acceleration voltage [kV]
eu          = (/ 0.0, 0.0, 0.0 /)   ! beam direction [direction indices]
dmin_qc     = 0.25                  ! smallest d-spacing to include in dynamical matrix [nm] for quaiscrystal plane
dmin_p 		= 0.05 					! smallest d-spacing to include in dynamical matrix [nm] for periodic direction
convergence = 10.0                  ! beam convergence angle [mRad]
nthreads    = 1                     ! number of threads
thickness   = 50.0                  ! film thickness
npix        = 50

if (present(initonly)) then
  if (initonly) skipread = .TRUE.
end if

if (.not.skipread) then
! read the namelist file
    open(UNIT=dataunit,FILE=trim(nmlfile),DELIM='apostrophe',STATUS='old')
    read(UNIT=dataunit,NML=CBEDQC)
    close(UNIT=dataunit,STATUS='keep')

! check for required entries

    if (trim(datafile).eq.'undefined' .or. trim(qxtalname) .eq. 'undefined') then
        call FatalError('GetEMCBED2DQCNameList:',' output file name is undefined in '//nmlfile)
    end if

end if

enl%qxtalname 			  = qxtalname
enl%datafile              = datafile
enl%voltage               = voltage
enl%eu                    = eu
enl%dmin_qc               = dmin_qc
enl%dmin_p                = dmin_p
enl%nthreads              = nthreads
enl%convergence           = convergence
enl%thickness             = thickness
enl%npix                  = npix

end subroutine GetEMCBED2DQCNameList

!--------------------------------------------------------------------------
!
! SUBROUTINE:GetEBSDQCMasterNameList
!
!> @author Saransh Singh, Carnegie Mellon University
!
!> @brief read namelist file and fill enl structure (used by EMEBSDQCmaster.f90)
!
!> @param nmlfile namelist file name
!> @param epf single name list structure
!
!> @date 02/21/18 SS 1.0 original
!--------------------------------------------------------------------------
recursive subroutine GetEBSDQCMasterNameList(nmlfile, enl, initonly)
!DEC$ ATTRIBUTES DLLEXPORT :: GetEBSDQCMasterNameList

use error
use constants
use io

IMPLICIT NONE

character(fnlen),INTENT(IN)                           :: nmlfile
type(EBSDQCMasterNameListType),INTENT(INOUT)          :: enl
!f2py intent(in,out) ::  enl
logical,OPTIONAL,INTENT(IN)                           :: initonly

logical                                               :: skipread = .FALSE.

integer(kind=irg)                                     :: nthreads, npx, nsamples
real(kind=sgl)                                        :: dmin
character(fnlen)                                      :: energyfile

namelist /EBSDQCmastervars/ dmin, nthreads, &
          energyfile, npx, nsamples

energyfile  = 'undefined'           ! output filename
dmin        = 0.25                  ! smallest d-spacing to include in dynamical matrix [nm]
nthreads    = 1                     ! number of threads
npx         = 500                   ! size of master pattern
nsamples    = 200                   ! number of samples for sampling k vectors

if (present(initonly)) then
  if (initonly) skipread = .TRUE.
end if

if (.not.skipread) then
! read the namelist file
    open(UNIT=dataunit,FILE=trim(nmlfile),DELIM='apostrophe',STATUS='old')
    read(UNIT=dataunit,NML=EBSDQCmastervars)
    close(UNIT=dataunit,STATUS='keep')

! check for required entries

    if (trim(energyfile).eq.'undefined') then
        call FatalError('GetEMgammaNameList:',' output file name is undefined in '//nmlfile)
    end if

end if

enl%energyfile            = energyfile
enl%dmin                  = dmin
enl%nthreads              = nthreads
enl%nsamples              = nsamples
enl%npx                   = npx

end subroutine GetEBSDQCMasterNameList

!--------------------------------------------------------------------------
!
! SUBROUTINE:GetEBSD2DQCMasterNameList
!
!> @author Saransh Singh, Carnegie Mellon University
!
!> @brief read namelist file and fill enl structure (used by EMEBSDQCmaster.f90)
!
!> @param nmlfile namelist file name
!> @param enl single name list structure
!
!> @date 05/1/18 SS 1.0 original
!--------------------------------------------------------------------------
recursive subroutine GetEBSD2DQCMasterNameList(nmlfile, enl, initonly)
!DEC$ ATTRIBUTES DLLEXPORT :: GetEBSD2DQCMasterNameList

use error
use constants
use io

IMPLICIT NONE

character(fnlen),INTENT(IN)                           :: nmlfile
type(EBSD2DQCMasterNameListType),INTENT(INOUT)        :: enl
!f2py intent(in,out) ::  enl
logical,OPTIONAL,INTENT(IN)                           :: initonly

logical                                               :: skipread = .FALSE.

integer(kind=irg)                                     :: nthreads, atno, npx, nsamples
real(kind=sgl)                                        :: dmin_qc, dmin_p, DWF, QClatparm_a, QClatparm_c
character(fnlen)                                      :: energyfile
character(3)                                          :: QCtype

namelist /EBSD2DQCmastervars/ dmin_qc, dmin_p, nthreads, &
          energyfile, QClatparm_a, QClatparm_c, npx

energyfile  = 'undefined'           ! output filename
dmin_qc     = 0.25                  ! smallest d-spacing to include in dynamical matrix [nm] in quasiperiodic dimensions
dmin_p      = 0.05                  ! smallest d-spacing to include in dynamical matrix [nm] in periodic dimensions
QClatparm_a = 0.50                  ! lattice parameter of hyper-lattice in aperiodic plane
QClatparm_c = 0.50                  ! lattice parameter of hyper-lattice in periodic axial direction
nthreads    = 1                     ! number of threads
npx         = 500                   ! size of master pattern

if (present(initonly)) then
  if (initonly) skipread = .TRUE.
end if

if (.not.skipread) then
! read the namelist file
    open(UNIT=dataunit,FILE=trim(nmlfile),DELIM='apostrophe',STATUS='old')
    read(UNIT=dataunit,NML=EBSD2DQCmastervars)
    close(UNIT=dataunit,STATUS='keep')

! check for required entries

    if (trim(energyfile).eq.'undefined') then
        call FatalError('GetEMgammaNameList:',' output file name is undefined in '//nmlfile)
    end if

    if (trim(QCtype).eq.'undefined') then
        call FatalError('GetEMgammaNameList:',' type of 2D quasi-crystals is undefined in '//nmlfile)
    end if

end if

enl%energyfile            = energyfile
enl%dmin_qc               = dmin_qc
enl%dmin_p                = dmin_p
enl%nthreads              = nthreads
enl%DWF                   = DWF
enl%atno                  = atno
enl%QClatparm_a           = QClatparm_a
enl%QClatparm_c           = QClatparm_c
enl%QCtype                = QCtype
enl%npx                   = npx

end subroutine GetEBSD2DQCMasterNameList

!--------------------------------------------------------------------------
!
! SUBROUTINE:GetEMgammaSTEMNameList
!
!> @author JosephTessmer, Carnegie Mellon University
!
!> @brief read namelist file and fill mdstem structure (used by EMgammaSTEM.f90)

!
!> @date 06/28/17 jt 1.0 original
!--------------------------------------------------------------------------

recursive subroutine GetEMmdSTEMNameList(nmlfile, msnml, initonly)
!DEC$ ATTRIBUTES DLLEXPORT :: GetEMmdSTEMNameList

use error
use constants
use io

IMPLICIT NONE

type(EMmdSTEMNameListType),INTENT(INOUT)          :: msnml
!f2py intent(in,out) ::  msnml
character(fnlen),INTENT(IN)                       :: nmlfile

logical,OPTIONAL,INTENT(IN)                       :: initonly

logical                                           :: skipread = .FALSE.
character(fnlen)        :: xtalname,datafile,inputfilename
logical                 :: hypslab,dwflag
character(3)            :: eulerconvention
integer(kind=irg)       :: platid, devid, discsize, usenumd, selnumd(4), maxnumincell
real(kind=sgl)          :: voltage, dmin, eu(3), convergence, scalefactor(6), stride
real(kind=dbl)          :: phi1, phi2, phi3, thk 
logical                 :: presorted
integer(kind=irg)       :: subslice
integer(kind=irg)       :: ZAindex(3)
real(kind=sgl)          :: lauec(2)




namelist /MDSTEMlist/ xtalname, datafile, eu, eulerconvention, phi1, phi2, phi3, dmin, &
  voltage, convergence, platid, devid, inputfilename, scalefactor, usenumd, selnumd, &
  discsize, stride, maxnumincell, hypslab, dwflag, thk, presorted, subslice, ZAindex, &
  lauec


datafile            = 'undefined' ! output filename
inputfilename       = 'undefined' ! input filename
voltage             = 200.0    ! acceleration voltage [kV]
eu                  = (/ 0.0, 0.0, 0.0 /)   ! beam direction [direction indices]
scalefactor         = (/ 1.0, 1.0, 1.0, 1.0, 1.0, 1.0 /)
dmin                = 0.04 ! smallest d-spacing to include in dynamical matrix [nm]
platid              = 1
devid               = 1
convergence         = 0.001 
usenumd             = 1
selnumd             = (/1, 0, 0, 0/)
discsize            = 10.0   ! keep this
stride              = 0.0001 ! keep this
maxnumincell        = 8
hypslab             = .TRUE. ! keep this
dwflag              = .TRUE. ! keep this
thk                 = 1.0
presorted           = .False.
subslice            = 1 ! how many subslices to use, default 0
ZAindex             = (/ 0, 0, 1 /)
lauec               = (/ 0.0, 0.0 /)


if (present(initonly)) then
  if (initonly) skipread = .TRUE.
end if

if (.not.skipread) then
! read the namelist file
    open(UNIT=dataunit,FILE=trim(nmlfile),DELIM='apostrophe',STATUS='old')
    read(UNIT=dataunit,NML=MDSTEMlist)
    close(UNIT=dataunit,STATUS='keep')

! check for required entries

    if (trim(datafile).eq.'undefined') then
        call FatalError('GetEMmdSTEMNameList:',' output file name is undefined in '//nmlfile)
    end if

    if (trim(inputfilename).eq.'undefined') then
        call FatalError('GetEMmdSTEMNameList:',' input file name is undefined in '//nmlfile)
    end if
end if

msnml%xtalname             = xtalname
msnml%datafile             = datafile
msnml%voltage              = voltage
msnml%eu                   = eu
msnml%dmin                 = dmin
msnml%platid               = platid
msnml%devid                = devid
msnml%convergence          = convergence
msnml%inputfilename        = inputfilename
msnml%scalefactor          = scalefactor
msnml%usenumd              = usenumd
msnml%selnumd              = selnumd
msnml%discsize             = discsize
msnml%stride               = stride
msnml%maxnumincell         = maxnumincell
msnml%hypslab              = hypslab
msnml%dwflag               = dwflag
msnml%thk                  = thk
msnml%presorted            = presorted
msnml%subslice             = subslice
msnml%lauec                = lauec
msnml%ZAindex              = ZAindex

end subroutine GetEMmdSTEMNameList

!--------------------------------------------------------------------------
!
! SUBROUTINE:GetEMhh4NameList
!
!> @author Marc De Graef, Carnegie Mellon University
!
!> @brief read namelist file and fill hhnl structure (used by EMhh4.f90)
!
!> @param nmlfile namelist file name
!> @param hhnl name list structure
!> @param initonly [optional] logical
!
!> @date 08/15/19  MDG 1.0 new routine
!--------------------------------------------------------------------------
recursive subroutine GetEMhh4NameList(nmlfile, hhnl, initonly)
!DEC$ ATTRIBUTES DLLEXPORT :: GetEMhh4NameList

use error

IMPLICIT NONE

character(fnlen),INTENT(IN)                 :: nmlfile
type(EMhh4NameListType),INTENT(INOUT)       :: hhnl
!f2py intent(in,out) ::  hhnl
logical,OPTIONAL,INTENT(IN)                 :: initonly

logical                                     :: skipread = .FALSE.

integer(kind=irg)       :: IROW
integer(kind=irg)       :: ICOL
integer(kind=irg)       :: LB(3), LD 
integer(kind=irg)       :: LB2(3), LD2
integer(kind=irg)       :: LB3(3), LD3
integer(kind=irg)       :: LB4(3), LD4
integer(kind=irg)       :: LU(3)
integer(kind=irg)       :: LG(3)
integer(kind=irg)       :: LBM(3)
integer(kind=irg)       :: LFN(3)
integer(kind=irg)       :: wnum
integer(kind=irg)       :: LFP1(3), LFP(3), LFP3(3)
integer(kind=irg)       :: LS1(3), LQ1 
integer(kind=irg)       :: LS2(3), LQ2 
integer(kind=irg)       :: LS3(3), LQ3 
integer(kind=sgl)       :: LTEST
real(kind=sgl)          :: kV
real(kind=sgl)          :: THICK, START, FINISH
real(kind=sgl)          :: wmin, wmax
real(kind=sgl)          :: SEP, SEP2
real(kind=sgl)          :: FAP1, FAP3
real(kind=sgl)          :: D1row1(6)
real(kind=sgl)          :: D1row2(6)
real(kind=sgl)          :: D1row3(6)
real(kind=sgl)          :: D1row4(6)
real(kind=sgl)          :: D1row5(6)
real(kind=sgl)          :: D1row6(6)
character(fnlen)        :: xtalname
character(fnlen)        :: outname
character(fnlen)        :: imageprefix
character(fnlen)        :: imagetype 

namelist /hhlist/ IROW, ICOL, LB, LD , LB2, LD2, LB3, LD3, LB4, LD4, LU, LG, LBM, LFN, &
                  wnum, LFP1, LFP, LFP3, LS1, LQ1 , LS2, LQ2 , LS3, LQ3 , LTEST, kV, THICK, START, FINISH, &
                  wmin, wmax, SEP, SEP2, FAP1, FAP3, D1row1, D1row2, D1row3, D1row4, D1row5, D1row6,&
                  xtalname, outname, imageprefix, imagetype

 xtalname = 'undefined'
 outname = 'undefined'
 imageprefix = 'undefined'
 imagetype = 'tiff'
 IROW = 160
 ICOL = 256
 kV = 200.0
 LB = (/1, 0, 1/)
 LD = 2
 LB2 = (/0, 0, 0/) 
 LD2 = 1
 LB3 = (/0, 0, 0/)
 LD3 = 1
 LB4 = (/0, 0, 0/)
 LD4 = 1
 LU = (/1, 1, 1/)
 LG = (/2, 0, 0/)
 LBM = (/0, 0, 1/)
 LFN = (/0, 0, 1/)
 THICK = 5.0
 START = 0.0
 FINISH = 6.0
 wmin = -1.0
 wmax =  1.0
 wnum =  5
 LFP1 = (/0, 0, 0/)
 LFP = (/0, 0, 0/)
 LFP3 = (/0, 0, 0/) 
 LS1 = (/0, 0, 0/) 
 LQ1 = 2
 LS2 = (/0, 0, 0/) 
 LQ2 = 2
 LS3 = (/0, 0, 0/) 
 LQ3 = 2      
 SEP = 2.0
 SEP2 = 2.0
 FAP1 = 0.0
 FAP3 = 0.0
 D1row1 = (/100.0, 80.0, 80.0,  0.0,  0.0,  0.0/)
 D1row2 = (/ 80.0,100.0, 80.0,  0.0,  0.0,  0.0/)
 D1row3 = (/ 80.0, 80.0,100.0,  0.0,  0.0,  0.0/)
 D1row4 = (/  0.0,  0.0,  0.0, 50.0,  0.0,  0.0/)
 D1row5 = (/  0.0,  0.0,  0.0,  0.0, 50.0,  0.0/)
 D1row6 = (/  0.0,  0.0,  0.0,  0.0,  0.0, 50.0/)
 LTEST = 0

if (present(initonly)) then
  if (initonly) skipread = .TRUE.
end if

if (.not.skipread) then
! read the namelist file
 open(UNIT=dataunit,FILE=trim(EMsoft_toNativePath(nmlfile)),DELIM='apostrophe',STATUS='old')
 read(UNIT=dataunit,NML=hhlist)
 close(UNIT=dataunit,STATUS='keep')

! check for required entries
 if (trim(outname).eq.'undefined') then
  call FatalError('GetEMhh4NameList:',' output HDF file name is undefined in '//nmlfile)
 end if

 if (trim(xtalname).eq.'undefined') then
  call FatalError('GetEMhh4NameList:',' xtalname name is undefined in '//nmlfile)
 end if

end if

hhnl%IROW = IROW
hhnl%ICOL = ICOL
hhnl%LB = LB
hhnl%LD  = LD
hhnl%LB2 = LB2
hhnl%LD2 = LD2
hhnl%LB3 = LB3
hhnl%LD3 = LD3
hhnl%LB4 = LB4
hhnl%LD4 = LD4
hhnl%LU = LU
hhnl%LG = LG
hhnl%LBM = LBM
hhnl%LFN = LFN
hhnl%wnum = wnum
hhnl%LFP1 = LFP1
hhnl%LFP = LFP
hhnl%LFP3 = LFP3
hhnl%LS1 = LS1
hhnl%LQ1  = LQ1
hhnl%LS2 = LS2
hhnl%LQ2  = LQ2
hhnl%LS3 = LS3
hhnl%LQ3  = LQ3
hhnl%LTEST = LTEST
hhnl%kV = kV
hhnl%THICK = THICK
hhnl%START = START
hhnl%FINISH = FINISH
hhnl%wmin = wmin
hhnl%wmax = wmax
hhnl%SEP = SEP
hhnl%SEP2 = SEP2
hhnl%FAP1 = FAP1
hhnl%FAP3 = FAP3
hhnl%D1row1 = D1row1 
hhnl%D1row2 = D1row2 
hhnl%D1row3 = D1row3 
hhnl%D1row4 = D1row4 
hhnl%D1row5 = D1row5 
hhnl%D1row6 = D1row6 
hhnl%xtalname = xtalname
hhnl%outname = outname
hhnl%imageprefix = imageprefix
hhnl%imagetype = imagetype 

end subroutine GetEMhh4NameList


end module NameListHandlers<|MERGE_RESOLUTION|>--- conflicted
+++ resolved
@@ -3746,21 +3746,14 @@
 character(fnlen)        :: masterfileB
 character(fnlen)        :: masterfileC
 character(fnlen)        :: masterfileD
-<<<<<<< HEAD
-=======
 character(fnlen)        :: h5copypath
->>>>>>> f920e6cc
 character(fnlen)        :: overlapmode
 character(fnlen)        :: datafile
 
 ! define the IO namelist to facilitate passing variables to the program.
 namelist  / EBSDoverlapdata / stdout, PatternAxisA, tA, tB, gA, gB, masterfileA, masterfileB, & 
                               datafile, HorizontalAxisA, overlapmode, newpgnum, tC, gC, tD, gD, fracB, &
-<<<<<<< HEAD
-                              fracC, fracD, masterfileC, masterfileD, gA2, gA3, tA2, tA3
-=======
                               fracC, fracD, masterfileC, masterfileD, gA2, gA3, tA2, tA3, h5copypath
->>>>>>> f920e6cc
 
 ! set the input parameters to default values (except for xtalname, which must be present)
 stdout          = 6
@@ -3786,10 +3779,7 @@
 masterfileB     = 'undefined'   ! filename
 masterfileC     = 'undefined'   ! filename
 masterfileD     = 'undefined'   ! filename
-<<<<<<< HEAD
-=======
 h5copypath      = 'undefined'   ! filename
->>>>>>> f920e6cc
 datafile        = 'undefined'   ! output file name
 overlapmode     = 'series'      ! options are 'full' or 'series'
 
@@ -3841,10 +3831,7 @@
 enl%masterfileB = masterfileB
 enl%masterfileC = masterfileC
 enl%masterfileD = masterfileD
-<<<<<<< HEAD
-=======
 enl%h5copypath = h5copypath
->>>>>>> f920e6cc
 enl%datafile = datafile
 enl%overlapmode = overlapmode
 
