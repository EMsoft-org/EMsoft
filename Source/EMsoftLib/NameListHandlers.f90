!--------------------------------------------------------------------------
! Copyright (c) 2013-2020, Marc De Graef Research Group/Carnegie Mellon University
! All rights reserved.
!
! Redistribution and use in source and binary forms, with or without modification, are 
! permitted provided that the following conditions are met:
!
!     - Redistributions of source code must retain the above copyright notice, this list 
!        of conditions and the following disclaimer.
!     - Redistributions in binary form must reproduce the above copyright notice, this 
!        list of conditions and the following disclaimer in the documentation and/or 
!        other materials provided with the distribution.
!     - Neither the names of Marc De Graef, Carnegie Mellon University nor the names 
!        of its contributors may be used to endorse or promote products derived from 
!        this software without specific prior written permission.
!
! THIS SOFTWARE IS PROVIDED BY THE COPYRIGHT HOLDERS AND CONTRIBUTORS "AS IS" 
! AND ANY EXPRESS OR IMPLIED WARRANTIES, INCLUDING, BUT NOT LIMITED TO, THE 
! IMPLIED WARRANTIES OF MERCHANTABILITY AND FITNESS FOR A PARTICULAR PURPOSE 
! ARE DISCLAIMED. IN NO EVENT SHALL THE COPYRIGHT HOLDER OR CONTRIBUTORS BE 
! LIABLE FOR ANY DIRECT, INDIRECT, INCIDENTAL, SPECIAL, EXEMPLARY, OR CONSEQUENTIAL 
! DAMAGES (INCLUDING, BUT NOT LIMITED TO, PROCUREMENT OF SUBSTITUTE GOODS OR 
! SERVICES; LOSS OF USE, DATA, OR PROFITS; OR BUSINESS INTERRUPTION) HOWEVER 
! CAUSED AND ON ANY THEORY OF LIABILITY, WHETHER IN CONTRACT, STRICT LIABILITY, 
! OR TORT (INCLUDING NEGLIGENCE OR OTHERWISE) ARISING IN ANY WAY OUT OF THE 
! USE OF THIS SOFTWARE, EVEN IF ADVISED OF THE POSSIBILITY OF SUCH DAMAGE.
! ###################################################################
!--------------------------------------------------------------------------
! EMsoft:NameListHandlers.f90
!--------------------------------------------------------------------------
!
! PROGRAM: NameListHandlers
!
!> @author Marc De Graef, Carnegie Mellon University
!
!> @brief routines for reading and returning name list type structures
!
!> @date 06/13/14 MDG 1.0 original
!> @date 05/05/15 MDG 1.1 removed primelist variable from name list files
!> @date 08/12/15 MDG 1.2 added initonly optional keyword to skip reading from file
!--------------------------------------------------------------------------
module NameListHandlers

use local
use NameListTypedefs

contains

!--------------------------------------------------------------------------
!
! SUBROUTINE:GetGrainVizNameList
!
!> @author Marc De Graef, Carnegie Mellon University
!
!> @brief read namelist file and fill gvnl structure (used by EMgrainviz.f90)
!
!> @param nmlfile namelist file name
!> @param gvnl name list structure
!> @param initonly [optional] logical
!
!> @date 04/22/18  MDG 1.0 new routine
!--------------------------------------------------------------------------
recursive subroutine GetGrainVizNameList(nmlfile, gvnl, initonly)
!DEC$ ATTRIBUTES DLLEXPORT :: GetGrainVizNameList

use error

IMPLICIT NONE

character(fnlen),INTENT(IN)                 :: nmlfile
type(GrainVizNameListType),INTENT(INOUT)    :: gvnl
!f2py intent(in,out) ::  gvnl
logical,OPTIONAL,INTENT(IN)                 :: initonly

logical                                     :: skipread = .FALSE.

real(kind=dbl)          :: fraction
real(kind=dbl)          :: pA(4)
integer(kind=irg)       :: numbins
character(6)            :: inside
character(fnlen)        :: qAfilename
character(fnlen)        :: qBfilename
character(fnlen)        :: povname

namelist /GrainVizlist/ fraction, numbins, inside, qAfilename, qBfilename, povname, pA

fraction = 1.D0   ! 0=cube, 1=sphere
pA = (/ 1.D0, 0.D0, 0.D0, 0.D0 /)
numbins = 50      ! number of sampling points along semi edge of Lambert square
inside = 'inside' ! 'inside' or 'all'
qAfilename = 'undefined'
qBfilename = 'undefined'
povname = 'undefined'

if (present(initonly)) then
  if (initonly) skipread = .TRUE.
end if

if (.not.skipread) then
! read the namelist file
 open(UNIT=dataunit,FILE=trim(EMsoft_toNativePath(nmlfile)),DELIM='apostrophe',STATUS='old')
 read(UNIT=dataunit,NML=GrainVizlist)
 close(UNIT=dataunit,STATUS='keep')

! check for required entries
 if (trim(qAfilename).eq.'undefined') then
  call FatalError('EMgrainviz:',' qA output file name is undefined in '//nmlfile)
 end if
 if (trim(qBfilename).eq.'undefined') then
  call FatalError('EMgrainviz:',' qB output file name is undefined in '//nmlfile)
 end if

 if (trim(povname).eq.'undefined') then
  call FatalError('EMgrainviz:',' powray output file name is undefined in '//nmlfile)
 end if
end if

gvnl%fraction = fraction 
gvnl%pA = pA
gvnl%numbins = numbins
gvnl%inside = trim(inside)
gvnl%qAfilename = trim(qAfilename)
gvnl%qBfilename = trim(qBfilename)
gvnl%povname = trim(povname)

end subroutine GetGrainVizNameList

!--------------------------------------------------------------------------
!
! SUBROUTINE:GetChangeSettingNameList
!
!> @author Marc De Graef, Carnegie Mellon University
!
!> @brief read namelist file and fill gvnl structure (used by EMgrainviz.f90)
!
!> @param nmlfile namelist file name
!> @param gvnl name list structure
!> @param initonly [optional] logical
!
!> @date 07/18/18  MDG 1.0 new routine
!--------------------------------------------------------------------------
recursive subroutine GetChangeSettingNameList(nmlfile, csnl, initonly)
!DEC$ ATTRIBUTES DLLEXPORT :: GetChangeSettingNameList

use error

IMPLICIT NONE

character(fnlen),INTENT(IN)                 :: nmlfile
type(ChangeSettingNameListType),INTENT(INOUT) :: csnl
!f2py intent(in,out) ::  csnl
logical,OPTIONAL,INTENT(IN)                 :: initonly

logical                                     :: skipread = .FALSE.

integer(kind=irg)       :: orthorhombicSetting
integer(kind=irg)       :: nthreads
character(fnlen)        :: dotproductfile
character(fnlen)        :: newctffile

namelist /ChangeSettingslist/ nthreads, orthorhombicSetting, dotproductfile, newctffile

dotproductfile = 'undefined'
newctffile = 'undefined'
orthorhombicSetting = 1
nthreads = 1

if (present(initonly)) then
  if (initonly) skipread = .TRUE.
end if

if (.not.skipread) then
! read the namelist file
 open(UNIT=dataunit,FILE=trim(EMsoft_toNativePath(nmlfile)),DELIM='apostrophe',STATUS='old')
 read(UNIT=dataunit,NML=ChangeSettingslist)
 close(UNIT=dataunit,STATUS='keep')

! check for required entries
 if (trim(dotproductfile).eq.'undefined') then
  call FatalError('GetChangeSettingNameList:',' dotproductfile name is undefined in '//nmlfile)
 end if

 if (trim(newctffile).eq.'undefined') then
  call FatalError('GetChangeSettingNameList:',' newctffile name is undefined in '//nmlfile)
 end if
end if

csnl%dotproductfile = dotproductfile 
csnl%newctffile = newctffile
csnl%nthreads = nthreads
csnl%orthorhombicSetting = orthorhombicSetting 

end subroutine GetChangeSettingNameList

!--------------------------------------------------------------------------
!
! SUBROUTINE:GetCTFNameList
!
!> @author Marc De Graef, Carnegie Mellon University
!
!> @brief read namelist file and fill csnl structure (used by EMgetCTF.f90)
!
!> @param nmlfile namelist file name
!> @param csnl name list structure
!> @param initonly [optional] logical
!
!> @date 07/19/18  MDG 1.0 new routine
!--------------------------------------------------------------------------
recursive subroutine GetCTFNameList(nmlfile, csnl, initonly)
!DEC$ ATTRIBUTES DLLEXPORT :: GetCTFNameList

use error

IMPLICIT NONE

character(fnlen),INTENT(IN)                 :: nmlfile
type(CTFNameListType),INTENT(INOUT)         :: csnl
!f2py intent(in,out) ::  csnl
logical,OPTIONAL,INTENT(IN)                 :: initonly

logical                                     :: skipread = .FALSE.

character(4)            :: modality
character(8)            :: angledataset   ! 'original' or 'refined'
character(fnlen)        :: xtalname
character(fnlen)        :: newctffile
character(fnlen)        :: dotproductfile


namelist /CTFlist/ modality, xtalname, angledataset, dotproductfile, newctffile

dotproductfile = 'undefined'
newctffile = 'undefined'
xtalname = 'undefined'
modality = 'EBSD'
angledataset = 'original'

if (present(initonly)) then
  if (initonly) skipread = .TRUE.
end if

if (.not.skipread) then
! read the namelist file
 open(UNIT=dataunit,FILE=trim(EMsoft_toNativePath(nmlfile)),DELIM='apostrophe',STATUS='old')
 read(UNIT=dataunit,NML=CTFlist)
 close(UNIT=dataunit,STATUS='keep')

! check for required entries
 if (trim(dotproductfile).eq.'undefined') then
  call FatalError('GetCTFNameList:',' dotproductfile name is undefined in '//nmlfile)
 end if

 if (trim(xtalname).eq.'undefined') then
  call FatalError('GetCTFNameList:',' xtalname name is undefined in '//nmlfile)
 end if

 if (trim(newctffile).eq.'undefined') then
  call FatalError('GetCTFNameList:',' newctffile name is undefined in '//nmlfile)
 end if
end if

csnl%dotproductfile = dotproductfile 
csnl%newctffile = newctffile
csnl%xtalname = xtalname
csnl%modality = trim(modality)
csnl%angledataset = trim(angledataset) 

end subroutine GetCTFNameList

!--------------------------------------------------------------------------
!
! SUBROUTINE:GetANGNameList
!
!> @author Marc De Graef, Carnegie Mellon University
!
!> @brief read namelist file and fill csnl structure (used by EMgetANG.f90)
!
!> @param nmlfile namelist file name
!> @param csnl name list structure
!> @param initonly [optional] logical
!
!> @date 07/19/18  MDG 1.0 new routine
!--------------------------------------------------------------------------
recursive subroutine GetANGNameList(nmlfile, csnl, initonly)
!DEC$ ATTRIBUTES DLLEXPORT :: GetANGNameList

use error

IMPLICIT NONE

character(fnlen),INTENT(IN)                 :: nmlfile
type(ANGNameListType),INTENT(INOUT)         :: csnl
!f2py intent(in,out) ::  csnl
logical,OPTIONAL,INTENT(IN)                 :: initonly

logical                                     :: skipread = .FALSE.

character(4)            :: modality
character(8)            :: angledataset   ! 'original' or 'refined'
character(fnlen)        :: xtalname
character(fnlen)        :: newangfile
character(fnlen)        :: dotproductfile


namelist /ANGlist/ modality, xtalname, angledataset, dotproductfile, newangfile

dotproductfile = 'undefined'
newangfile = 'undefined'
xtalname = 'undefined'
modality = 'EBSD'
angledataset = 'original'

if (present(initonly)) then
  if (initonly) skipread = .TRUE.
end if

if (.not.skipread) then
! read the namelist file
 open(UNIT=dataunit,FILE=trim(EMsoft_toNativePath(nmlfile)),DELIM='apostrophe',STATUS='old')
 read(UNIT=dataunit,NML=ANGlist)
 close(UNIT=dataunit,STATUS='keep')

! check for required entries
 if (trim(dotproductfile).eq.'undefined') then
  call FatalError('GetANGNameList:',' dotproductfile name is undefined in '//nmlfile)
 end if

 if (trim(xtalname).eq.'undefined') then
  call FatalError('GetANGNameList:',' xtalname name is undefined in '//nmlfile)
 end if

 if (trim(newangfile).eq.'undefined') then
  call FatalError('GetANGNameList:',' newangfile name is undefined in '//nmlfile)
 end if
end if

csnl%dotproductfile = dotproductfile 
csnl%newangfile = newangfile
csnl%xtalname = xtalname
csnl%modality = trim(modality)
csnl%angledataset = trim(angledataset) 

end subroutine GetANGNameList

!--------------------------------------------------------------------------
!
! SUBROUTINE:GetEulersNameList
!
!> @author Marc De Graef, Carnegie Mellon University
!
!> @brief read namelist file and fill csnl structure (used by EMgetEulers.f90)
!
!> @param nmlfile namelist file name
!> @param csnl name list structure
!> @param initonly [optional] logical
!
!> @date 05/22/19  MDG 1.0 new routine
!--------------------------------------------------------------------------
recursive subroutine GetEulersNameList(nmlfile, csnl, initonly)
!DEC$ ATTRIBUTES DLLEXPORT :: GetEulersNameList

use error

IMPLICIT NONE

character(fnlen),INTENT(IN)                 :: nmlfile
type(EulersNameListType),INTENT(INOUT)      :: csnl
!f2py intent(in,out) ::  csnl
logical,OPTIONAL,INTENT(IN)                 :: initonly

logical                                     :: skipread = .FALSE.

character(8)            :: angledataset   ! 'original' or 'refined'
character(3)            :: raddeg         ! 'rad' or 'deg'
character(fnlen)        :: txtfile
character(fnlen)        :: datafile
character(fnlen)        :: EMEBSDnmlfile
character(fnlen)        :: dotproductfile


namelist /Eulerslist/ datafile, txtfile, angledataset, dotproductfile, EMEBSDnmlfile, raddeg

dotproductfile = 'undefined'
txtfile = 'undefined'
datafile = 'undefined'
EMEBSDnmlfile = 'undefined'
angledataset = 'original'
raddeg = 'deg'

if (present(initonly)) then
  if (initonly) skipread = .TRUE.
end if

if (.not.skipread) then
! read the namelist file
 open(UNIT=dataunit,FILE=trim(EMsoft_toNativePath(nmlfile)),DELIM='apostrophe',STATUS='old')
 read(UNIT=dataunit,NML=Eulerslist)
 close(UNIT=dataunit,STATUS='keep')

! check for required entries
 if (trim(dotproductfile).eq.'undefined') then
  call FatalError('GetEulersNameList:',' dotproductfile name is undefined in '//nmlfile)
 end if

 if (trim(txtfile).eq.'undefined') then
  call FatalError('GetEulersNameList:',' txtfile name is undefined in '//nmlfile)
 end if

 if (trim(datafile).eq.'undefined') then
  call FatalError('GetEulersNameList:',' datafile name is undefined in '//nmlfile)
 end if
end if

csnl%dotproductfile = dotproductfile 
csnl%txtfile = txtfile
csnl%datafile = datafile
csnl%EMEBSDnmlfile = EMEBSDnmlfile
csnl%angledataset = trim(angledataset) 
csnl%raddeg = raddeg

end subroutine GetEulersNameList

!--------------------------------------------------------------------------
!
! SUBROUTINE:GetGBONameList
!
!> @author Marc De Graef, Carnegie Mellon University
!
!> @brief read namelist file and fill gbonl structure (used by EMGBO.f90)
!
!> @param nmlfile namelist file name
!> @param gbonl name list structure
!> @param initonly [optional] logical
!
!> @date 04/22/18  MDG 1.0 new routine
!--------------------------------------------------------------------------
recursive subroutine GetGBONameList(nmlfile, gbonl, initonly)
!DEC$ ATTRIBUTES DLLEXPORT :: GetGBONameList

use error

IMPLICIT NONE

character(fnlen),INTENT(IN)                 :: nmlfile
type(GBONameListType),INTENT(INOUT)         :: gbonl
!f2py intent(in,out) ::  gbonl
logical,OPTIONAL,INTENT(IN)                 :: initonly

logical                                     :: skipread = .FALSE.

integer(kind=irg)       :: nthreads
integer(kind=irg)       :: numsamples
integer(kind=irg)       :: numbins
integer(kind=irg)       :: pgnum
character(3)            :: CSLtype
logical                 :: fixedAB
character(fnlen)        :: outname
character(fnlen)        :: octonions

namelist /GBOlist/ pgnum, numsamples, numbins, outname, nthreads, CSLtype, fixedAB, octonions

nthreads = 1
outname = 'undefined' 
octonions = 'random'
pgnum = 32
numsamples = 100000
numbins = 180
CSLtype = ''
fixedAB = .FALSE.

if (present(initonly)) then
  if (initonly) skipread = .TRUE.
end if

if (.not.skipread) then
! read the namelist file
 open(UNIT=dataunit,FILE=trim(EMsoft_toNativePath(nmlfile)),DELIM='apostrophe',STATUS='old')
 read(UNIT=dataunit,NML=GBOlist)
 close(UNIT=dataunit,STATUS='keep')

! check for required entries
 if (trim(outname).eq.'undefined') then
  call FatalError('EMGBO:',' output file name is undefined in '//nmlfile)
 end if
end if

gbonl%nthreads = nthreads
gbonl%pgnum = pgnum
gbonl%numsamples = numsamples
gbonl%numbins = numbins
gbonl%outname = trim(outname)
gbonl%octonions = trim(octonions)
gbonl%CSLtype = trim(CSLtype)
gbonl%fixedAB = fixedAB

end subroutine GetGBONameList

!--------------------------------------------------------------------------
!
! SUBROUTINE:GetGBOdmNameList
!
!> @author Marc De Graef, Carnegie Mellon University
!
!> @brief read namelist file and fill gbonl structure (used by EMGBOdm.f90)
!
!> @param nmlfile namelist file name
!> @param gbonl name list structure
!> @param initonly [optional] logical
!
!> @date 04/22/18  MDG 1.0 new routine
!--------------------------------------------------------------------------
recursive subroutine GetGBOdmNameList(nmlfile, gbonl, initonly)
!DEC$ ATTRIBUTES DLLEXPORT :: GetGBOdmNameList

use error

IMPLICIT NONE

character(fnlen),INTENT(IN)                 :: nmlfile
type(GBOdmNameListType),INTENT(INOUT)       :: gbonl
!f2py intent(in,out) ::  gbonl
logical,OPTIONAL,INTENT(IN)                 :: initonly

logical                                     :: skipread = .FALSE.

integer(kind=irg)       :: pgnum
integer(kind=irg)       :: nthreads
logical                 :: refine
character(fnlen)        :: workmode
character(fnlen)        :: metric
character(fnlen)        :: inname
character(fnlen)        :: outname

namelist /GBOdmlist/ pgnum, outname, nthreads, inname, metric, workmode, refine

nthreads = 0
metric = 'octonion'    ! or 'Olmsted' or 'Riemannian'
refine = .FALSE.
workmode = 'newmatrix' ! or 'addcolumns'
outname = 'undefined' 
inname = 'undefined' 
pgnum = 32

if (present(initonly)) then
  if (initonly) skipread = .TRUE.
end if

if (.not.skipread) then
! read the namelist file
 open(UNIT=dataunit,FILE=trim(EMsoft_toNativePath(nmlfile)),DELIM='apostrophe',STATUS='old')
 read(UNIT=dataunit,NML=GBOdmlist)
 close(UNIT=dataunit,STATUS='keep')

! check for required entries
 if (trim(outname).eq.'undefined') then
  call FatalError('EMGBOdm:',' output file name is undefined in '//nmlfile)
 end if

 if (trim(inname).eq.'undefined') then
  call FatalError('EMGBOdm:',' input file name is undefined in '//nmlfile)
 end if
end if

gbonl%nthreads = nthreads
gbonl%pgnum = pgnum
gbonl%refine = refine
gbonl%outname = outname
gbonl%metric = metric
gbonl%workmode = workmode
gbonl%inname = inname

end subroutine GetGBOdmNameList


!--------------------------------------------------------------------------
!
! SUBROUTINE:GetoSLERPNameList
!
!> @author Marc De Graef, Carnegie Mellon University
!
!> @brief read namelist file and fill onl structure (used by EMoSLERP.f90)
!
!> @param nmlfile namelist file name
!> @param onl name list structure
!> @param initonly [optional] logical
!
!> @date 05/05/18  MDG 1.0 new routine
!--------------------------------------------------------------------------
recursive subroutine GetoSLERPNameList(nmlfile, onl, initonly)
!DEC$ ATTRIBUTES DLLEXPORT :: GetoSLERPNameList

use error

IMPLICIT NONE

character(fnlen),INTENT(IN)                 :: nmlfile
type(oSLERPNameListType),INTENT(INOUT)      :: onl
!f2py intent(in,out) ::  onl
logical,OPTIONAL,INTENT(IN)                 :: initonly

logical                                     :: skipread = .FALSE.

integer(kind=irg)       :: framesize
real(kind=dbl)          :: qm(4)
real(kind=dbl)          :: mA(3)
real(kind=dbl)          :: mC(3)
real(kind=dbl)          :: o1(8)
real(kind=dbl)          :: o2(8)
real(kind=dbl)          :: dOmega
character(fnlen)        :: GBmode
character(fnlen)        :: rendermode
character(fnlen)        :: xtalname 
character(fnlen)        :: povrayfile
character(fnlen)        :: framefolder
character(fnlen)        :: moviename

namelist /oSLERPlist/ framesize, qm, mA, mC, o1, o2, dOmega, GBmode, xtalname, povrayfile, framefolder, &
                      rendermode, moviename

framesize = 1024
! if GBmode = 'normal'
qm = (/ 1.D0, 0.D0, 0.D0, 0.D0 /)
mA = (/ 1.D0, 0.D0, 0.D0 /)
mC = (/ 1.D0, 0.D0, 0.D0 /)
! if GBmode = 'octonion'
o1 = (/ 1.D0, 0.D0, 0.D0, 0.D0, 1.D0, 0.D0, 0.D0, 0.D0 /)   ! normalization will be done by program
o2 = (/ 1.D0, 0.D0, 0.D0, 0.D0, 1.D0, 0.D0, 0.D0, 0.D0 /)   ! normalization will be done by program

dOmega = 0.25D0
GBmode = 'normal'      ! 'normal' for (mA, qm) description; 'octonion' for (qA, qB) description
rendermode = 'cubes'
xtalname = 'undefined'
povrayfile = 'underfined'
framefolder = 'frames'
moviename = 'render.mp4'

if (present(initonly)) then
  if (initonly) skipread = .TRUE.
end if

if (.not.skipread) then
! read the namelist file
 open(UNIT=dataunit,FILE=trim(EMsoft_toNativePath(nmlfile)),DELIM='apostrophe',STATUS='old')
 read(UNIT=dataunit,NML=oSLERPlist)
 close(UNIT=dataunit,STATUS='keep')

! check for required entries
 if (trim(xtalname).eq.'undefined') then
  call FatalError('EMoSLERP:',' xtal input file name is undefined in '//nmlfile)
 end if
 if (trim(povrayfile).eq.'undefined') then
  call FatalError('EMoSLERP:',' POVray output file name is undefined in '//nmlfile)
 end if
end if

onl%framesize = framesize
onl%qm = qm
onl%mA = mA
onl%mC = mC
onl%o1 = o1
onl%o2 = o2
onl%qm = qm
onl%dOmega = dOmega
onl%rendermode = rendermode
onl%xtalname = trim(xtalname)
onl%povrayfile = trim(povrayfile) 
onl%framefolder = trim(framefolder)
onl%moviename = trim(moviename)

end subroutine GetoSLERPNameList

!--------------------------------------------------------------------------
!
! SUBROUTINE:GetLorentzNameList
!
!> @author Marc De Graef, Carnegie Mellon University
!
!> @brief read namelist file and fill enl structure (used by EMLorentz.f90)
!
!> @param nmlfile namelist file name
!> @param enl Lorentz name list structure
!> @param initonly [optional] logical
!
!> @date 06/13/14  MDG 1.0 new routine
!--------------------------------------------------------------------------
recursive subroutine GetLorentzNameList(nmlfile, enl, initonly)
!DEC$ ATTRIBUTES DLLEXPORT :: GetLorentzNameList

use error

IMPLICIT NONE

character(fnlen),INTENT(IN)             :: nmlfile
type(LorentzNameListType),INTENT(INOUT) :: enl
!f2py intent(in,out) ::  enl
logical,OPTIONAL,INTENT(IN)             :: initonly

logical                                 :: skipread = .FALSE.

integer(kind=irg)       :: nthreads
integer(kind=irg)       :: numappos
integer(kind=irg)       :: numdefocus
integer(kind=irg)       :: numtilts
real(kind=sgl)          :: voltage
real(kind=sgl)          :: apertureradius
real(kind=sgl)          :: apertureposition(2)
real(kind=sgl)          :: defocusstart
real(kind=sgl)          :: defocusstep
real(kind=sgl)          :: defocusspread
real(kind=sgl)          :: thetac
real(kind=sgl)          :: astigmatism(2)
real(kind=sgl)          :: beamdc(3)
real(kind=sgl)          :: tiltaxis(3)
real(kind=sgl)          :: tiltstart
real(kind=sgl)          :: tiltstepsize
character(fnlen)        :: phasemethod
character(fnlen)        :: frfo
character(fnlen)        :: Magfile
character(fnlen)        :: outputfile
character(fnlen)        :: phiefile
character(fnlen)        :: phimfile
character(fnlen)        :: intBxfile
character(fnlen)        :: intByfile
character(fnlen)        :: colormapfile

namelist /EMLorentz/ nthreads, numappos, numdefocus, numtilts, voltage, apertureradius, apertureposition, &
                     defocusstart, defocusstep, defocusspread, thetac, astigmatism, beamdc, tiltaxis, tiltstepsize, frfo, &
                     tiltstart, phasemethod, Magfile, outputfile, phiefile, phimfile, intByfile, intBxfile, colormapfile

! default values that are set in the name list file
nthreads = 1
numappos = 1
numdefocus = 1
numtilts = 0
voltage = 200.0
apertureradius = 10.0
apertureposition = (/ 0.0, 0.0 /)
defocusstart = 0.0
defocusstep = 10.0
defocusspread = 10.0
thetac = 0.001
astigmatism = (/ 0.0, 0.0 /)
beamdc = (/ 0.0, 0.0, 1.0 /)
tiltaxis = (/ 1.0, 0.0, 0.0 /)
tiltstart = -70.0
tiltstepsize = 2.0
phasemethod = 'mansuripur'
frfo = 'Fresnel'
Magfile = 'undefined'
outputfile = 'undefined'
phiefile = 'undefined'
phimfile = 'undefined'
intBxfile = 'undefined'
intByfile = 'undefined'
colormapfile = 'undefined'

if (present(initonly)) then
  if (initonly) skipread = .TRUE.
end if

if (.not.skipread) then
! read the namelist file
 open(UNIT=dataunit,FILE=trim(EMsoft_toNativePath(nmlfile)),DELIM='apostrophe',STATUS='old')
 read(UNIT=dataunit,NML=EMLorentz)
 close(UNIT=dataunit,STATUS='keep')

! check for required entries
 if (trim(Magfile).eq.'undefined') then
  call FatalError('EMLorentz:',' Mag HDF5 input file name is undefined in '//nmlfile)
 end if
 if (trim(outputfile).eq.'undefined') then
  call FatalError('EMLorentz:',' output HDF5 file name is undefined in '//nmlfile)
 end if
end if

! and assign the values to the namelist structure
enl%nthreads = nthreads
enl%numappos = numappos
enl%numdefocus = numdefocus
enl%numtilts = numtilts
enl%voltage = voltage
enl%apertureradius = apertureradius
enl%apertureposition = apertureposition
enl%defocusstart = defocusstart
enl%defocusstep = defocusstep
enl%defocusspread = defocusspread
enl%thetac = thetac
enl%astigmatism = astigmatism
enl%beamdc = beamdc
enl%tiltaxis = tiltaxis
enl%tiltstart = tiltstart
enl%tiltstepsize = tiltstepsize
enl%phasemethod = phasemethod
enl%frfo = frfo
enl%Magfile = Magfile
enl%outputfile = outputfile
enl%phiefile = phiefile
enl%phimfile = phimfile
enl%intBxfile = intBxfile
enl%intByfile = intByfile
enl%colormapfile = colormapfile

end subroutine GetLorentzNameList

!--------------------------------------------------------------------------
!
! SUBROUTINE:GetMultiPhaseNameList
!
!> @author Marc De Graef, Carnegie Mellon University
!
!> @brief read namelist file and fill enl structure (used by EMMultiphase.f90)
!
!> @param nmlfile namelist file name
!> @param enl multiphase name list structure
!> @param initonly [optional] logical
!
!> @date 02/21/17  MDG 1.0 new routine
!--------------------------------------------------------------------------
recursive subroutine GetMultiPhaseNameList(nmlfile, enl, initonly)
!DEC$ ATTRIBUTES DLLEXPORT :: GetMultiPhaseNameList

use error

IMPLICIT NONE

character(fnlen),INTENT(IN)                 :: nmlfile
type(MultiPhaseNameListType),INTENT(INOUT)  :: enl
!f2py intent(in,out) ::  enl
logical,OPTIONAL,INTENT(IN)                 :: initonly

logical                                     :: skipread = .FALSE.

integer(kind=irg)       :: nthreads
character(fnlen)        :: dp1file
character(fnlen)        :: dp2file
character(fnlen)        :: dp3file
character(fnlen)        :: outputfile

namelist /multiphaselist/ dp1file, dp2file, dp3file, outputfile, nthreads

nthreads = 1
dp1file = 'undefined' 
dp2file = 'undefined' 
dp3file = 'undefined' 
outputfile = 'undefined' 

if (present(initonly)) then
  if (initonly) skipread = .TRUE.
end if

if (.not.skipread) then
! read the namelist file
 open(UNIT=dataunit,FILE=trim(EMsoft_toNativePath(nmlfile)),DELIM='apostrophe',STATUS='old')
 read(UNIT=dataunit,NML=multiphaselist)
 close(UNIT=dataunit,STATUS='keep')

! check for required entries
 if (trim(dp1file).eq.'undefined') then
  call FatalError('Emultiphase:',' dp1 file name is undefined in '//nmlfile)
 end if
 if (trim(dp2file).eq.'undefined') then
  call FatalError('Emultiphase:',' dp2 file name is undefined in '//nmlfile)
 end if
 if (trim(dp3file).eq.'undefined') then
  call FatalError('Emultiphase:',' dp3 file name is undefined in '//nmlfile)
 end if
 if (trim(outputfile).eq.'undefined') then
  call FatalError('Emultiphase:',' output file name is undefined in '//nmlfile)
 end if
end if

enl%nthreads = nthreads
enl%dp1file = dp1file
enl%dp2file = dp2file
enl%dp3file = dp3file
enl%outputfile = outputfile

end subroutine GetMultiPhaseNameList

!--------------------------------------------------------------------------
!
! SUBROUTINE:GetKosselNameList
!
!> @author Marc De Graef, Carnegie Mellon University
!
!> @brief read namelist file and fill knl structure (used by EMKossel.f90)
!
!> @param nmlfile namelist file name
!> @param knl Kossel name list structure
!> @param initonly [optional] logical
!
!> @date 06/13/14  MDG 1.0 new routine
!--------------------------------------------------------------------------
recursive subroutine GetKosselNameList(nmlfile, knl, initonly)
!DEC$ ATTRIBUTES DLLEXPORT :: GetKosselNameList

use error

IMPLICIT NONE

character(fnlen),INTENT(IN)             :: nmlfile
type(KosselNameListType),INTENT(INOUT)  :: knl
!f2py intent(in,out) ::  knl
logical,OPTIONAL,INTENT(IN)             :: initonly

logical                                 :: skipread = .FALSE.

integer(kind=irg)       :: stdout
integer(kind=irg)       :: numthick
integer(kind=irg)       :: npix
integer(kind=irg)       :: maxHOLZ
integer(kind=irg)       :: nthreads
integer(kind=irg)       :: k(3)
integer(kind=irg)       :: fn(3)
real(kind=sgl)          :: voltage
real(kind=sgl)          :: dmin
real(kind=sgl)          :: convergence
real(kind=sgl)          :: startthick
real(kind=sgl)          :: thickinc
real(kind=sgl)          :: minten
character(fnlen)        :: xtalname
character(fnlen)        :: outname


namelist /Kossellist/ stdout, xtalname, voltage, k, fn, dmin, convergence, minten, nthreads, &
                              startthick, thickinc, numthick, outname, npix, maxHOLZ

! set the input parameters to default values (except for xtalname, which must be present)
stdout = 6                      ! standard output
numthick = 10                   ! number of increments
npix = 256                      ! output arrays will have size npix x npix
maxHOLZ = 3                     ! output arrays will have size npix x npix
nthreads = 4                    ! default number of threads for OpenMP
k = (/ 0, 0, 1 /)               ! beam direction [direction indices]
fn = (/ 0, 0, 1 /)              ! foil normal [direction indices]
voltage = 200000.0              ! acceleration voltage [V]
dmin = 0.025                    ! smallest d-spacing to include in dynamical matrix [nm]
convergence = 25.0              ! beam convergence angle [mrad]
startthick = 10.0               ! starting thickness [nm]
thickinc = 10.0                 ! thickness increment
minten = 1.0E-5                 ! minimum intensity in diffraction disk to make it into the output file
xtalname = 'undefined'          ! initial value to check that the keyword is present in the nml file
outname = 'Kosselout.data'      ! output filename

if (present(initonly)) then
  if (initonly) skipread = .TRUE.
end if

if (.not.skipread) then
! read the namelist file
 open(UNIT=dataunit,FILE=trim(EMsoft_toNativePath(nmlfile)),DELIM='apostrophe',STATUS='old')
 read(UNIT=dataunit,NML=Kossellist)
 close(UNIT=dataunit,STATUS='keep')

! check for required entries
 if (trim(xtalname).eq.'undefined') then
  call FatalError('EMKossel:',' structure file name is undefined in '//nmlfile)
 end if
end if

! if we get here, then all appears to be ok, and we need to fill in the knl fields
knl%stdout = stdout
knl%numthick = numthick
knl%npix = npix
knl%maxHOLZ = maxHOLZ
knl%nthreads = nthreads
knl%k = k
knl%fn = fn
knl%voltage = voltage
knl%dmin = dmin
knl%convergence = convergence
knl%startthick = startthick
knl%thickinc = thickinc
knl%minten = minten
knl%xtalname = xtalname
knl%outname = outname

end subroutine GetKosselNameList
!--------------------------------------------------------------------------
!
! SUBROUTINE:GetKosselMasterNameList
!
!> @author Marc De Graef, Carnegie Mellon University
!
!> @brief read namelist file and fill knl structure (used by EMKosselmaster.f90)
!
!> @param nmlfile namelist file name
!> @param knl Kossel name list structure
!
!> @date 09/09/14  MDG 1.0 new routine
!--------------------------------------------------------------------------
recursive subroutine GetKosselMasterNameList(nmlfile, knl, initonly)
!DEC$ ATTRIBUTES DLLEXPORT :: GetKosselMasterNameList

use error

IMPLICIT NONE

character(fnlen),INTENT(IN)             :: nmlfile
type(KosselMasterNameListType),INTENT(INOUT)  :: knl
!f2py intent(in,out) ::  knl
logical,OPTIONAL,INTENT(IN)             :: initonly

logical                                 :: skipread = .FALSE.

integer(kind=irg)       :: stdout
integer(kind=irg)       :: numthick
integer(kind=irg)       :: npx
integer(kind=irg)       :: nthreads
real(kind=sgl)          :: voltage
real(kind=sgl)          :: dmin
real(kind=sgl)          :: startthick
real(kind=sgl)          :: thickinc
real(kind=sgl)          :: tfraction
character(6)            :: Kosselmode
character(fnlen)        :: xtalname
character(fnlen)        :: outname

namelist /Kosselmasterlist/ stdout, xtalname, voltage, dmin,  nthreads, &
                              startthick, thickinc, numthick, tfraction, outname, npx, Kosselmode

! set the input parameters to default values (except for xtalname, which must be present)
stdout = 6                      ! standard output
numthick = 10                   ! number of increments
npx = 256                       ! output arrays will have size npix x npix
nthreads = 4                    ! default number of threads for OpenMP
voltage = 200000.0              ! acceleration voltage [V]
dmin = 0.025                    ! smallest d-spacing to include in dynamical matrix [nm]
startthick = 10.0               ! starting thickness [nm]
thickinc = 10.0                 ! thickness increment
xtalname = 'undefined'          ! initial value to check that the keyword is present in the nml file
outname = 'Kosselout.data'      ! output filename
Kosselmode = 'normal'           ! 'thicks' for thickness determination, 'normal' for normal plot
tfraction = 0.1                 ! thickness fraction for 'thicks' mode

if (present(initonly)) then
  if (initonly) skipread = .TRUE.
end if

if (.not.skipread) then
! read the namelist file
 open(UNIT=dataunit,FILE=trim(EMsoft_toNativePath(nmlfile)),DELIM='apostrophe',STATUS='old')
 read(UNIT=dataunit,NML=Kosselmasterlist)
 close(UNIT=dataunit,STATUS='keep')

! check for required entries
 if (trim(xtalname).eq.'undefined') then
  call FatalError('EMKosselMaster:',' structure file name is undefined in '//nmlfile)
 end if
end if

! if we get here, then all appears to be ok, and we need to fill in the knl fields
knl%stdout = stdout
knl%numthick = numthick
knl%npx = npx
knl%nthreads = nthreads
knl%voltage = voltage
knl%dmin = dmin
knl%startthick = startthick
knl%thickinc = thickinc
knl%tfraction = tfraction
knl%Kosselmode = Kosselmode
knl%xtalname = xtalname
knl%outname = outname

end subroutine GetKosselMasterNameList

!--------------------------------------------------------------------------
!
! SUBROUTINE:GetCPLMmasterNameList
!
!> @author Marc De Graef, Carnegie Mellon University
!
!> @brief read namelist file and fill mcnl structure (used by EMCPLMmaster.f90)
!
!> @param nmlfile namelist file name
!> @param omnl name list structure
!
!> @date 06/18/14  MDG 1.0 new routine
!--------------------------------------------------------------------------
recursive subroutine GetCPLMmasterNameList(nmlfile, omnl, initonly)
!DEC$ ATTRIBUTES DLLEXPORT :: GetCPLMmasterNameList

use error

IMPLICIT NONE

character(fnlen),INTENT(IN)                   :: nmlfile
type(CPLMmasterNameListType),INTENT(INOUT)    :: omnl
!f2py intent(in,out) ::  omnl
logical,OPTIONAL,INTENT(IN)                   :: initonly

logical                                       :: skipread = .FALSE.

integer(kind=irg)                             :: npx
integer(kind=irg)                             :: nthreads
real(kind=sgl)                                :: eps1Re
real(kind=sgl)                                :: eps1Im
real(kind=sgl)                                :: eps2Re
real(kind=sgl)                                :: eps2Im
real(kind=sgl)                                :: wl
real(kind=sgl)                                :: theta 
logical                                       :: normalize
character(3)                                  :: Notify
character(fnlen)                              :: xtalname
character(fnlen)                              :: masterfile

! define the IO namelist to facilitate passing variables to the program.
namelist  / CPLMasterData / npx, nthreads, eps1Re, eps1Im, eps2Re, eps2Im, wl, theta, &
                           Notify, xtalname, masterfile, normalize

xtalname = 'undefined'
theta = 0.0 
wl = 750.0
eps1Re =  1.0
eps1Im =  0.0
eps2Re =  1.0
eps2Im =  0.0
npx = 360
normalize = .FALSE.
nthreads = 1
masterfile = 'undefined'
Notify = 'Off' 

if (present(initonly)) then
  if (initonly) skipread = .TRUE.
end if

if (.not.skipread) then
! read the namelist file
 open(UNIT=dataunit,FILE=trim(EMsoft_toNativePath(nmlfile)),DELIM='apostrophe',STATUS='old')
 read(UNIT=dataunit,NML=CPLMasterData)
 close(UNIT=dataunit,STATUS='keep')

! check for required entries
 if (trim(xtalname).eq.'undefined') then
  call FatalError('GetCPLMmasterNameList:',' structure file name is undefined in '//nmlfile)
 end if
 if (trim(masterfile).eq.'undefined') then
  call FatalError('GetCPLMmasterNameList:',' master output file name is undefined in '//nmlfile)
 end if
end if

omnl%npx = npx
omnl%nthreads = nthreads
omnl%eps1Re = eps1Re
omnl%eps1Im = eps1Im
omnl%eps2Re = eps2Re
omnl%eps2Im = eps2Im
omnl%wl = wl
omnl%theta = theta
omnl%normalize = normalize
omnl%Notify = Notify 
omnl%xtalname = xtalname
omnl%masterfile = masterfile

end subroutine GetCPLMmasterNameList

!--------------------------------------------------------------------------
!
! SUBROUTINE:GetLaueMasterNameList
!
!> @author Marc De Graef, Carnegie Mellon University
!
!> @brief read namelist file and fill mcnl structure (used by EMLauemaster.f90)
!
!> @param nmlfile namelist file name
!> @param lmnl name list structure
!
!> @date 03/14/19  MDG 1.0 new routine
!--------------------------------------------------------------------------
recursive subroutine GetLaueMasterNameList(nmlfile, lmnl, initonly)
!DEC$ ATTRIBUTES DLLEXPORT :: GetLaueMasterNameList

use error

IMPLICIT NONE

character(fnlen),INTENT(IN)                   :: nmlfile
type(LaueMasterNameListType),INTENT(INOUT)    :: lmnl
!f2py intent(in,out) ::  lmnl
logical,OPTIONAL,INTENT(IN)                   :: initonly

logical                                       :: skipread = .FALSE.

integer(kind=irg)       :: npx
integer(kind=irg)       :: patchw
real(kind=sgl)          :: lambdamin
real(kind=sgl)          :: lambdamax
real(kind=dbl)          :: kappaVMF
real(kind=dbl)          :: intfactor
character(3)            :: outformat
logical                 :: binarize
character(fnlen)        :: SHT_folder
character(fnlen)        :: SHT_formula
character(fnlen)        :: SHT_name
character(fnlen)        :: SHT_structuresymbol
character(fnlen)        :: addtoKiltHub
character(fnlen)        :: useDOI
character(fnlen)        :: hdfname
character(fnlen)        :: tiffname
character(fnlen)        :: xtalname

! define the IO namelist to facilitate passing variables to the program.
namelist  / LaueMasterData / npx, lambdamin, lambdamax, kappaVMF, hdfname, xtalname, &
                             intfactor, tiffname, patchw, SHT_folder, SHT_formula, SHT_name, &
                             SHT_structuresymbol, addtoKiltHub, useDOI, outformat, binarize

npx = 500
patchw = 5
lambdamin = 0.10
lambdamax = 0.16
kappaVMF = 50000.D0
intfactor = 0.0001D0
outformat = 'LMP'
SHT_folder = 'undefined'        ! folder to store SHT files, relative to EMDatapathname
SHT_formula = 'undefined'       ! compound chemical formula, e.g., SiO2
SHT_name = 'undefined'          ! compund name (e.g., forsterite)
SHT_structuresymbol = 'undefined' ! StrukturBericht symbol (e.g., D0_22) or Pearson symbol (e.g., hP12), or ...
addtoKiltHub = 'No'             ! file to be added to data base on kilthub.cmu.edu ?
useDOI = 'undefined'            ! if no DOI is entered, then we use the Zenodo DOI for the .sht repository
xtalname = 'undefined'
hdfname = 'undefined'
tiffname = 'undefined'
binarize = .FALSE.

if (present(initonly)) then
  if (initonly) skipread = .TRUE.
end if

if (.not.skipread) then
! read the namelist file
 open(UNIT=dataunit,FILE=trim(EMsoft_toNativePath(nmlfile)),DELIM='apostrophe',STATUS='old')
 read(UNIT=dataunit,NML=LaueMasterData)
 close(UNIT=dataunit,STATUS='keep')

! check for required entries
 if (trim(xtalname).eq.'undefined') then
  call FatalError('GetLaueMasterNameList:',' structure file name is undefined in '//nmlfile)
 end if
 if (trim(hdfname).eq.'undefined') then
  call FatalError('GetLaueMasterNameList:',' master output file name is undefined in '//nmlfile)
 end if

 if (outformat.eq.'SHT') then 
 ! for Legendre mode, the SHT_formula parameter MUST be present 
   if (trim(SHT_formula).eq.'undefined') then 
    call FatalError('GetLaueMasterNameList:',' SHT_formula must be defined in '//nmlfile)
   end if

   if (trim(SHT_folder).eq.'undefined') then 
    call FatalError('GetLaueMasterNameList:',' SHT_folder must be defined in '//nmlfile)
   end if
 end if 

end if

lmnl%npx = npx
lmnl%patchw = patchw
lmnl%lambdamin = lambdamin
lmnl%lambdamax = lambdamax
lmnl%kappaVMF = kappaVMF
lmnl%intfactor = intfactor
lmnl%xtalname = xtalname
lmnl%outformat = outformat
lmnl%hdfname = hdfname
lmnl%tiffname = tiffname 
lmnl%addtoKiltHub = addtoKiltHub
lmnl%useDOI = useDOI
lmnl%SHT_formula = SHT_formula
lmnl%SHT_name = SHT_name
lmnl%SHT_structuresymbol = SHT_structuresymbol
lmnl%SHT_folder = trim(SHT_folder)
lmnl%binarize = binarize

end subroutine GetLaueMasterNameList

!--------------------------------------------------------------------------
!
! SUBROUTINE:GetLaueNameList
!
!> @author Marc De Graef, Carnegie Mellon University
!
!> @brief read namelist file and fill lnl structure (used by EMLaue.f90)
!
!> @param nmlfile namelist file name
!> @param lmnl name list structure
!
!> @date 03/28/19  MDG 1.0 new routine
!> @dete 07/30/19  MDG 1.1 reorganization of namelist
!--------------------------------------------------------------------------
recursive subroutine GetLaueNameList(nmlfile, lnl, initonly)
!DEC$ ATTRIBUTES DLLEXPORT :: GetLaueNameList

use error

IMPLICIT NONE

character(fnlen),INTENT(IN)                   :: nmlfile
type(LaueNameListType),INTENT(INOUT)          :: lnl
!f2py intent(in,out) ::  lnl
logical,OPTIONAL,INTENT(IN)                   :: initonly

logical                                       :: skipread = .FALSE.

integer(kind=irg)       :: numpx
integer(kind=irg)       :: numpy
integer(kind=irg)       :: nthreads
integer(kind=irg)       :: BPx
real(kind=sgl)          :: spotw
real(kind=sgl)          :: pixelsize
real(kind=sgl)          :: maxVoltage
real(kind=sgl)          :: minVoltage
real(kind=sgl)          :: SDdistance
real(kind=sgl)          :: gammavalue
character(fnlen)        :: backprojection
character(fnlen)        :: Lauemode
character(fnlen)        :: orientationfile
character(fnlen)        :: tiffprefix
character(fnlen)        :: xtalname
character(fnlen)        :: hdfname

! define the IO namelist to facilitate passing variables to the program.
namelist  / LaueData / numpx, numpy, nthreads, spotw, pixelsize, maxVoltage, minVoltage, SDdistance, &
                       gammavalue, Lauemode, orientationfile, tiffprefix, xtalname, hdfname, BPx, &
                       backprojection

numpx = 1024                   ! detector x-size (pixels)
numpy = 768                    ! detector y-size (pixels)
nthreads = 1                   ! number of parallel threads for pattern computation
BPx = 300                      ! semi-edge length for back projection square Lambert maps
pixelsize = 50.0               ! micron
spotw = 0.1                    ! spot size weight factor (1/(2*sigma^2))
maxVoltage = 30.0              ! in kV
minVoltage = 15.0              ! in kV
SDdistance = 100.0             ! mm
gammavalue = 1.0               ! scaling factor for gamma intensity scaling
backprojection = 'No'          ! 'Yes' or 'No'; adds backprojections to output file
Lauemode = 'transmission'      ! 'transmission' or 'reflection'
orientationfile = 'undefined'  ! input file with orientation list 
tiffprefix = 'undefined'       ! prefix for tiff output files with individual patterns
xtalname = 'undefined'         ! structure file name
hdfname = 'undefined'          ! HDF output file name

if (present(initonly)) then
  if (initonly) skipread = .TRUE.
end if

if (.not.skipread) then
! read the namelist file
 open(UNIT=dataunit,FILE=trim(EMsoft_toNativePath(nmlfile)),DELIM='apostrophe',STATUS='old')
 read(UNIT=dataunit,NML=LaueData)
 close(UNIT=dataunit,STATUS='keep')

! check for required entries
 if (trim(xtalname).eq.'undefined') then
  call FatalError('GetLaueNameList:',' crystal structure file name is undefined in '//nmlfile)
 end if
 if (trim(hdfname).eq.'undefined') then
  call FatalError('GetLaueNameList:',' output file name is undefined in '//nmlfile)
 end if
 if (trim(orientationfile).eq.'undefined') then
  call FatalError('GetLaueNameList:',' orientation file name is undefined in '//nmlfile)
 end if
end if

lnl%numpx = numpx
lnl%numpy = numpy
lnl%nthreads = nthreads
lnl%pixelsize = pixelsize
lnl%BPx = BPx
lnl%spotw = spotw
lnl%maxVoltage= maxVoltage
lnl%minVoltage= minVoltage
lnl%SDdistance = SDdistance  
lnl%gammavalue = gammavalue
lnl%backprojection = backprojection
lnl%Lauemode = Lauemode
lnl%orientationfile = orientationfile
lnl%xtalname = xtalname
lnl%hdfname = hdfname
lnl%tiffprefix = tiffprefix

end subroutine GetLaueNameList


!--------------------------------------------------------------------------
!
! SUBROUTINE:GetLaueSlitNameList
!
!> @author Marc De Graef, Carnegie Mellon University
!
!> @brief read namelist file and fill lnl structure (used by EMLaue.f90)
!
!> @param nmlfile namelist file name
!> @param lmnl name list structure
!
!> @date 03/28/19  MDG 1.0 new routine
!> @dete 07/30/19  MDG 1.1 reorganization of namelist
!--------------------------------------------------------------------------
recursive subroutine GetLaueSlitNameList(nmlfile, lnl, initonly)
!DEC$ ATTRIBUTES DLLEXPORT :: GetLaueSlitNameList

use error

IMPLICIT NONE

character(fnlen),INTENT(IN)                   :: nmlfile
type(LaueSlitNameListType),INTENT(INOUT)      :: lnl
!f2py intent(in,out) ::  lnl
logical,OPTIONAL,INTENT(IN)                   :: initonly

logical                                       :: skipread = .FALSE.

real(kind=dbl)          :: Lw               ! slit width (mm)
real(kind=dbl)          :: Lh               ! slit height (mm)
real(kind=dbl)          :: Lx               ! distance front face of slit to divergent x-ray source (mm)
real(kind=dbl)          :: Ly               ! slit center x position (mm)
real(kind=dbl)          :: Lz               ! slit center y position (mm)
real(kind=dbl)          :: VoltageH         ! highest tube voltage     
real(kind=dbl)          :: VoltageL         ! lowest tube voltage     
real(kind=dbl)          :: Sx               ! distance from source to samplefront (mm)
real(kind=dbl)          :: sampletodetector ! distance sample front to detector face (mm)
real(kind=dbl)          :: samplethickness  ! sample thickness (mm)
real(kind=dbl)          :: ps               ! detector pixel size (mm)
integer(kind=irg)       :: Ny               ! number of detector pixels horizontally
integer(kind=irg)       :: Nz               ! number of detector pixels vertically
real(kind=dbl)          :: DX               ! detector pattern center x coordinate  [mm]
real(kind=dbl)          :: Dy               ! detector pattern center y coordinate  [mm]
real(kind=dbl)          :: Dz               ! detector pattern center z coordinate  [mm]
real(kind=dbl)          :: vs               ! size of the voxels that make up the sample (mm)
real(kind=dbl)          :: absl             ! sample absorption length [mm]
real(kind=dbl)          :: beamstopatf      ! beam stop attenuation factor
real(kind=sgl)          :: spotw
real(kind=sgl)          :: sampletilt
real(kind=sgl)          :: gammavalue
real(kind=dbl)          :: intcutoffratio
integer(kind=irg)       :: BPx
integer(kind=irg)       :: nthreads
logical                 :: binarize
character(1)            :: projectionmode
character(fnlen)        :: backprojection
character(fnlen)        :: orientationfile
character(fnlen)        :: tiffprefix
character(fnlen)        :: hdfname
character(fnlen)        :: xtalname



! define the IO namelist to facilitate passing variables to the program.
namelist  / LaueSlitData / Lw,Lh,Lx,Ly,Lz,VoltageH,VoltageL,Sx,sampletodetector, &
                           samplethickness,ps,Ny,Nz,Dx,Dy,Dz,vs,absl, binarize, sampletilt, &
                           beamstopatf,spotw,BPx,nthreads,backprojection, intcutoffratio, &
                           orientationfile,tiffprefix,hdfname,xtalname, gammavalue, projectionmode

Lw               = 2.D0    ! slit width (mm)
Lh               = 2.D0    ! slit height (mm)
Lx               = 100.D0  ! distance front face of slit to divergent x-ray source (mm)
Ly               = 0.D0    ! slit center x position (mm)
Lz               = 0.D0    ! slit center y position (mm)
VoltageH         = 60.D0   ! highest tube voltage     
VoltageL         = 40.D0   ! lowest tube voltage     
Sx               = 120.D0  ! distance from source to samplefront (mm)
sampletodetector = 120.D0  ! distance sample front to detector face (mm)
samplethickness  = 2.D0    ! sample thickness (mm)
ps               = 0.254D0 ! pixel width (mm)
Ny               = 960     ! number of pixels horizontally
Nz               = 780     ! number of pixels vertically
Dx               = 0.D0    ! pattern center x coordinate 
Dy               = 0.D0    ! pattern center y coordinate 
Dz               = 0.D0    ! pattern center z coordinate 
vs               = 0.10D0  ! size of the voxels that make up the sample (mm)
absl             = 0.5D0   ! absorption length (mm)
beamstopatf      = 0.1D0   ! beam stop attenuation factor
nthreads         = 1       ! number of parallel threads for pattern computation
BPx              = 300     ! semi-edge length for back projection square Lambert maps
spotw            = 0.1     ! spot size weight factor (1/(2*sigma^2))
sampletilt       = 40.D0   ! sample tilt for side-reflection mode 
gammavalue       = 1.0     ! scaling factor for gamma intensity scaling
intcutoffratio   = 0.0001D0! intensity ratio cut off
binarize         = .FALSE.
projectionmode   = 'T'     ! transmission; 'B' for back-reflection, 'S' for side-reflection
backprojection   = 'No'    ! 'Yes' or 'No'; adds backprojections to output file
orientationfile  = 'undefined'  ! input file with orientation list 
tiffprefix       = 'undefined'  ! prefix for tiff output files with individual patterns
xtalname         = 'undefined'  ! structure file name
hdfname          = 'undefined'  ! HDF output file name

if (present(initonly)) then
  if (initonly) skipread = .TRUE.
end if

if (.not.skipread) then
! read the namelist file
 open(UNIT=dataunit,FILE=trim(EMsoft_toNativePath(nmlfile)),DELIM='apostrophe',STATUS='old')
 read(UNIT=dataunit,NML=LaueSlitData)
 close(UNIT=dataunit,STATUS='keep')

! check for required entries
 if (trim(xtalname).eq.'undefined') then
  call FatalError('GetLaueNameList:',' crystal structure file name is undefined in '//nmlfile)
 end if
 if (trim(hdfname).eq.'undefined') then
  call FatalError('GetLaueNameList:',' output file name is undefined in '//nmlfile)
 end if
 if (trim(orientationfile).eq.'undefined') then
  call FatalError('GetLaueNameList:',' orientation file name is undefined in '//nmlfile)
 end if
end if

lnl%Lw = Lw               
lnl%Lh = Lh               
lnl%Lx = Lx               
lnl%Ly = Ly               
lnl%Lz = Lz               
lnl%VoltageH = VoltageH         
lnl%VoltageL = VoltageL         
lnl%Sx = Sx               
lnl%sampletodetector = sampletodetector 
lnl%samplethickness  = samplethickness  
lnl%ps = ps               
lnl%Ny = Ny               
lnl%Nz = Nz               
lnl%Dx = Dx               
lnl%Dy = Dy               
lnl%Dz = Dz               
lnl%vs = vs               
lnl%absl = absl             
lnl%beamstopatf = beamstopatf
lnl%spotw = spotw
lnl%sampletilt = sampletilt
lnl%BPx = BPx
lnl%nthreads = nthreads
lnl%intcutoffratio = intcutoffratio
lnl%backprojection = backprojection
lnl%projectionmode = projectionmode
lnl%orientationfile = orientationfile
lnl%tiffprefix = tiffprefix
lnl%hdfname = hdfname
lnl%xtalname = xtalname
lnl%binarize = binarize

end subroutine GetLaueSlitNameList

!--------------------------------------------------------------------------
!
! SUBROUTINE:GetCPLMNameList
!
!> @author Marc De Graef, Carnegie Mellon University
!
!> @brief read namelist file and fill mcnl structure (used by EMCPLM.f90)
!
!> @param nmlfile namelist file name
!> @param omnl name list structure
!
!> @date 09/21/17  MDG 1.0 new routine
!--------------------------------------------------------------------------
recursive subroutine GetCPLMNameList(nmlfile, omnl, initonly)
!DEC$ ATTRIBUTES DLLEXPORT :: GetCPLMNameList

use error

IMPLICIT NONE

character(fnlen),INTENT(IN)                   :: nmlfile
type(CPLMNameListType),INTENT(INOUT)          :: omnl
!f2py intent(in,out) ::  omnl
logical,OPTIONAL,INTENT(IN)                   :: initonly

logical                                       :: skipread = .FALSE.

integer(kind=irg)       :: phinum
integer(kind=irg)       :: numpx
integer(kind=irg)       :: numpy
character(fnlen)        :: masterfile
character(fnlen)        :: anglefile
character(fnlen)        :: outputfile
character(fnlen)        :: tiffprefix

! define the IO namelist to facilitate passing variables to the program.
namelist  / CPLMData / phinum, numpx, numpy, masterfile, outputfile, anglefile, tiffprefix

phinum = 36
numpx = 100
numpy = 100
masterfile = 'undefined'
outputfile = 'undefined'
anglefile = 'undefined'
tiffprefix = 'undefined'

if (present(initonly)) then
  if (initonly) skipread = .TRUE.
end if

if (.not.skipread) then
! read the namelist file
 open(UNIT=dataunit,FILE=trim(EMsoft_toNativePath(nmlfile)),DELIM='apostrophe',STATUS='old')
 read(UNIT=dataunit,NML=CPLMdata)
 close(UNIT=dataunit,STATUS='keep')

! check for required entries
 if (trim(masterfile).eq.'undefined') then
  call FatalError('GetCPLMNameList:',' master output file name is undefined in '//nmlfile)
 end if
 if (trim(anglefile).eq.'undefined') then
  call FatalError('GetCPLMNameList:',' angle input file name is undefined in '//nmlfile)
 end if
 if (trim(outputfile).eq.'undefined') then
  call FatalError('GetCPLMNameList:',' intensity output file name is undefined in '//nmlfile)
 end if
end if

omnl%phinum = phinum
omnl%numpx = numpx
omnl%numpy = numpy
omnl%masterfile = masterfile
omnl%outputfile = outputfile
omnl%anglefile = anglefile
omnl%tiffprefix = tiffprefix

end subroutine GetCPLMNameList
!--------------------------------------------------------------------------
!
! SUBROUTINE:GetMCNameList
!
!> @author Marc De Graef, Carnegie Mellon University
!
!> @brief read namelist file and fill mcnl structure (used by EMMC.f90)
!
!> @param nmlfile namelist file name
!> @param mcnl Monte Carloname list structure
!
!> @date 06/18/14  MDG 1.0 new routine
!--------------------------------------------------------------------------
recursive subroutine GetMCNameList(nmlfile, mcnl, initonly)
!DEC$ ATTRIBUTES DLLEXPORT :: GetMCNameList

use error

IMPLICIT NONE

character(fnlen),INTENT(IN)             :: nmlfile
type(MCNameListType),INTENT(INOUT)      :: mcnl
!f2py intent(in,out) ::  mcnl
logical,OPTIONAL,INTENT(IN)             :: initonly

logical                                 :: skipread = .FALSE.

integer(kind=irg)       :: stdout
integer(kind=irg)       :: numsx
integer(kind=irg)       :: num_el
integer(kind=irg)       :: primeseed
integer(kind=irg)       :: nthreads
real(kind=dbl)          :: sig
real(kind=dbl)          :: omega
real(kind=dbl)          :: EkeV
real(kind=dbl)          :: Ehistmin
real(kind=dbl)          :: Ebinsize
real(kind=dbl)          :: depthmax
real(kind=dbl)          :: depthstep
character(4)            :: MCmode
character(fnlen)        :: xtalname
character(fnlen)        :: dataname

! define the IO namelist to facilitate passing variables to the program.
namelist  / MCdata / stdout, xtalname, sig, numsx, num_el, primeseed, EkeV, &
                dataname, nthreads, Ehistmin, Ebinsize, depthmax, depthstep, omega, MCmode

! set the input parameters to default values (except for xtalname, which must be present)
stdout = 6
numsx = 1501
primeseed = 932117
num_el = 12500000
nthreads = 1
sig = 70.D0
omega = 0.D0
EkeV = 30.D0
Ehistmin = 5.D0
Ebinsize = 0.5D0
depthmax = 100.D0
depthstep = 1.0D0
MCmode = 'CSDA'
xtalname = 'undefined'
dataname = 'MCoutput.data'

if (present(initonly)) then
  if (initonly) skipread = .TRUE.
end if

if (.not.skipread) then
! read the namelist file
 open(UNIT=dataunit,FILE=trim(EMsoft_toNativePath(nmlfile)),DELIM='apostrophe',STATUS='old')
 read(UNIT=dataunit,NML=MCdata)
 close(UNIT=dataunit,STATUS='keep')

! check for required entries
 if (trim(xtalname).eq.'undefined') then
  call FatalError('EMMC:',' structure file name is undefined in '//nmlfile)
 end if
end if

! if we get here, then all appears to be ok, and we need to fill in the mcnl fields
mcnl%stdout = stdout
mcnl%numsx = numsx
mcnl%primeseed = primeseed
mcnl%num_el = num_el
mcnl%nthreads = nthreads
mcnl%sig = sig
mcnl%omega = omega
mcnl%EkeV = EkeV
mcnl%Ehistmin = Ehistmin
mcnl%Ebinsize = Ebinsize
mcnl%depthmax = depthmax
mcnl%depthstep = depthstep
mcnl%MCmode = MCmode
mcnl%xtalname = xtalname
mcnl%dataname = dataname
mcnl%stdout = stdout

end subroutine GetMCNameList


!--------------------------------------------------------------------------
!
! SUBROUTINE:GetMCLIPSSNameList
!
!> @author Marc De Graef, Carnegie Mellon University
!
!> @brief read namelist file and fill mcnl structure (used by EMMC.f90)
!
!> @param nmlfile namelist file name
!> @param mcnl Monte Carloname list structure
!
!> @date 12/01/15  PGC 1.0 new routine
!--------------------------------------------------------------------------
recursive subroutine GetMCLIPSSNameList(nmlfile, mcnl, initonly)
!DEC$ ATTRIBUTES DLLEXPORT :: GetMCLIPSSNameList

use error

IMPLICIT NONE

character(fnlen),INTENT(IN)             :: nmlfile
type(MCLIPSSNameListType),INTENT(INOUT)      :: mcnl
!f2py intent(in,out) ::  mcnl
logical,OPTIONAL,INTENT(IN)             :: initonly

logical                                 :: skipread = .FALSE.

integer(kind=irg)       :: stdout
integer(kind=irg)       :: numsx
integer(kind=irg)       :: num_el
integer(kind=irg)       :: primeseed
integer(kind=irg)       :: nthreads
real(kind=dbl)          :: sig
real(kind=dbl)          :: omega
real(kind=dbl)          :: EkeV
real(kind=dbl)          :: Ehistmin
real(kind=dbl)          :: Ebinsize
real(kind=dbl)          :: depthmax
real(kind=dbl)          :: depthstep
real(kind=dbl)          :: lipssamp ! lipss amplitude
real(kind=dbl)          :: lipsswave ! lipss wavelength
real(kind=dbl)          :: scaled ! scale factor
integer(kind=irg)       :: npx ! array size of trajectory accumulator
integer(kind=irg)       :: vis ! write large trajectory accumulator (0-no, 1-yes)
character(4)            :: MCmode
character(fnlen)        :: xtalname
character(fnlen)        :: dataname

! define the IO namelist to facilitate passing variables to the program.
namelist  / MCdata / stdout, xtalname, sig, numsx, num_el, primeseed, EkeV, &
                dataname, nthreads, Ehistmin, Ebinsize, depthmax, depthstep, &
                lipssamp, lipsswave, scaled, npx, vis, omega, MCmode

! set the input parameters to default values (except for xtalname, which must be present)
stdout = 6
numsx = 1501
primeseed = 932117
num_el = 12500000
nthreads = 1
sig = 70.D0
omega = 0.D0
EkeV = 30.D0
Ehistmin = 5.D0
Ebinsize = 0.5D0
depthmax = 100.D0
depthstep = 1.0D0
lipssamp = 50.D0
lipsswave = 300.D0
scaled=1.0D7
npx = 500
vis = 0
MCmode = 'CSDA'
xtalname = 'undefined'
dataname = 'MCLIPSSoutput.data'

if (present(initonly)) then
  if (initonly) skipread = .TRUE.
end if

if (.not.skipread) then
! read the namelist file
 open(UNIT=dataunit,FILE=trim(EMsoft_toNativePath(nmlfile)),DELIM='apostrophe',STATUS='old')
 read(UNIT=dataunit,NML=MCdata)
 close(UNIT=dataunit,STATUS='keep')

! check for required entries
 if (trim(xtalname).eq.'undefined') then
  call FatalError('EMMCLIPSS:',' structure file name is undefined in '//nmlfile)
 end if
end if

! if we get here, then all appears to be ok, and we need to fill in the mcnl fields
mcnl%stdout = stdout
mcnl%numsx = numsx
mcnl%primeseed = primeseed
mcnl%num_el = num_el
mcnl%nthreads = nthreads
mcnl%sig = sig
mcnl%omega = omega
mcnl%EkeV = EkeV
mcnl%Ehistmin = Ehistmin
mcnl%Ebinsize = Ebinsize
mcnl%depthmax = depthmax
mcnl%depthstep = depthstep
mcnl%MCmode = MCmode
mcnl%xtalname = xtalname
mcnl%dataname = dataname
mcnl%stdout = stdout
mcnl%lipssamp = lipssamp
mcnl%lipsswave = lipsswave
mcnl%scaled = scaled
mcnl%npx = npx
mcnl%vis = vis

end subroutine GetMCLIPSSNameList




!--------------------------------------------------------------------------
!
! SUBROUTINE:GetConvertOrientationsNameList
!
!> @author Marc De Graef, Carnegie Mellon University
!
!> @brief read namelist file and fill mcnl structure (used by EMConvertOrientations.f90 program)
!
!> @param nmlfile namelist file name
!> @param enl name list structure
!
!> @date 01/31/17 MDG 1.0 new routine
!--------------------------------------------------------------------------
recursive subroutine GetConvertOrientationsNameList(nmlfile, enl, initonly)
!DEC$ ATTRIBUTES DLLEXPORT :: GetConvertOrientationsNameList

use error

IMPLICIT NONE

character(fnlen),INTENT(IN)             :: nmlfile
type(ConvertOrientationsNameListType),INTENT(INOUT)    :: enl
!f2py intent(in,out) ::  enl
logical,OPTIONAL,INTENT(IN)             :: initonly

logical                                 :: skipread = .FALSE.
integer(kind=irg)                       :: cnt

integer(kind=irg)       :: reducetoRFZ
character(fnlen)        :: xtalname
character(fnlen)        :: cubochoric
character(fnlen)        :: homochoric
character(fnlen)        :: rodrigues
character(fnlen)        :: stereographic
character(fnlen)        :: eulerangles
character(fnlen)        :: axisangle
character(fnlen)        :: quaternion
character(fnlen)        :: rotationmatrix
character(fnlen)        :: anglefile

! define the IO namelist to facilitate passing variables to the program.
namelist  / EMConvertOrientations / cubochoric, homochoric, rodrigues, stereographic, eulerangles, &
                              axisangle, quaternion, rotationmatrix, xtalname, anglefile, reducetoRFZ

! initialize
reducetoRFZ = 1
cubochoric = 'undefined'
homochoric = 'undefined'
rodrigues = 'undefined'
stereographic = 'undefined'
eulerangles = 'undefined'
axisangle = 'undefined'
quaternion = 'undefined'
rotationmatrix = 'undefined'
xtalname = 'undefined'
anglefile = 'undefined'

if (present(initonly)) then
  if (initonly) skipread = .TRUE.
end if

if (.not.skipread) then
! read the namelist file
 open(UNIT=dataunit,FILE=trim(EMsoft_toNativePath(nmlfile)),DELIM='apostrophe',STATUS='old')
 read(UNIT=dataunit,NML=EMConvertOrientations)
 close(UNIT=dataunit,STATUS='keep')

! check for required entries
 if (trim(xtalname).eq.'undefined') then
  call FatalError('GetConvertOrientationsNameList:',' structure file name is undefined in '//nmlfile)
 end if
 if (trim(anglefile).eq.'undefined') then
  call FatalError('GetConvertOrientationsNameList:',' angle file name is undefined in '//nmlfile)
 end if
! at least one of the output file strings must be different from 'undefined'
 cnt = 0
 if (cubochoric.eq.'undefined') cnt = cnt+1
 if (homochoric.eq.'undefined') cnt = cnt+1
 if (rodrigues.eq.'undefined') cnt = cnt+1
 if (stereographic.eq.'undefined') cnt = cnt+1
 if (eulerangles.eq.'undefined') cnt = cnt+1
 if (quaternion.eq.'undefined') cnt = cnt+1
 if (axisangle.eq.'undefined') cnt = cnt+1
 if (rotationmatrix.eq.'undefined') cnt = cnt+1
 if (cnt.eq.8) then
   call FatalError('GetConvertOrientationsNameList',' at least one output file name must be defined in '//nmlfile)
 end if
end if

enl%reducetoRFZ = reducetoRFZ
enl%cubochoric = trim(cubochoric)
enl%homochoric = trim(homochoric)
enl%rodrigues = trim(rodrigues)
enl%stereographic = trim(stereographic)
enl%eulerangles = trim(eulerangles)
enl%axisangle = trim(axisangle)
enl%quaternion = trim(quaternion)
enl%rotationmatrix = trim(rotationmatrix)
enl%xtalname = trim(xtalname)
enl%anglefile = trim(anglefile)

end subroutine GetConvertOrientationsNameList


!--------------------------------------------------------------------------
!
! SUBROUTINE:GetOrientationVizNameList
!
!> @author Marc De Graef, Carnegie Mellon University
!
!> @brief read namelist file and fill mcnl structure (used by EMOrientationViz.f90 program)
!
!> @param nmlfile namelist file name
!> @param enl name list structure
!
!> @date 01/30/17 MDG 1.0 new routine
!> @date 06/13/17 MDG 1.1 added support for .mrc files
!--------------------------------------------------------------------------
recursive subroutine GetOrientationVizNameList(nmlfile, enl, initonly)
!DEC$ ATTRIBUTES DLLEXPORT :: GetOrientationVizNameList

use error

IMPLICIT NONE

character(fnlen),INTENT(IN)             :: nmlfile
type(OrientationVizNameListType),INTENT(INOUT)    :: enl
!f2py intent(in,out) ::  enl
logical,OPTIONAL,INTENT(IN)             :: initonly

logical                                 :: skipread = .FALSE.

integer(kind=irg)       :: cubochoric
integer(kind=irg)       :: homochoric
integer(kind=irg)       :: rodrigues
integer(kind=irg)       :: stereographic
integer(kind=irg)       :: eulerspace
integer(kind=irg)       :: reducetoRFZ
integer(kind=irg)       :: nx
integer(kind=irg)       :: ny
integer(kind=irg)       :: nz
integer(kind=irg)       :: overridepgnum
integer(kind=irg)       :: MacKenzieCell
real(kind=sgl)          :: rgb(3)
real(kind=sgl)          :: sphrad
real(kind=sgl)          :: distance
character(3)            :: scalingmode
character(3)            :: mrcmode
character(fnlen)        :: df3file
character(fnlen)        :: mrcfile
character(fnlen)        :: framemrcfile
character(fnlen)        :: xtalname
character(fnlen)        :: povrayfile
character(fnlen)        :: anglefile

! define the IO namelist to facilitate passing variables to the program.
namelist  / EMOrientationViz / cubochoric, homochoric, rodrigues, stereographic, eulerspace, &
                              xtalname, povrayfile, anglefile, reducetoRFZ, rgb, sphrad, df3file, &
                              mrcfile, framemrcfile, mrcmode, &
                              nx, ny, nz, distance, scalingmode, overridepgnum, MacKenzieCell

! initialize
cubochoric = 0
homochoric = 0
rodrigues = 0
stereographic = 0
eulerspace = 0
reducetoRFZ = 1
overridepgnum = 0
MacKenzieCell = 0
rgb = (/ 0.0, 0.0, 1.0 /)
sphrad = 0.015
distance = 4.0
nx = 64
ny = 64
nz = 64
scalingmode = 'lev'   ! or 'log' or 'lev' (for equi-level contours)
mrcmode = 'off'       ! 'off', 'reg', 'frm'
df3file = 'undefined'
mrcfile = 'undefined'
framemrcfile = 'undefined'
xtalname = 'undefined'
povrayfile = 'undefined'
anglefile = 'undefined'

if (present(initonly)) then
  if (initonly) skipread = .TRUE.
end if

if (.not.skipread) then
! read the namelist file
 open(UNIT=dataunit,FILE=trim(EMsoft_toNativePath(nmlfile)),DELIM='apostrophe',STATUS='old')
 read(UNIT=dataunit,NML=EMOrientationViz)
 close(UNIT=dataunit,STATUS='keep')

! check for required entries
 if (trim(xtalname).eq.'undefined') then
  call FatalError('EMOrientationViz:',' structure file name is undefined in '//nmlfile)
 end if
 if (mrcmode.eq.'off') then
   if (trim(povrayfile).eq.'undefined') then
    call FatalError('EMOrientationViz:',' povray file name is undefined in '//nmlfile)
   end if
 else
  if (mrcmode.eq.'reg') then
   if (trim(mrcfile).eq.'undefined') then
    call FatalError('EMOrientationViz:',' mrc file name is undefined in '//nmlfile)
   end if
  else
   if (trim(framemrcfile).eq.'undefined') then
    call FatalError('EMOrientationViz:',' frame mrc file name is undefined in '//nmlfile)
   end if
  end if
 end if
 if (trim(anglefile).eq.'undefined') then
  call FatalError('EMOrientationViz:',' angle file name is undefined in '//nmlfile)
 end if
end if

enl%cubochoric = cubochoric
enl%homochoric = homochoric
enl%rodrigues = rodrigues
enl%stereographic = stereographic
enl%eulerspace = eulerspace
enl%reducetoRFZ = reducetoRFZ
enl%nx = nx
enl%ny = ny
enl%nz = nz
enl%overridepgnum = overridepgnum
enl%MacKenzieCell = MacKenzieCell
enl%rgb = rgb
enl%sphrad = sphrad
enl%distance = distance
enl%scalingmode = scalingmode
enl%mrcmode = mrcmode
enl%df3file = df3file
enl%mrcfile = mrcfile
enl%framemrcfile = framemrcfile
enl%xtalname = trim(xtalname)
enl%povrayfile = trim(povrayfile)
enl%anglefile = trim(anglefile)

end subroutine GetOrientationVizNameList

!--------------------------------------------------------------------------
!
! SUBROUTINE:GetMCCLNameList
!
!> @author Saransh Singh/Marc De Graef, Carnegie Mellon University
!
!> @brief read namelist file and fill mcnl structure (used by EMMCCL.f90 and other programs)
!
!> @param nmlfile namelist file name
!> @param mcnl Monte Carloname list structure
!
!> @date 06/18/14  SS 1.0 new routine
!> @date 09/09/15 MDG 1.1 added devid (GPU device id)
!> @date 11/10/19 MDG 1.2 added interaction volume parameters
!--------------------------------------------------------------------------
recursive subroutine GetMCCLNameList(nmlfile, mcnl, initonly, writetofile)
!DEC$ ATTRIBUTES DLLEXPORT :: GetMCCLNameList

use error

IMPLICIT NONE

character(fnlen),INTENT(IN)             :: nmlfile
type(MCCLNameListType),INTENT(INOUT)    :: mcnl
!f2py intent(in,out) ::  mcnl
logical,OPTIONAL,INTENT(IN)             :: initonly
character(fnlen),INTENT(IN),optional    :: writetofile

logical                                 :: skipread = .FALSE.

integer(kind=irg)       :: stdout
integer(kind=irg)       :: numsx
integer(kind=irg)       :: ivolx 
integer(kind=irg)       :: ivoly 
integer(kind=irg)       :: ivolz 
integer(kind=irg)       :: globalworkgrpsz
integer(kind=irg)       :: num_el
integer(kind=irg)       :: totnum_el
integer(kind=irg)       :: multiplier
integer(kind=irg)       :: devid
integer(kind=irg)       :: platid
real(kind=sgl)          :: ivolstepx 
real(kind=sgl)          :: ivolstepy 
real(kind=sgl)          :: ivolstepz 
real(kind=dbl)          :: sig
real(kind=dbl)          :: sigstart
real(kind=dbl)          :: sigend
real(kind=dbl)          :: sigstep
real(kind=dbl)          :: omega
real(kind=dbl)          :: EkeV
real(kind=dbl)          :: Ehistmin
real(kind=dbl)          :: Ebinsize
real(kind=dbl)          :: depthmax
real(kind=dbl)          :: depthstep
character(3)            :: Notify
character(4)            :: MCmode
character(fnlen)        :: xtalname
character(fnlen)        :: dataname
character(fnlen)        :: mode

! define the IO namelist to facilitate passing variables to the program.
namelist  / MCCLdata / stdout, xtalname, sigstart, numsx, num_el, globalworkgrpsz, EkeV, multiplier, &
dataname, totnum_el, Ehistmin, Ebinsize, depthmax, depthstep, omega, MCmode, mode, devid, platid, &
sigend, sigstep, sig, Notify, ivolx, ivoly, ivolz, ivolstepx, ivolstepy, ivolstepz

if (present(writetofile)) then
  if (trim(writetofile).ne.'') then 
    xtalname = trim(mcnl%xtalname)
    mode = mcnl%mode
    ivolx = mcnl%ivolx
    ivoly = mcnl%ivoly
    ivolz = mcnl%ivolz
    ivolstepx = mcnl%ivolstepx
    ivolstepy = mcnl%ivolstepy
    ivolstepz = mcnl%ivolstepz
    globalworkgrpsz = mcnl%globalworkgrpsz
    num_el = mcnl%num_el
    totnum_el = mcnl%totnum_el 
    multiplier = mcnl%multiplier
    devid = mcnl%devid 
    platid = mcnl%platid
    sig = mcnl%sig  
    omega = mcnl%omega
    EkeV = mcnl%EkeV 
    Ehistmin = mcnl%Ehistmin
    Ebinsize = mcnl%Ebinsize
    dataname = mcnl%dataname

    open(UNIT=dataunit,FILE=trim(EMsoft_toNativePath(nmlfile)),DELIM='apostrophe',STATUS='unknown')
    write(UNIT=dataunit,NML=MCCLdata)
    close(UNIT=dataunit,STATUS='keep')
    return 
  end if 
end if 

! set the input parameters to default values (except for xtalname, which must be present)
stdout = 6
ivolx = 1001
ivoly = 1001
ivolz = 101
numsx = 1501
globalworkgrpsz = 100
num_el = 10
totnum_el = 2000000000
multiplier = 1
devid = 1
platid = 1
ivolstepx = 1.0
ivolstepy = 1.0
ivolstepz = 1.0
sig = 70.D0
sigstart = 70.D0
sigend = 70.D0
sigstep = 1.D0
omega = 0.D0
EkeV = 30.D0
Ehistmin = 5.D0
Ebinsize = 0.5D0
depthmax = 100.D0
depthstep = 1.0D0
Notify = 'Off'
MCmode = 'CSDA'
xtalname = 'undefined'
dataname = 'MCoutput.data'
mode = 'full'

if (present(initonly)) then
  if (initonly) skipread = .TRUE.
end if
write(*,*)EMsoft_toNativePath(nmlfile)
if (.not.skipread) then
! read the namelist file
open(UNIT=dataunit,FILE=trim(EMsoft_toNativePath(nmlfile)),DELIM='apostrophe',STATUS='old')
read(UNIT=dataunit,NML=MCCLdata)
close(UNIT=dataunit,STATUS='keep')

! check for required entries
if (trim(xtalname).eq.'undefined') then
call FatalError('EMMC:',' structure file name is undefined in '//nmlfile)
end if
end if

! if we get here, then all appears to be ok, and we need to fill in the mcnl fields
mcnl%stdout = stdout
mcnl%numsx = numsx
mcnl%ivolx = ivolx
mcnl%ivoly = ivoly 
mcnl%ivolz = ivolz
mcnl%globalworkgrpsz = globalworkgrpsz
mcnl%num_el = num_el
mcnl%totnum_el = totnum_el
mcnl%multiplier = multiplier
mcnl%devid = devid
mcnl%platid = platid
mcnl%ivolstepx = ivolstepx 
mcnl%ivolstepy = ivolstepy
mcnl%ivolstepz = ivolstepz
mcnl%sigstart = sigstart
mcnl%sigend = sigend
mcnl%sigstep = sigstep
mcnl%sig = sig
mcnl%omega = omega
mcnl%EkeV = EkeV
mcnl%Ehistmin = Ehistmin
mcnl%Ebinsize = Ebinsize
mcnl%depthmax = depthmax
mcnl%depthstep = depthstep
mcnl%Notify= Notify
mcnl%MCmode = MCmode
mcnl%xtalname = xtalname
mcnl%dataname = dataname
mcnl%mode = mode

end subroutine GetMCCLNameList

!--------------------------------------------------------------------------
!
! SUBROUTINE:GetMCCLMultiLayerNameList
!
!> @author Saransh Singh/Marc De Graef, Carnegie Mellon University
!
!> @brief read namelist file and fill mcnl structure (used by EMMCCL.f90)
!
!> @param nmlfile namelist file name
!> @param mcnl Monte Carloname list structure
!
!> @date 06/18/14  SS 1.0 new routine
!--------------------------------------------------------------------------
recursive subroutine GetMCCLMultiLayerNameList(nmlfile, mcnl, initonly)
!DEC$ ATTRIBUTES DLLEXPORT :: GetMCCLMultiLayerNameList

use error

IMPLICIT NONE

character(fnlen),INTENT(IN)             :: nmlfile
type(MCCLMultiLayerNameListType),INTENT(INOUT)      :: mcnl
!f2py intent(in,out) ::  mcnl
logical,OPTIONAL,INTENT(IN)             :: initonly

logical                                 :: skipread = .FALSE.

integer(kind=irg)       :: stdout
integer(kind=irg)       :: numsx
integer(kind=irg)       :: globalworkgrpsz
integer(kind=irg)       :: num_el
integer(kind=irg)       :: totnum_el
real(kind=dbl)          :: sig
real(kind=dbl)          :: omega
real(kind=dbl)          :: EkeV
real(kind=dbl)          :: Ehistmin
real(kind=dbl)          :: Ebinsize
real(kind=dbl)          :: depthmax
real(kind=dbl)          :: depthstep
real(kind=dbl)          :: filmthickness
real(kind=dbl)          :: filmstep
character(4)            :: MCmode
character(fnlen)        :: xtalname_film
character(fnlen)        :: xtalname_subs
character(fnlen)        :: dataname
character(fnlen)        :: mode

! define the IO namelist to facilitate passing variables to the program.
namelist  / MCCLdata / stdout, sig, numsx, num_el, globalworkgrpsz, EkeV, &
        dataname, totnum_el, Ehistmin, Ebinsize, depthmax, &
        depthstep, omega, MCmode, mode, xtalname_film, xtalname_subs, &
        filmthickness, filmstep


! set the input parameters to default values (except for xtalname, which must be present)
stdout = 6
numsx = 1501
globalworkgrpsz = 100
num_el = 10
totnum_el = 100000
sig = 70.D0
omega = 0.D0
EkeV = 30.D0
Ehistmin = 5.D0
Ebinsize = 0.5D0
depthmax = 100.D0
depthstep = 1.0D0
MCmode = 'CSDA'
xtalname_film = 'undefined'
xtalname_subs = 'undefined'
dataname = 'MCoutput.data'
mode = 'full'
filmthickness = 20.D0
filmstep = 2.D0

if (present(initonly)) then
  if (initonly) skipread = .TRUE.
end if

if (.not.skipread) then
! read the namelist file
open(UNIT=dataunit,FILE=trim(EMsoft_toNativePath(nmlfile)),DELIM='apostrophe',STATUS='old')
read(UNIT=dataunit,NML=MCCLdata)
close(UNIT=dataunit,STATUS='keep')

! check for required entries
if ((trim(xtalname_film).eq.'undefined') .or. (trim(xtalname_subs).eq.'undefined')) then
call FatalError('EMMC:',' structure file name is undefined in '//nmlfile)
end if
end if

! if we get here, then all appears to be ok, and we need to fill in the mcnl fields
mcnl%stdout = stdout
mcnl%numsx = numsx
mcnl%globalworkgrpsz = globalworkgrpsz
mcnl%num_el = num_el
mcnl%totnum_el = totnum_el
mcnl%sig = sig
mcnl%omega = omega
mcnl%EkeV = EkeV
mcnl%Ehistmin = Ehistmin
mcnl%Ebinsize = Ebinsize
mcnl%depthmax = depthmax
mcnl%depthstep = depthstep
mcnl%MCmode = MCmode
mcnl%xtalname_film = xtalname_film
mcnl%xtalname_subs = xtalname_subs
mcnl%dataname = dataname
mcnl%mode = mode
mcnl%filmthickness = filmthickness
mcnl%filmstep = filmstep

end subroutine GetMCCLMultiLayerNameList

!--------------------------------------------------------------------------
!
! SUBROUTINE:GetDisorientationsNameList
!
!> @author Marc De Graef, Carnegie Mellon University
!
!> @brief read namelist file and fill mcnl structure (used by EMDisorientations.f90)
!
!> @param nmlfile namelist file name
!> @param emnl name list structure
!
!> @date 06/24/16  MDG 1.0 new routine
!--------------------------------------------------------------------------
recursive subroutine GetDisorientationsNameList(nmlfile, emnl, initonly)
!DEC$ ATTRIBUTES DLLEXPORT :: GetDisorientationsNameList

use error

IMPLICIT NONE

character(fnlen),INTENT(IN)                     :: nmlfile
type(DisorientationsNameListType),INTENT(INOUT)      :: emnl
!f2py intent(in,out) ::  emnl
logical,OPTIONAL,INTENT(IN)             :: initonly

logical                                 :: skipread = .FALSE.

integer(kind=irg)       :: pgnum
integer(kind=irg)       :: pgnum2
character(fnlen)        :: inputfile
character(fnlen)        :: outputfile

! define the IO namelist to facilitate passing variables to the program.
namelist /Disorientations/ pgnum, pgnum2, inputfile, outputfile

! set the input parameters to default values 
pgnum = 32                  ! 
pgnum2 = 32                 ! 
inputfile = 'undefined'     ! default filename for input file
outputfile = 'undefined'    ! default filename for input file

if (present(initonly)) then
  if (initonly) skipread = .TRUE.
end if

if (.not.skipread) then
! read the namelist file
 open(UNIT=dataunit,FILE=trim(EMsoft_toNativePath(nmlfile)),DELIM='apostrophe',STATUS='old')
 read(UNIT=dataunit,NML=Disorientations)
 close(UNIT=dataunit,STATUS='keep')

! check for required entries
 if (trim(inputfile).eq.'undefined') then
  call FatalError(' EMDisorientations',' input file name is undefined in '//nmlfile)
 end if

 if (trim(outputfile).eq.'undefined') then
  call FatalError(' EMDisorientations',' output file name is undefined in '//nmlfile)
 end if

end if

! if we get here, then all appears to be ok, and we need to fill in the emnl fields
emnl%pgnum = pgnum
emnl%pgnum2 = pgnum2
emnl%inputfile = inputfile
emnl%outputfile = outputfile

end subroutine GetDisorientationsNameList



!--------------------------------------------------------------------------
!
! SUBROUTINE:GetAverageOrientationNameList
!
!> @author Marc De Graef, Carnegie Mellon University
!
!> @brief read namelist file and fill mcnl structure (used by EMAverageOrient.f90)
!
!> @param nmlfile namelist file name
!> @param emnl name list structure
!
!> @date 06/24/16  MDG 1.0 new routine
!--------------------------------------------------------------------------
recursive subroutine GetAverageOrientationNameList(nmlfile, emnl, initonly)
!DEC$ ATTRIBUTES DLLEXPORT :: GetAverageOrientationNameList

use error

IMPLICIT NONE

character(fnlen),INTENT(IN)                     :: nmlfile
type(AverageOrientationNameListType),INTENT(INOUT)      :: emnl
!f2py intent(in,out) ::  emnl
logical,OPTIONAL,INTENT(IN)             :: initonly

logical                                 :: skipread = .FALSE.

integer(kind=irg)       :: nmuse
integer(kind=irg)       :: reldisx
integer(kind=irg)       :: reldisy
character(1)            :: refined
character(fnlen)        :: dotproductfile
character(fnlen)        :: averagectffile
character(fnlen)        :: averagetxtfile
character(fnlen)        :: disorientationmap

! define the IO namelist to facilitate passing variables to the program.
namelist /AverageOrientation/ nmuse, dotproductfile, averagectffile, averagetxtfile, &
                              reldisx, reldisy, disorientationmap, refined

! set the input parameters to default values (except for xtalname, which must be present)
nmuse = 10                      ! number of near-matches to use
reldisx = 0                     ! x-coordinate for relative disorientation map
reldisy = 0                     ! y-coordinate for relative disorientation map
refined = 'n'                   ! which Euler angle set to be used for disorientation map ...
dotproductfile = 'undefined'    ! default filename for input dotproduct file (HDF5)
averagectffile = 'undefined'    ! default filename for output ctf file
averagetxtfile = 'undefined'    ! default filename for output txt file (only with oldformat=.TRUE.
disorientationmap = 'undefined' ! default filename for relative disorientation map file


if (present(initonly)) then
  if (initonly) skipread = .TRUE.
end if

if (.not.skipread) then
! read the namelist file
 open(UNIT=dataunit,FILE=trim(EMsoft_toNativePath(nmlfile)),DELIM='apostrophe',STATUS='old')
 read(UNIT=dataunit,NML=AverageOrientation)
 close(UNIT=dataunit,STATUS='keep')

! check for required entries
 if (trim(dotproductfile).eq.'undefined') then
  call FatalError(' EMAverageOrient',' dotproduct file name is undefined in '//nmlfile)
 end if

 if (trim(averagectffile).eq.'undefined') then
  call FatalError(' EMAverageOrient',' ctf output file name is undefined in '//nmlfile)
 end if
end if

! if we get here, then all appears to be ok, and we need to fill in the emnl fields
emnl%nmuse = nmuse
emnl%reldisx = reldisx
emnl%reldisy = reldisy
emnl%refined = refined
emnl%dotproductfile = dotproductfile
emnl%averagectffile = averagectffile
emnl%averagetxtfile = averagetxtfile
emnl%disorientationmap = disorientationmap

end subroutine GetAverageOrientationNameList

!--------------------------------------------------------------------------
!
! SUBROUTINE:GetOrientationSimilarityNameList
!
!> @author Marc De Graef, Carnegie Mellon University
!
!> @brief read namelist file and fill mcnl structure (used by EMOrientationSimilarity.f90)
!
!> @param nmlfile namelist file name
!> @param emnl name list structure
!
!> @date 07/29/16  MDG 1.0 new routine
!--------------------------------------------------------------------------
recursive subroutine GetOrientationSimilarityNameList(nmlfile, emnl, initonly)
!DEC$ ATTRIBUTES DLLEXPORT :: GetOrientationSimilarityNameList

use error

IMPLICIT NONE

character(fnlen),INTENT(IN)             :: nmlfile
type(OrientationSimilarityNameListType),INTENT(INOUT)      :: emnl
!f2py intent(in,out) ::  emnl
logical,OPTIONAL,INTENT(IN)             :: initonly

logical                                 :: skipread = .FALSE.

integer(kind=irg)       :: nmuse
character(fnlen)        :: dotproductfile
character(fnlen)        :: osmtiff

! define the IO namelist to facilitate passing variables to the program.
namelist /OrientationSimilarity/ nmuse, dotproductfile, osmtiff

! set the input parameters to default values (except for xtalname, which must be present)
nmuse = 10                      ! number of near-matches to use
dotproductfile = 'undefined'    ! default filename for input dotproduct file (HDF5)
osmtiff = 'undefined'    ! default filename for input dotproduct file (HDF5)

if (present(initonly)) then
  if (initonly) skipread = .TRUE.
end if

if (.not.skipread) then
! read the namelist file
 open(UNIT=dataunit,FILE=trim(EMsoft_toNativePath(nmlfile)),DELIM='apostrophe',STATUS='old')
 read(UNIT=dataunit,NML=OrientationSimilarity)
 close(UNIT=dataunit,STATUS='keep')

! check for required entries
 if (trim(dotproductfile).eq.'undefined') then
  call FatalError(' EMOrientationSimilarity',' dotproduct file name is undefined in '//nmlfile)
 end if

 if (trim(osmtiff).eq.'undefined') then
  call FatalError(' EMOrientationSimilarity',' osm.tiff output file name is undefined in '//nmlfile)
 end if
end if

! if we get here, then all appears to be ok, and we need to fill in the emnl fields
emnl%nmuse = nmuse
emnl%dotproductfile = dotproductfile
emnl%osmtiff = osmtiff

end subroutine GetOrientationSimilarityNameList

!--------------------------------------------------------------------------
!
! SUBROUTINE:GetKAMNameList
!
!> @author Marc De Graef, Carnegie Mellon University
!
!> @brief read namelist file and fill mcnl structure (used by EMOrientationSimilarity.f90)
!
!> @param nmlfile namelist file name
!> @param emnl name list structure
!
!> @date 07/29/16  MDG 1.0 new routine
!--------------------------------------------------------------------------
recursive subroutine GetKAMNameList(nmlfile, emnl, initonly)
!DEC$ ATTRIBUTES DLLEXPORT :: GetKAMNameList

use error

IMPLICIT NONE

character(fnlen),INTENT(IN)             :: nmlfile
type(KAMNameListType),INTENT(INOUT)     :: emnl
!f2py intent(in,out) ::  emnl
logical,OPTIONAL,INTENT(IN)             :: initonly

logical                                 :: skipread = .FALSE.

real(kind=sgl)          :: kamcutoff
integer(kind=irg)       :: orav
character(fnlen)        :: dotproductfile
character(fnlen)        :: kamtiff

! define the IO namelist to facilitate passing variables to the program.
namelist /KAM/ kamcutoff, orav, dotproductfile, kamtiff

! set the input parameters to default values (except for xtalname, which must be present)
kamcutoff = 5.0                 ! number of near-matches to use
orav = 0                        ! perform orientation average first ?
dotproductfile = 'undefined'    ! default filename for input dotproduct file (HDF5)
kamtiff = 'undefined'    ! default filename for input dotproduct file (HDF5)

if (present(initonly)) then
  if (initonly) skipread = .TRUE.
end if

if (.not.skipread) then
! read the namelist file
 open(UNIT=dataunit,FILE=trim(EMsoft_toNativePath(nmlfile)),DELIM='apostrophe',STATUS='old')
 read(UNIT=dataunit,NML=KAM)
 close(UNIT=dataunit,STATUS='keep')

! check for required entries
 if (trim(dotproductfile).eq.'undefined') then
  call FatalError(' EMKAM',' dotproduct file name is undefined in '//nmlfile)
 end if

 if (trim(kamtiff).eq.'undefined') then
  call FatalError(' EMKAM',' kam.tiff output file name is undefined in '//nmlfile)
 end if
end if

! if we get here, then all appears to be ok, and we need to fill in the emnl fields
emnl%kamcutoff = kamcutoff
emnl%orav = orav
emnl%dotproductfile = dotproductfile
emnl%kamtiff = kamtiff

end subroutine GetKAMNameList

!--------------------------------------------------------------------------
!
! SUBROUTINE:GetDvsDNameList
!
!> @author Marc De Graef, Carnegie Mellon University
!
!> @brief read namelist file and fill mcnl structure (used by EMOrientationSimilarity.f90)
!
!> @param nmlfile namelist file name
!> @param emnl name list structure
!
!> @date 07/29/16  MDG 1.0 new routine
!--------------------------------------------------------------------------
recursive subroutine GetDvsDNameList(nmlfile, emnl, initonly)
!DEC$ ATTRIBUTES DLLEXPORT :: GetDvsDNameList

use error

IMPLICIT NONE

character(fnlen),INTENT(IN)             :: nmlfile
type(DvsDNameListType),INTENT(INOUT)    :: emnl
!f2py intent(in,out) ::  emnl
logical,OPTIONAL,INTENT(IN)             :: initonly

logical                                 :: skipread = .FALSE.

integer(kind=irg)       :: nmuse
real(kind=sgl)          :: maxdis
real(kind=sgl)          :: minang
real(kind=sgl)          :: maxang
character(fnlen)        :: dotproductfile
character(fnlen)        :: outfile
character(fnlen)        :: povfile
character(fnlen)        :: xtalfile

! define the IO namelist to facilitate passing variables to the program.
namelist /DvsD/ nmuse, maxdis, minang, maxang, dotproductfile, outfile, povfile, xtalfile

! set the input parameters to default values (except for xtalname, which must be present)
nmuse = 10
maxdis = 3.0
minang = 10.0
maxang = 20.0
dotproductfile = 'undefined'    ! default filename for input dotproduct file (HDF5)
outfile = 'undefined'    ! default filename for output file (txt)
povfile = 'undefined'    ! default filename for output file (txt)
xtalfile = 'undefined'    ! default filename for output file (txt)

if (present(initonly)) then
  if (initonly) skipread = .TRUE.
end if

if (.not.skipread) then
! read the namelist file
 open(UNIT=dataunit,FILE=trim(EMsoft_toNativePath(nmlfile)),DELIM='apostrophe',STATUS='old')
 read(UNIT=dataunit,NML=DvsD)
 close(UNIT=dataunit,STATUS='keep')

! check for required entries
 if (trim(xtalfile).eq.'undefined') then
  call FatalError(' EMDvsD',' xtal file name is undefined in '//nmlfile)
 end if

 if (trim(dotproductfile).eq.'undefined') then
  call FatalError(' EMDvsD',' dotproduct file name is undefined in '//nmlfile)
 end if

 if (trim(outfile).eq.'undefined') then
  call FatalError(' EMDvsD',' outfile output file name is undefined in '//nmlfile)
 end if
end if

! if we get here, then all appears to be ok, and we need to fill in the emnl fields
emnl%nmuse = nmuse
emnl%maxdis = maxdis
emnl%minang = minang
emnl%maxang = maxang
emnl%dotproductfile = dotproductfile
emnl%outfile = outfile
emnl%povfile = povfile
emnl%xtalfile = xtalfile

end subroutine GetDvsDNameList



!--------------------------------------------------------------------------
!
! SUBROUTINE:GetEBSDMasterNameList
!
!> @author Marc De Graef, Carnegie Mellon University
!
!> @brief read namelist file and fill mcnl structure (used by EMEBSDmaster.f90)
!
!> @param nmlfile namelist file name
!> @param emnl EBSD master name list structure
!
!> @date 06/19/14  MDG 1.0 new routine
!> @date 10/21/19  MDG 2.0 adds support for .sht file format
!> @date 10/25/19  MDG 2.1 remove .sht support; moved to new GetEBSDMasterSHTNameList routine
!--------------------------------------------------------------------------
recursive subroutine GetEBSDMasterNameList(nmlfile, emnl, initonly)
!DEC$ ATTRIBUTES DLLEXPORT :: GetEBSDMasterNameList

use error

IMPLICIT NONE

character(fnlen),INTENT(IN)                     :: nmlfile
type(EBSDMasterNameListType),INTENT(INOUT)      :: emnl
!f2py intent(in,out) ::  emnl
logical,OPTIONAL,INTENT(IN)                     :: initonly

logical                                         :: skipread = .FALSE.

integer(kind=irg)       :: stdout
integer(kind=irg)       :: npx
integer(kind=irg)       :: Esel
integer(kind=irg)       :: nthreads
real(kind=sgl)          :: dmin
character(3)            :: Notify
character(fnlen)        :: copyfromenergyfile
character(fnlen)        :: energyfile
character(fnlen)        :: BetheParametersFile
character(fnlen)        :: h5copypath
logical                 :: useEnergyWeighting
logical                 :: combinesites
logical                 :: restart
logical                 :: uniform

! define the IO namelist to facilitate passing variables to the program.
namelist /EBSDmastervars/ dmin,npx,nthreads,copyfromenergyfile,energyfile,Esel,restart,uniform,Notify, &
                          combinesites, h5copypath, BetheParametersFile, stdout, useEnergyWeighting

! set the input parameters to default values (except for xtalname, which must be present)
stdout = 6
npx = 500                       ! Nx pixels (total = 2Nx+1)
nthreads = 1
Esel = -1                       ! selected energy value for single energy run
dmin = 0.025                    ! smallest d-spacing to include in dynamical matrix [nm]
Notify = 'Off'
copyfromenergyfile = 'undefined'! default filename for z_0(E_e) data from a different Monte Carlo simulation
h5copypath = 'undefined'
energyfile = 'undefined'        ! default filename for z_0(E_e) data from EMMC Monte Carlo simulations
BetheParametersFile='BetheParameters.nml'
useEnergyWeighting = .FALSE.    ! use the Monte Carlo depth histogram to scale the slice intensities (EMEBSDdepthmaster program)
combinesites = .FALSE.          ! combine all atom sites into one BSE yield or not
restart = .FALSE.               ! when .TRUE. an existing file will be assumed 
uniform = .FALSE.               ! when .TRUE., the output master patterns will contain 1.0 everywhere

if (present(initonly)) then
  if (initonly) skipread = .TRUE.
end if

if (.not.skipread) then
! read the namelist file
 open(UNIT=dataunit,FILE=trim(EMsoft_toNativePath(nmlfile)),DELIM='apostrophe',STATUS='old')
 read(UNIT=dataunit,NML=EBSDmastervars)
 close(UNIT=dataunit,STATUS='keep')

! check for required entries
 if (trim(energyfile).eq.'undefined') then
  call FatalError('GetEBSDMasterNameList:',' output (energy) file name is undefined in '//nmlfile)
 end if

end if

! if we get here, then all appears to be ok, and we need to fill in the emnl fields
emnl%stdout = stdout
emnl%npx = npx
emnl%Esel = Esel
emnl%nthreads = nthreads
emnl%dmin = dmin
emnl%copyfromenergyfile = copyfromenergyfile
emnl%h5copypath = h5copypath
emnl%energyfile = energyfile
emnl%BetheParametersFile = BetheParametersFile
emnl%Notify = Notify
emnl%outname = energyfile       ! as off release 3.1, outname must be the same as energyfile
emnl%useEnergyWeighting = useEnergyWeighting
emnl%combinesites = combinesites
emnl%restart = restart
emnl%uniform = uniform

end subroutine GetEBSDMasterNameList


!--------------------------------------------------------------------------
!
! SUBROUTINE:GetISEMasterNameList
!
!> @author Marc De Graef, Carnegie Mellon University
!
!> @brief read namelist file and fill mcnl structure (used by EMISEmaster.f90)
!
!> @param nmlfile namelist file name
!> @param emnl ISE master name list structure
!
!> @date 12/18/20  MDG 1.0 new routine
!--------------------------------------------------------------------------
recursive subroutine GetISEMasterNameList(nmlfile, emnl, initonly)
!DEC$ ATTRIBUTES DLLEXPORT :: GetISEMasterNameList

use error

IMPLICIT NONE

character(fnlen),INTENT(IN)                     :: nmlfile
type(ISEMasterNameListType),INTENT(INOUT)       :: emnl
!f2py intent(in,out) ::  emnl
logical,OPTIONAL,INTENT(IN)                     :: initonly

logical                                         :: skipread = .FALSE.

integer(kind=irg)       :: npx
integer(kind=irg)       :: nthreads
real(kind=sgl)          :: iscale(3)
character(3)            :: Notify
character(fnlen)        :: outname
character(fnlen)        :: tiffname
character(fnlen)        :: xtalname


! define the IO namelist to facilitate passing variables to the program.
namelist /ISEmastervars/ npx,nthreads,Notify,xtalname,outname,iscale,tiffname 

! set the input parameters to default values (except for xtalname, which must be present)
npx = 500
nthreads = 1
iscale = (/ 3.0, 4.0, 1.0 /)
Notify = 'Off'
tiffname = 'undefined'
outname = 'undefined'
xtalname = 'undefined'

if (present(initonly)) then
  if (initonly) skipread = .TRUE.
end if

if (.not.skipread) then
! read the namelist file
 open(UNIT=dataunit,FILE=trim(EMsoft_toNativePath(nmlfile)),DELIM='apostrophe',STATUS='old')
 read(UNIT=dataunit,NML=ISEmastervars)
 close(UNIT=dataunit,STATUS='keep')

! check for required entries
 if (trim(xtalname).eq.'undefined') then
  call FatalError('GetISEMasterNameList:',' crystal structure file name is undefined in '//nmlfile)
 end if

 if (trim(outname).eq.'undefined') then
  call FatalError('GetISEMasterNameList:',' output file name is undefined in '//nmlfile)
 end if

  if (trim(tiffname).eq.'undefined') then
  call FatalError('GetISEMasterNameList:',' tiff file name is undefined in '//nmlfile)
 end if
end if

! if we get here, then all appears to be ok, and we need to fill in the emnl fields
emnl%npx = npx
emnl%nthreads = nthreads
emnl%iscale = iscale
emnl%Notify = Notify
emnl%outname= outname
emnl%tiffname= tiffname
emnl%xtalname = xtalname

end subroutine GetISEMasterNameList


!--------------------------------------------------------------------------
!
! SUBROUTINE:GetEECMasterNameList
!
!> @author Marc De Graef, Carnegie Mellon University
!
!> @brief read namelist file and fill emnl structure (used by EMEECmaster.f90)
!
!> @param nmlfile namelist file name
!> @param emnl EEC master name list structure
!
!> @date 12/13/19  MDG 1.0 new routine
!--------------------------------------------------------------------------
recursive subroutine GetEECMasterNameList(nmlfile, emnl, initonly)
!DEC$ ATTRIBUTES DLLEXPORT :: GetEECMasterNameList

use error

IMPLICIT NONE

character(fnlen),INTENT(IN)                     :: nmlfile
type(EECMasterNameListType),INTENT(INOUT)       :: emnl
!f2py intent(in,out) ::  emnl
logical,OPTIONAL,INTENT(IN)                     :: initonly

logical                                         :: skipread = .FALSE.

integer(kind=irg)       :: npx
integer(kind=irg)       :: nthreads
real(kind=sgl)          :: dmin
character(3)            :: Notify
character(fnlen)        :: mpfile
character(fnlen)        :: xtalname
character(fnlen)        :: BetheParametersFile
real(kind=sgl)          :: IsotopeSite(3)        
real(kind=sgl)          :: IsotopeEnergy
real(kind=sgl)          :: mfp

! define the IO namelist to facilitate passing variables to the program.
namelist /EECmastervars/ dmin,npx,nthreads,Notify, BetheParametersFile,mpfile, IsotopeSite, IsotopeEnergy, mfp, xtalname 

! set the input parameters to default values (except for xtalname, which must be present)
npx = 500                       ! Nx pixels (total = 2Nx+1)
nthreads = 1
dmin = 0.025                    ! smallest d-spacing to include in dynamical matrix [nm]
Notify = 'Off'
mpfile = 'undefined'            ! default output HDF5 file name
xtalname = 'undefined'          ! default xtal file name
BetheParametersFile='BetheParameters.nml'
IsotopeSite = (/ 0.0, 0.0, 0.0 /)
IsotopeEnergy = 100.0           ! keV (emitted electron energy)
mfp = 50.0                      ! mean free path [nm] for depth integration

if (present(initonly)) then
  if (initonly) skipread = .TRUE.
end if

if (.not.skipread) then
! read the namelist file
 open(UNIT=dataunit,FILE=trim(EMsoft_toNativePath(nmlfile)),DELIM='apostrophe',STATUS='old')
 read(UNIT=dataunit,NML=EECmastervars)
 close(UNIT=dataunit,STATUS='keep')

! check for required entries
 if (trim(mpfile).eq.'undefined') then
  call FatalError('GetEECMasterNameList:',' output file name is undefined in '//nmlfile)
 end if

 if (trim(xtalname).eq.'undefined') then
  call FatalError('GetEECMasterNameList:',' xtalname is undefined in '//nmlfile)
 end if

end if

! if we get here, then all appears to be ok, and we need to fill in the emnl fields
emnl%npx = npx
emnl%nthreads = nthreads
emnl%dmin = dmin
emnl%mpfile = mpfile
emnl%xtalname = xtalname
emnl%BetheParametersFile = BetheParametersFile
emnl%Notify = Notify
emnl%IsotopeEnergy = IsotopeEnergy
emnl%IsotopeSite = IsotopeSite
emnl%mfp = mfp

end subroutine GetEECMasterNameList


!--------------------------------------------------------------------------
!
! SUBROUTINE:GetEBSDMasterSHTNameList
!
!> @author Marc De Graef, Carnegie Mellon University
!
!> @brief read namelist file and fill mcnl structure (used by EMEBSDmaster.f90)
!
!> @param nmlfile namelist file name
!> @param emnl EBSD master name list structure
!
!> @date 06/19/14  MDG 1.0 new routine
!> @date 10/21/19  MDG 2.0 adds support for .sht file format
!--------------------------------------------------------------------------
recursive subroutine GetEBSDMasterSHTNameList(nmlfile, emnl, initonly)
!DEC$ ATTRIBUTES DLLEXPORT :: GetEBSDMasterSHTNameList

use error

IMPLICIT NONE

character(fnlen),INTENT(IN)                     :: nmlfile
type(EBSDMasterSHTNameListType),INTENT(INOUT)   :: emnl
!f2py intent(in,out) ::  emnl
logical,OPTIONAL,INTENT(IN)                     :: initonly

logical                                         :: skipread = .FALSE.

integer(kind=irg)       :: stdout
integer(kind=irg)       :: nthreads
real(kind=sgl)          :: dmin
character(3)            :: Notify
character(fnlen)        :: energyfile
character(fnlen)        :: BetheParametersFile
character(fnlen)        :: SHT_folder
character(fnlen)        :: SHT_formula
character(fnlen)        :: SHT_name
character(fnlen)        :: SHT_structuresymbol
character(fnlen)        :: addtoKiltHub
character(fnlen)        :: useDOI
logical                 :: combinesites

! define the IO namelist to facilitate passing variables to the program.
namelist /EBSDmasterSHTvars/ dmin,nthreads,energyfile,Notify, &
                             combinesites, BetheParametersFile, addtoKiltHub, &
                             useDOI, SHT_formula, SHT_name, SHT_structuresymbol, SHT_folder

! set the input parameters to default values (except for xtalname, which must be present)
stdout = 6
nthreads = 1
dmin = 0.025                    ! smallest d-spacing to include in dynamical matrix [nm]
Notify = 'Off'
energyfile = 'undefined'        ! default filename for z_0(E_e) data from EMMC Monte Carlo simulations
BetheParametersFile='BetheParameters.nml'
SHT_folder = 'undefined'        ! folder to store SHT files, relative to EMDatapathname
SHT_formula = 'undefined'       ! compound chemical formula, e.g., SiO2
SHT_name = 'undefined'          ! compund name (e.g., forsterite)
SHT_structuresymbol = 'undefined' ! StrukturBericht symbol (e.g., D0_22) or Pearson symbol (e.g., hP12), or ...
addtoKiltHub = 'No'             ! file to be added to data base on kilthub.cmu.edu ?
useDOI = 'undefined'            ! if no DOI is entered, then we use the Zenodo DOI for the .sht repository
combinesites = .FALSE.          ! combine all atom sites into one BSE yield or not

if (present(initonly)) then
  if (initonly) skipread = .TRUE.
end if

if (.not.skipread) then
! read the namelist file
 open(UNIT=dataunit,FILE=trim(EMsoft_toNativePath(nmlfile)),DELIM='apostrophe',STATUS='old')
 read(UNIT=dataunit,NML=EBSDmasterSHTvars)
 close(UNIT=dataunit,STATUS='keep')

! check for required entries
 if (trim(energyfile).eq.'undefined') then
  call FatalError('GetEBSDMasterSHTNameList:',' output (energy) file name is undefined in '//nmlfile)
 end if

! for Legendre mode, the SHT_formula parameter MUST be present 
 if (trim(SHT_formula).eq.'undefined') then 
  call FatalError('GetEBSDMasterSHTNameList:',' SHT_formula must be defined in '//nmlfile)
 end if

 if (trim(SHT_folder).eq.'undefined') then 
  call FatalError('GetEBSDMasterSHTNameList:',' SHT_folder must be defined in '//nmlfile)
 end if
end if

! if we get here, then all appears to be ok, and we need to fill in the emnl fields
emnl%stdout = stdout
emnl%nthreads = nthreads
emnl%dmin = dmin
emnl%energyfile = energyfile
emnl%BetheParametersFile = BetheParametersFile
emnl%Notify = Notify
emnl%addtoKiltHub = addtoKiltHub
emnl%useDOI = useDOI
emnl%combinesites = combinesites
emnl%SHT_formula = SHT_formula
emnl%SHT_name = SHT_name
emnl%SHT_structuresymbol = SHT_structuresymbol
emnl%SHT_folder = trim(SHT_folder)

end subroutine GetEBSDMasterSHTNameList

!--------------------------------------------------------------------------
!
! SUBROUTINE:GetEBSDSingleMasterNameList
!
!> @author Marc De Graef, Carnegie Mellon University
!
!> @brief read namelist file and fill emnl structure (used by EMEBSDsinglemaster.f90)
!
!> @param nmlfile namelist file name
!> @param emnl EBSD master name list structure
!
!> @date 11/13/18  MDG 1.0 new routine
!--------------------------------------------------------------------------
recursive subroutine GetEBSDSingleMasterNameList(nmlfile, emnl, initonly)
!DEC$ ATTRIBUTES DLLEXPORT :: GetEBSDSingleMasterNameList

use error

IMPLICIT NONE

character(fnlen),INTENT(IN)                     :: nmlfile
type(EBSDSingleMasterNameListType),INTENT(INOUT):: emnl
!f2py intent(in,out) ::  emnl
logical,OPTIONAL,INTENT(IN)                     :: initonly

logical                                         :: skipread = .FALSE.

integer(kind=irg)       :: npx
integer(kind=irg)       :: nthreads
real(kind=sgl)          :: dmin
real(kind=sgl)          :: kV
real(kind=sgl)          :: tstep
character(3)            :: Notify
character(fnlen)        :: outname
character(fnlen)        :: xtalname
logical                 :: combinesites

! define the IO namelist to facilitate passing variables to the program.
namelist /EBSDsinglemastervars/ dmin,npx,nthreads,kV,tstep,xtalname,Notify,outname,combinesites

! set the input parameters to default values (except for xtalname, which must be present)
npx = 500                       ! Nx pixels (total = 2Nx+1)
nthreads = 1
kV = 20.0                       ! microscope accelerating voltage
dmin = 0.05                     ! smallest d-spacing to include in dynamical matrix [nm]
tstep = 0.5                     ! thickness increment in nm
Notify = 'Off'
combinesites = .TRUE.           ! combine all atom sites into one BSE yield or not
xtalname = 'undefined'
outname = 'undefined'

if (present(initonly)) then
  if (initonly) skipread = .TRUE.
end if

if (.not.skipread) then
! read the namelist file
 open(UNIT=dataunit,FILE=trim(EMsoft_toNativePath(nmlfile)),DELIM='apostrophe',STATUS='old')
 read(UNIT=dataunit,NML=EBSDsinglemastervars)
 close(UNIT=dataunit,STATUS='keep')

! check for required entries
 if (trim(xtalname).eq.'undefined') then
  call FatalError('EMEBSDsinglemaster:',' xtal file name is undefined in '//nmlfile)
 end if

 if (trim(outname).eq.'undefined') then
  call FatalError('EMEBSDsinglemaster:',' output file name is undefined in '//nmlfile)
 end if
end if

! if we get here, then all appears to be ok, and we need to fill in the emnl fields
emnl%npx = npx
emnl%kV = kV
emnl%nthreads = nthreads
emnl%dmin = dmin
emnl%tstep = tstep
emnl%xtalname = trim(xtalname)
emnl%Notify = Notify
emnl%outname = trim(outname)
emnl%combinesites = combinesites

end subroutine GetEBSDSingleMasterNameList


!--------------------------------------------------------------------------
!
! SUBROUTINE:GetlocalOSMMasterNameList
!
!> @author Marc De Graef, Carnegie Mellon University
!
!> @brief read namelist file and fill emnl structure (used by EMgetlocalOSM.f90)
!
!> @param nmlfile namelist file name
!> @param emnl name list structure
!
!> @date 10/22/19  MDG 1.0 new routine
!--------------------------------------------------------------------------
recursive subroutine GetlocalOSMMasterNameList(nmlfile, emnl, initonly)
!DEC$ ATTRIBUTES DLLEXPORT :: GetlocalOSMMasterNameList

use error

IMPLICIT NONE

character(fnlen),INTENT(IN)                     :: nmlfile
type(localOSMNameListType),INTENT(INOUT)        :: emnl
!f2py intent(in,out) ::  emnl
logical,OPTIONAL,INTENT(IN)                     :: initonly

logical                                         :: skipread = .FALSE.

integer(kind=irg)       :: numnm
character(fnlen)        :: dpfile
character(fnlen)        :: outfile
character(fnlen)        :: tracemapfile
character(fnlen)        :: determinantmapfile

! define the IO namelist to facilitate passing variables to the program.
namelist /localOSMvars/ numnm, dpfile, outfile, tracemapfile, determinantmapfile 

! set the input parameters to default values (except for xtalname, which must be present)
numnm = 20                      ! number of near matches to use for maps 
dpfile = 'undefined'
outfile = 'undefined'
tracemapfile = 'undefined'
determinantmapfile = 'undefined'

if (present(initonly)) then
  if (initonly) skipread = .TRUE.
end if

if (.not.skipread) then
! read the namelist file
 open(UNIT=dataunit,FILE=trim(EMsoft_toNativePath(nmlfile)),DELIM='apostrophe',STATUS='old')
 read(UNIT=dataunit,NML=localOSMvars)
 close(UNIT=dataunit,STATUS='keep')

! check for required entries
 if (trim(dpfile).eq.'undefined') then
  call FatalError('GetlocalOSMMasterNameList:',' xtal file name is undefined in '//nmlfile)
 end if

 if (trim(outfile).eq.'undefined') then
  call FatalError('GetlocalOSMMasterNameList:',' output file name is undefined in '//nmlfile)
 end if
end if

! if we get here, then all appears to be ok, and we need to fill in the emnl fields
emnl%numnm = numnm
emnl%dpfile = trim(dpfile)
emnl%outfile = trim(outfile)
emnl%tracemapfile = trim(tracemapfile)
emnl%determinantmapfile = trim(determinantmapfile)

end subroutine GetlocalOSMMasterNameList

!--------------------------------------------------------------------------
!
! SUBROUTINE:GetTKDMasterNameList
!
!> @author Marc De Graef, Carnegie Mellon University
!
!> @brief read namelist file and fill mcnl structure (used by EMTKDmaster.f90)
!
!> @param nmlfile namelist file name
!> @param emnl TKD master name list structure
!
!> @date 01/16/17  MDG 1.0 new routine
!> @date 11/06/17  MDG 1.1 added combinesites parameter
!--------------------------------------------------------------------------
recursive subroutine GetTKDMasterNameList(nmlfile, emnl, initonly)
!DEC$ ATTRIBUTES DLLEXPORT :: GetTKDMasterNameList

use error

IMPLICIT NONE

character(fnlen),INTENT(IN)                     :: nmlfile
type(TKDMasterNameListType),INTENT(INOUT)       :: emnl
!f2py intent(in,out) ::  emnl
logical,OPTIONAL,INTENT(IN)                     :: initonly

logical                                         :: skipread = .FALSE.

integer(kind=irg)       :: stdout
integer(kind=irg)       :: npx
integer(kind=irg)       :: Esel
integer(kind=irg)       :: nthreads
real(kind=sgl)          :: dmin
character(fnlen)        :: energyfile
logical                 :: combinesites
logical                 :: restart
logical                 :: uniform

! define the IO namelist to facilitate passing variables to the program.
namelist /TKDmastervars/ dmin,npx,nthreads,energyfile,Esel,restart,uniform,combinesites

! set the input parameters to default values (except for xtalname, which must be present)
stdout = 6
npx = 500                       ! Nx pixels (total = 2Nx+1)
nthreads = 1
Esel = -1                       ! selected energy value for single energy run
dmin = 0.025                    ! smallest d-spacing to include in dynamical matrix [nm]
energyfile = 'undefined'        ! default filename for z_0(E_e) data from EMMC Monte Carlo simulations
combinesites = .FALSE.          ! keep asymmetric unit sites separate or not
restart = .FALSE.               ! when .TRUE. an existing file will be assumed 
uniform = .FALSE.               ! when .TRUE., the output master patterns will contain 1.0 everywhere

if (present(initonly)) then
  if (initonly) skipread = .TRUE.
end if

if (.not.skipread) then
! read the namelist file
 open(UNIT=dataunit,FILE=trim(EMsoft_toNativePath(nmlfile)),DELIM='apostrophe',STATUS='old')
 read(UNIT=dataunit,NML=TKDmastervars)
 close(UNIT=dataunit,STATUS='keep')

! check for required entries
 if (trim(energyfile).eq.'undefined') then
  call FatalError('EMTKDmaster:',' energy file name is undefined in '//nmlfile)
 end if
end if

! if we get here, then all appears to be ok, and we need to fill in the emnl fields
emnl%stdout = stdout
emnl%npx = npx
emnl%Esel = Esel
emnl%nthreads = nthreads
emnl%dmin = dmin
emnl%energyfile = energyfile
emnl%outname = energyfile       ! as off release 3.1, outname must be the same as energyfile
emnl%combinesites = combinesites
emnl%restart = restart
emnl%uniform = uniform

end subroutine GetTKDMasterNameList



!--------------------------------------------------------------------------
!
! SUBROUTINE:GetEBSDMasterOpenCLNameList
!
!> @author Marc De Graef, Carnegie Mellon University
!
!> @brief read namelist file and fill mcnl structure (used by EMEBSDmasterOpenCL.f90)
!
!> @param nmlfile namelist file name
!> @param emnl EBSD master name list structure
!
!> @date 12/10/16  MDG 1.0 new routine
!--------------------------------------------------------------------------
recursive subroutine GetEBSDMasterOpenCLNameList(nmlfile, emnl, initonly)
!DEC$ ATTRIBUTES DLLEXPORT :: GetEBSDMasterOpenCLNameList

use error

IMPLICIT NONE

character(fnlen),INTENT(IN)                     :: nmlfile
type(EBSDMasterOpenCLNameListType),INTENT(INOUT):: emnl
!f2py intent(in,out) ::  emnl
logical,OPTIONAL,INTENT(IN)                     :: initonly

logical                                         :: skipread = .FALSE.

integer(kind=irg)       :: stdout
integer(kind=irg)       :: npx
integer(kind=irg)       :: Esel
integer(kind=irg)       :: nthreads
integer(kind=irg)       :: platid
integer(kind=irg)       :: devid
integer(kind=irg)       :: globalworkgrpsz
real(kind=sgl)          :: dmin
character(fnlen)        :: energyfile
logical                 :: restart
logical                 :: uniform

! define the IO namelist to facilitate passing variables to the program.
namelist /EBSDmastervars/ stdout,dmin,npx,platid,devid,globalworkgrpsz,energyfile,restart,uniform,Esel,nthreads

! set the input parameters to default values (except for xtalname, which must be present)
stdout = 6
npx = 500                       ! Nx pixels (total = 2Nx+1)
nthreads = 1
platid = 1
devid = 1
globalworkgrpsz = 150
Esel = -1                       ! selected energy value for single energy run
dmin = 0.025                    ! smallest d-spacing to include in dynamical matrix [nm]
energyfile = 'undefined'        ! default filename for z_0(E_e) data from EMMC Monte Carlo simulations
restart = .FALSE.               ! when .TRUE. an existing file will be assumed 
uniform = .FALSE.               ! when .TRUE., the output master patterns will contain 1.0 everywhere

if (present(initonly)) then
  if (initonly) skipread = .TRUE.
end if

if (.not.skipread) then
! read the namelist file
 open(UNIT=dataunit,FILE=trim(EMsoft_toNativePath(nmlfile)),DELIM='apostrophe',STATUS='old')
 read(UNIT=dataunit,NML=EBSDmastervars)
 close(UNIT=dataunit,STATUS='keep')

! check for required entries
 if (trim(energyfile).eq.'undefined') then
  call FatalError('EMEBSDmaster:',' energy file name is undefined in '//nmlfile)
 end if
end if

! if we get here, then all appears to be ok, and we need to fill in the emnl fields
emnl%stdout = stdout
emnl%npx = npx
emnl%Esel = Esel
emnl%nthreads = nthreads
emnl%platid = platid 
emnl%devid = devid 
emnl%globalworkgrpsz = globalworkgrpsz 
emnl%dmin = dmin
emnl%energyfile = energyfile
emnl%restart = restart
emnl%uniform = uniform

end subroutine GetEBSDMasterOpenCLNameList

!--------------------------------------------------------------------------
!
! SUBROUTINE:GetEBSDclusterNameList
!
!> @author Marc De Graef, Carnegie Mellon University
!
!> @brief read namelist file and fill emnl structure (used by EMEBSDcluster.f90)
!
!> @param nmlfile namelist file name
!> @param emnl EBSD master name list structure
!
!> @date 06/19/14  MDG 1.0 new routine
!--------------------------------------------------------------------------
recursive subroutine GetEBSDclusterNameList(nmlfile, emnl, initonly)
!DEC$ ATTRIBUTES DLLEXPORT :: GetEBSDclusterNameList

use error

IMPLICIT NONE

character(fnlen),INTENT(IN)                     :: nmlfile
type(EBSDclusterNameListType),INTENT(INOUT)     :: emnl
!f2py intent(in,out) ::  emnl
logical,OPTIONAL,INTENT(IN)                     :: initonly

logical                                         :: skipread = .FALSE.

integer(kind=irg)       :: stdout
integer(kind=irg)       :: NClusters, NIterations, binfactor
character(fnlen)        :: inputfilename, groupname, datasetname

! define the IO namelist to facilitate passing variables to the program.
namelist /EBSDclustervars/ NClusters, NIterations, binfactor, inputfilename, groupname, datasetname

! set the input parameters to default values (except for xtalname, which must be present)
NClusters = 100                 ! initial number of clusters to look for
NIterations = 50                ! number of iterations in K-means algorithm
binfactor = 1                   ! no binning by default
inputfilename = 'undefined'     ! default filename for HDF5 data input file
groupname = 'undefined'         ! default groupname for EBSD data
datasetname = 'undefined'       ! default dataset name 

if (present(initonly)) then
  if (initonly) skipread = .TRUE.
end if

if (.not.skipread) then
! read the namelist file
 open(UNIT=dataunit,FILE=trim(EMsoft_toNativePath(nmlfile)),DELIM='apostrophe',STATUS='old')
 read(UNIT=dataunit,NML=EBSDclustervars)
 close(UNIT=dataunit,STATUS='keep')

! check for required entries
 if (trim(inputfilename).eq.'undefined') then
  call FatalError('EMEBSDcluster:',' HDF5 input data file name is undefined in '//nmlfile)
 end if
 if (trim(groupname).eq.'undefined') then
  call FatalError('EMEBSDcluster:',' Data group name is undefined in '//nmlfile)
 end if
 if (trim(datasetname).eq.'undefined') then
  call FatalError('EMEBSDcluster:',' Data set name is undefined in '//nmlfile)
 end if
end if

! if we get here, then all appears to be ok, and we need to fill in the emnl fields
emnl%NClusters = NClusters
emnl%NIterations = NIterations
emnl%binfactor = binfactor
emnl%inputfilename = inputfilename
emnl%groupname = groupname
emnl%datasetname = datasetname

! parameters that are not in the nml file
emnl%NScanColumns = 0
emnl%NScanRows = 0

end subroutine GetEBSDclusterNameList

!--------------------------------------------------------------------------
!
! SUBROUTINE:GetECPQCMasterNameList
!
!> @author Saransh Singh/Marc De Graef, Carnegie Mellon University
!
!> @brief read namelist file and fill mcnl structure (used by EMECPQCmaster.f90)
!
!> @param nmlfile namelist file name
!> @param emnl ECP master name list structure
!
!> @date 06/19/14  SS 1.0 new routine
!> @date 08/12/15 MDG 1.1 correction of type for startthick and fn(3)
!> @date 09/15/15  SS 1.2 clean up of the subroutine
!> @date 01/04/18 MDG 1.3 added to Public repo
!--------------------------------------------------------------------------
recursive subroutine GetECPQCMasterNameList(nmlfile, ecpnl, initonly)
!DEC$ ATTRIBUTES DLLEXPORT :: GetECPQCMasterNameList

use error

IMPLICIT NONE

character(fnlen),INTENT(IN)                    :: nmlfile
type(ECPQCMasterNameListType),INTENT(INOUT)    :: ecpnl
!f2py intent(in,out) ::  ecpnl
logical,OPTIONAL,INTENT(IN)                    :: initonly

logical                                        :: skipread = .FALSE.

integer(kind=irg)       :: nsamples
integer(kind=irg)       :: npx
integer(kind=irg)       :: Esel
integer(kind=irg)       :: nthreads
integer(kind=irg)       :: atno
real(kind=sgl)          :: DWF
real(kind=sgl)          :: dmin
real(kind=sgl)          :: gmax_orth
real(kind=sgl)          :: QClatparm
character(1)            :: centering
character(fnlen)        :: energyfile

! define the IO namelist to facilitate passing variables to the program.
namelist /ECPQCmastervars/ nsamples, dmin, energyfile, npx, nthreads

! set the input parameters to default values (except for xtalname, which must be present)
nthreads = 1
dmin = 0.1                     ! smallest d-spacing to include in dynamical matrix [nm]
nsamples = 400
npx = 256
energyfile = 'undefined'       ! default filename for z_0(E_e) data from EMMC Monte Carlo simulations

if (present(initonly)) then
  if (initonly) skipread = .TRUE.
end if

if (.not.skipread) then
! read the namelist file
open(UNIT=dataunit,FILE=trim(EMsoft_toNativePath(nmlfile)),DELIM='apostrophe',STATUS='old')
read(UNIT=dataunit,NML=ECPQCmastervars)
close(UNIT=dataunit,STATUS='keep')

! check for required entries
if (trim(energyfile).eq.'undefined') then
call FatalError('EMECPQCmaster:',' energy file name is undefined in '//nmlfile)
end if
end if

! if we get here, then all appears to be ok, and we need to fill in the emnl fields
ecpnl%nsamples = nsamples
ecpnl%npx = npx
ecpnl%nthreads = nthreads
ecpnl%dmin = dmin
ecpnl%energyfile = energyfile

end subroutine GetECPQCMasterNameList


!--------------------------------------------------------------------------
!
! SUBROUTINE:GetCTEMQCNameList
!
!> @author Saransh Singh/Marc De Graef, Carnegie Mellon University
!
!> @brief read namelist file and fill mcnl structure (used by EMECPQCmaster.f90)
!
!> @param nmlfile namelist file name
!> @param ctemqcnl EMCTEMQC name list structure
!
!> @date 06/19/14  SS 1.0 new routine
!> @date 08/12/15 MDG 1.1 correction of type for startthick and fn(3)
!> @date 09/15/15  SS 1.2 clean up of the subroutine
!> @date 01/04/18 MDG 1.3 added to Public repo
!--------------------------------------------------------------------------
recursive subroutine GetCTEMQCNameList(nmlfile, ctemqcnl, initonly)
!DEC$ ATTRIBUTES DLLEXPORT :: GetCTEMQCNameList

use error

IMPLICIT NONE

character(fnlen),INTENT(IN)                    :: nmlfile
type(CTEMQCNameListType),INTENT(INOUT)         :: ctemqcnl
!f2py intent(in,out) ::  ctemqcnl
logical,OPTIONAL,INTENT(IN)                    :: initonly

logical                                        :: skipread = .FALSE.

integer(kind=irg)       :: nthreads
integer(kind=irg)       :: npix
integer(kind=irg)       :: wwmax
real(kind=sgl)          :: kvec(3)
real(kind=sgl)          :: dmin
real(kind=sgl)          :: rnmpp
real(kind=sgl)          :: voltage
character(fnlen)        :: qxtalname
character(fnlen)        :: hdfname
character(fnlen)        :: tiffname

! define the IO namelist to facilitate passing variables to the program.
namelist /CTEMQCvars/ dmin, npix, wwmax, nthreads, kvec, rnmpp, voltage, qxtalname, hdfname, tiffname

! set the input parameters to default values (except for xtalname, which must be present)
nthreads = 1
npix = 512
wwmax = 100
kvec = (/ 0.0, 0.0, 1.0 /)
dmin = 0.25
rnmpp = 200.0
voltage = 200.0
qxtalname = 'undefined'
hdfname = 'undefined'
tiffname = 'undefined'

if (present(initonly)) then
  if (initonly) skipread = .TRUE.
end if

if (.not.skipread) then
! read the namelist file
  open(UNIT=dataunit,FILE=trim(EMsoft_toNativePath(nmlfile)),DELIM='apostrophe',STATUS='old')
  read(UNIT=dataunit,NML=CTEMQCvars)
  close(UNIT=dataunit,STATUS='keep')

  ! check for required entries
  if (trim(qxtalname).eq.'undefined') then
    call FatalError('GetCTEMQCNameList:',' qxtalname file name is undefined in '//nmlfile)
  end if

  if (trim(hdfname).eq.'undefined') then
    call FatalError('GetCTEMQCNameList:',' hdf file name is undefined in '//nmlfile)
  end if

  if (trim(tiffname).eq.'undefined') then
    call FatalError('GetCTEMQCNameList:',' tiff file name is undefined in '//nmlfile)
  end if
end if

! if we get here, then all appears to be ok, and we need to fill in the emnl fields
ctemqcnl%nthreads = nthreads
ctemqcnl%npix = npix
ctemqcnl%wwmax = wwmax 
ctemqcnl%kvec = kvec
ctemqcnl%dmin = dmin
ctemqcnl%rnmpp = rnmpp 
ctemqcnl%voltage = voltage
ctemqcnl%qxtalname = qxtalname
ctemqcnl%hdfname = hdfname
ctemqcnl%tiffname = tiffname

end subroutine GetCTEMQCNameList



!--------------------------------------------------------------------------
!
! SUBROUTINE:GetECPMasterNameList
!
!> @author Saransh Singh/Marc De Graef, Carnegie Mellon University
!
!> @brief read namelist file and fill mcnl structure (used by EMECPmaster.f90)
!
!> @param nmlfile namelist file name
!> @param emnl ECP master name list structure
!
!> @date 06/19/14  SS 1.0 new routine
!> @date 08/12/15 MDG 1.1 correction of type for startthick and fn(3)
!> @date 09/15/15  SS 1.2 clean up of the subroutine
!--------------------------------------------------------------------------
recursive subroutine GetECPMasterNameList(nmlfile, ecpnl, initonly)
!DEC$ ATTRIBUTES DLLEXPORT :: GetECPMasterNameList

use error

IMPLICIT NONE

character(fnlen),INTENT(IN)                    :: nmlfile
type(ECPMasterNameListType),INTENT(INOUT)      :: ecpnl
!f2py intent(in,out) ::  ecpnl
logical,OPTIONAL,INTENT(IN)                    :: initonly

logical                                        :: skipread = .FALSE.

integer(kind=irg)       :: stdout
integer(kind=irg)       :: npx
integer(kind=irg)       :: Esel
integer(kind=irg)       :: nthreads
real(kind=sgl)          :: dmin
character(3)            :: Notify
character(fnlen)        :: compmode
character(fnlen)        :: copyfromenergyfile
character(fnlen)        :: h5copypath
character(fnlen)        :: energyfile
logical                 :: combinesites

! define the IO namelist to facilitate passing variables to the program.
namelist /ECPmastervars/ stdout, dmin, compmode, Notify, h5copypath, &
    energyfile, Esel, npx, nthreads, copyfromenergyfile, combinesites

! set the input parameters to default values (except for xtalname, which must be present)
stdout = 6
Esel = -1                       ! selected energy value for single energy run
nthreads = 1
dmin = 0.04                    ! smallest d-spacing to include in dynamical matrix [nm]
npx = 256
Notify = 'Off'
compmode = 'Blochwv'
h5copypath = 'undefined'
energyfile = 'undefined'        ! default filename for z_0(E_e) data from EMMC Monte Carlo simulations
copyfromenergyfile = 'undefined'
combinesites = .FALSE.

if (present(initonly)) then
  if (initonly) skipread = .TRUE.
end if

if (.not.skipread) then
! read the namelist file
open(UNIT=dataunit,FILE=trim(EMsoft_toNativePath(nmlfile)),DELIM='apostrophe',STATUS='old')
read(UNIT=dataunit,NML=ECPmastervars)
close(UNIT=dataunit,STATUS='keep')

! check for required entries
if (trim(energyfile).eq.'undefined') then
call FatalError('EMECPmaster:',' energy file name is undefined in '//nmlfile)
end if
end if

! if we get here, then all appears to be ok, and we need to fill in the emnl fields
ecpnl%stdout = stdout
ecpnl%Esel = Esel
ecpnl%npx = npx
ecpnl%nthreads = nthreads
ecpnl%dmin = dmin
ecpnl%Notify = Notify
ecpnl%compmode = compmode
ecpnl%h5copypath = h5copypath
ecpnl%copyfromenergyfile = copyfromenergyfile
ecpnl%energyfile = energyfile
ecpnl%combinesites = combinesites

end subroutine GetECPMasterNameList

!--------------------------------------------------------------------------
!
! SUBROUTINE:GetreflectorNameList
!
!> @author Marc De Graef
!
!> @brief read reflector namelist for EMreflectors program
!
!> @param nmlfile namelist file name
!> @param rnl reflect name list structure
!
!> @date 05/31/16 MDG 1.0 new routine
!--------------------------------------------------------------------------
recursive subroutine GetreflectorNameList(nmlfile, rnl, initonly)
!DEC$ ATTRIBUTES DLLEXPORT :: GetreflectorNameList

use error

IMPLICIT NONE

character(fnlen),INTENT(IN)                    :: nmlfile
type(reflectorNameListType),INTENT(INOUT)      :: rnl
!f2py intent(in,out) ::  rnl
logical,OPTIONAL,INTENT(IN)                    :: initonly

logical                                        :: skipread = .FALSE.

real(kind=sgl)                                 :: increment
real(kind=sgl)                                 :: dmin
integer(kind=irg)                              :: numlist
integer(kind=irg)                              :: nthreads
character(fnlen)                               :: outputformat
character(fnlen)                               :: masterfile
character(fnlen)                               :: listfile
logical                                        :: kinematical

! define the IO namelist to facilitate passing variables to the program.
namelist /EBSDreflectors/ increment, dmin, masterfile, listfile, numlist, nthreads, outputformat, kinematical

! set the input parameters to default values (except for xtalname, which must be present)
increment = 0.025               ! angular increment [°]
dmin = 0.05                     ! smallest d-spacing to include in dynamical matrix [nm]
numlist = 20
nthreads = 1
outputformat = 'csv'            ! options: 'latex', 'csv', and 'markdown'
masterfile = 'undefined'        ! master pattern filename
listfile = 'undefined'          ! filename for output (no extension)
kinematical = .FALSE.           ! if .TRUE., a kinematical master pattern will be generated 

if (present(initonly)) then
  if (initonly) skipread = .TRUE.
end if

if (.not.skipread) then
! read the namelist file
  open(UNIT=dataunit,FILE=trim(EMsoft_toNativePath(nmlfile)),DELIM='apostrophe',STATUS='old')
  read(UNIT=dataunit,NML=EBSDreflectors)
  close(UNIT=dataunit,STATUS='keep')

! check for required entries
  if (trim(listfile).eq.'undefined') then
    call FatalError('EMreflectors:',' output file name is undefined in '//nmlfile)
  end if
  if (trim(masterfile).eq.'undefined') then
    call FatalError('EMreflectors:',' master file name is undefined in '//nmlfile)
  end if
end if

! if we get here, then all appears to be ok, and we need to fill in the emnl fields
rnl%increment = increment
rnl%dmin = dmin
rnl%outputformat = trim(outputformat)
rnl%numlist = numlist
rnl%nthreads = nthreads
rnl%masterfile = trim(masterfile)
rnl%listfile = trim(listfile)
rnl%kinematical = kinematical

end subroutine GetreflectorNameList

!--------------------------------------------------------------------------
!
! SUBROUTINE:GetkinematicalNameList
!
!> @author Marc De Graef
!
!> @brief read reflector namelist for EMreflectors program
!
!> @param nmlfile namelist file name
!> @param rnl reflect name list structure
!
!> @date 05/31/16 MDG 1.0 new routine
!--------------------------------------------------------------------------
recursive subroutine GetkinematicalNameList(nmlfile, knl, initonly)
!DEC$ ATTRIBUTES DLLEXPORT :: GetkinematicalNameList

use error

IMPLICIT NONE

character(fnlen),INTENT(IN)                    :: nmlfile
type(kinematicalNameListType),INTENT(INOUT)    :: knl
!f2py intent(in,out) ::  knl
logical,OPTIONAL,INTENT(IN)                    :: initonly

logical                                        :: skipread = .FALSE.

real(kind=sgl)                                 :: dmin
real(kind=sgl)                                 :: thr
real(kind=sgl)                                 :: voltage
character(fnlen)                               :: xtalname
character(fnlen)                               :: datafile
character(5)                                   :: mode

! define the IO namelist to facilitate passing variables to the program.
namelist /EMkinematical/ dmin, voltage, thr, xtalname, datafile, mode

! set the input parameters to default values (except for xtalname, which must be present)
dmin = 0.05                    ! smallest d-spacing to include in dynamical matrix [nm]
thr = 1.0                      ! smallest |structurefactor|^2 to include
voltage = 30000.0              ! microscope voltage [V]
datafile = 'undefined'         ! output file name
xtalname = 'undefined'         ! structure file name
mode = 'lines'                 ! default plot mode

if (present(initonly)) then
  if (initonly) skipread = .TRUE.
end if

if (.not.skipread) then
! read the namelist file
  open(UNIT=dataunit,FILE=trim(EMsoft_toNativePath(nmlfile)),DELIM='apostrophe',STATUS='old')
  read(UNIT=dataunit,NML=EMkinematical)
  close(UNIT=dataunit,STATUS='keep')

! check for required entries
  if (trim(xtalname).eq.'undefined') then
    call FatalError('EMkinematical:','  crystal structure file name is undefined in '//nmlfile)
  end if
  if (trim(datafile).eq.'undefined') then
    call FatalError('EMkinematical:',' output file name is undefined in '//nmlfile)
  end if
end if

! if we get here, then all appears to be ok, and we need to fill in the emnl fields
knl%dmin = dmin
knl%thr = thr
knl%voltage = voltage
knl%xtalname = xtalname
knl%datafile = datafile
knl%mode = mode 

end subroutine GetkinematicalNameList

!--------------------------------------------------------------------------
!
! SUBROUTINE:GetEBSDNameList
!
!> @author Marc De Graef, Carnegie Mellon University
!
!> @brief read namelist file and fill enl structure (used by EMEBSD.f90)
!
!> @param nmlfile namelist file name
!> @param enl EBSD name list structure
!
!> @date 06/23/14  MDG 1.0 new routine
!> @date 05/16/19  MDG 1.1 disable energyfile parameter from namelist file
!--------------------------------------------------------------------------
recursive subroutine GetEBSDNameList(nmlfile, enl, initonly)
!DEC$ ATTRIBUTES DLLEXPORT :: GetEBSDNameList

use error

IMPLICIT NONE

character(fnlen),INTENT(IN)             :: nmlfile
type(EBSDNameListType),INTENT(INOUT)    :: enl
!f2py intent(in,out) ::  enl
logical,OPTIONAL,INTENT(IN)             :: initonly

logical                                 :: skipread = .FALSE.

integer(kind=irg)       :: stdout
integer(kind=irg)       :: numsx
integer(kind=irg)       :: numsy
integer(kind=irg)       :: binning
integer(kind=irg)       :: nthreads
integer(kind=irg)       :: energyaverage
integer(kind=irg)       :: maskradius
integer(kind=irg)       :: nregions
real(kind=sgl)          :: L
real(kind=sgl)          :: thetac
real(kind=sgl)          :: delta
real(kind=sgl)          :: xpc
real(kind=sgl)          :: ypc
real(kind=sgl)          :: energymin
real(kind=sgl)          :: energymax
real(kind=sgl)          :: gammavalue
real(kind=sgl)          :: alphaBD
real(kind=sgl)          :: axisangle(4)
real(kind=sgl)          :: hipassw
real(kind=dbl)          :: Ftensor(3,3)
real(kind=dbl)          :: beamcurrent
real(kind=dbl)          :: dwelltime
character(1)            :: includebackground
character(1)            :: poisson
character(1)            :: makedictionary
character(1)            :: applyDeformation
character(1)            :: maskpattern
character(1)            :: spatialaverage
character(3)            :: scalingmode
character(3)            :: eulerconvention
character(3)            :: outputformat
character(4)            :: Fframe
character(5)            :: bitdepth
character(fnlen)        :: anglefile
character(fnlen)        :: anglefiletype
character(fnlen)        :: masterfile
character(fnlen)        :: energyfile  ! removed from template file 05/16/19 [MDG]
character(fnlen)        :: datafile

! define the IO namelist to facilitate passing variables to the program.
namelist  / EBSDdata / stdout, L, thetac, delta, numsx, numsy, xpc, ypc, anglefile, eulerconvention, masterfile, bitdepth, &
                        energyfile, datafile, beamcurrent, dwelltime, energymin, energymax, binning, gammavalue, alphaBD, &
                        scalingmode, axisangle, nthreads, outputformat, maskpattern, energyaverage, spatialaverage, &
                        applyDeformation, Ftensor, includebackground, anglefiletype, makedictionary, hipassw, nregions, &
                        maskradius, poisson, Fframe

! set the input parameters to default values (except for xtalname, which must be present)
stdout          = 6
numsx           = 0             ! [dimensionless]
numsy           = 0             ! [dimensionless]
binning         = 1             ! binning mode  (1, 2, 4, or 8)
L               = 20000.0       ! [microns]
nthreads        = 1             ! number of OpenMP threads
nregions        = 10            ! number of regions in adaptive histogram equalization
energyaverage   = 0             ! apply energy averaging (1) or not (0); useful for dictionary computations
thetac          = 0.0           ! [degrees]
delta           = 25.0          ! [microns]
xpc             = 0.0           ! [pixels]
ypc             = 0.0           ! [pixels]
energymin       = 15.0          ! minimum energy to consider
energymax       = 30.0          ! maximum energy to consider
gammavalue      = 1.0           ! gamma factor
alphaBD         = 0.0           ! transfer lens barrel distortion parameter
maskradius      = 240           ! mask radius
hipassw         = 0.05          ! hi-pass filter radius
axisangle       = (/0.0, 0.0, 1.0, 0.0/)        ! no additional axis angle rotation
Ftensor         = reshape( (/ 1.D0, 0.D0, 0.D0, 0.D0, 1.D0, 0.D0, 0.D0, 0.D0, 1.D0 /), (/ 3,3 /) )
beamcurrent     = 14.513D0      ! beam current (actually emission current) in nano ampere
dwelltime       = 100.0D0       ! in microseconds
makedictionary  = 'y'
poisson         = 'n'           ! apply poisson noise ? 
includebackground = 'y'         ! set to 'n' to remove realistic background intensity profile
applyDeformation = 'n'          ! should we apply a deformation tensor to the unit cell?
Fframe = 'crys'                 ! frame of reference for the Ftensor ('crys':crystal frame; 'samp':sample frame)
maskpattern     = 'n'           ! 'y' or 'n' to include a circular mask
scalingmode     = 'not'         ! intensity selector ('lin', 'gam', or 'not')
eulerconvention = 'tsl'         ! convention for the first Euler angle ['tsl' or 'hkl']
outputformat    = 'gui'         ! output format for 'bin' or 'gui' use
bitdepth        = '8bit'        ! format for output; '8char' for [0..255], '##int' for integers, 'float' for floats
! the '##int' notation stands for the actual bitdepth; all values are stored as 32bit integers, but they are scaled
! from the float values to a maximum that is given by the first two digits, which indicate the bit depth; so, valid
! values would be '10int' for a 10-bit integer scale, '16int' for a 16-bit integer scale, and so on.
anglefile       = 'undefined'   ! filename
anglefiletype   = 'orientations'! 'orientations' or 'orpcdef'
masterfile      = 'undefined'   ! filename
energyfile      = 'undefined'   ! name of file that contains energy histograms for all scintillator pixels (output from MC program)
datafile        = 'undefined'   ! output file name
spatialaverage  = 'n'

if (present(initonly)) then
  if (initonly) skipread = .TRUE.
end if

if (.not.skipread) then
! read the namelist file
 open(UNIT=dataunit,FILE=trim(EMsoft_toNativePath(nmlfile)),DELIM='apostrophe',STATUS='old')
 read(UNIT=dataunit,NML=EBSDdata)
 close(UNIT=dataunit,STATUS='keep')

! check for required entries

! we no longer require the energyfile parameter, but for backwards compatibility
! we still allow the user to include it (it doesn't do anything though)
! if (trim(energyfile).eq.'undefined') then
!  call FatalError('GetEBSDNameList:',' energy file name is undefined in '//nmlfile)
! end if

 if (trim(anglefile).eq.'undefined') then
  call FatalError('GetEBSDNameList:',' angle file name is undefined in '//nmlfile)
 end if

 if (trim(masterfile).eq.'undefined') then
  call FatalError('GetEBSDNameList:',' master pattern file name is undefined in '//nmlfile)
 end if

 if (trim(datafile).eq.'undefined') then
  call FatalError('GetEBSDNameList:',' output file name is undefined in '//nmlfile)
 end if

 if (numsx.eq.0) then 
  call FatalError('GetEBSDNameList:',' pattern size numsx is zero '//nmlfile)
 end if

 if (numsx.eq.0) then 
  call FatalError('GetEBSDNameList:',' pattern size numsy is zero '//nmlfile)
 end if
end if

! if we get here, then all appears to be ok, and we need to fill in the emnl fields
enl%stdout = stdout
enl%numsx = numsx
enl%numsy = numsy
enl%binning = binning
enl%nregions = nregions
enl%maskradius = maskradius
enl%L = L
enl%nthreads = nthreads
enl%energyaverage = energyaverage
enl%thetac = thetac
enl%delta = delta
enl%xpc = xpc
enl%ypc = ypc
enl%energymin = energymin
enl%energymax = energymax
enl%gammavalue = gammavalue
enl%alphaBD = alphaBD
enl%hipassw = hipassw
enl%axisangle = axisangle
enl%Ftensor = Ftensor
enl%beamcurrent = beamcurrent
enl%dwelltime = dwelltime
enl%includebackground = includebackground
enl%makedictionary = makedictionary
enl%poisson = poisson
enl%applyDeformation = applyDeformation
enl%Fframe=Fframe
enl%maskpattern = maskpattern
enl%scalingmode = scalingmode
enl%eulerconvention = eulerconvention
enl%outputformat = outputformat
enl%bitdepth = bitdepth
enl%anglefile = anglefile
enl%anglefiletype = anglefiletype
enl%masterfile = masterfile
! we require energyfile to be identical to masterfile, so the 
! user definition, if any, in the namelist file is overwritten here...
enl%energyfile = enl%masterfile       ! changed on 05/16/19 [MDG]
enl%datafile = datafile
enl%spatialaverage = spatialaverage
end subroutine GetEBSDNameList

!--------------------------------------------------------------------------
!
! SUBROUTINE:GetBSENameList
!
!> @author Marc De Graef, Carnegie Mellon University
!
!> @brief read namelist file and fill enl structure (used by EMBSE.f90)
!
!> @param nmlfile namelist file name
!> @param enl EMBSE name list structure
!
!> @date 07/28/20  MDG 1.0 new routine
!--------------------------------------------------------------------------
recursive subroutine GetBSENameList(nmlfile, enl, initonly)
!DEC$ ATTRIBUTES DLLEXPORT :: GetBSENameList

use error

IMPLICIT NONE

character(fnlen),INTENT(IN)             :: nmlfile
type(BSENameListType),INTENT(INOUT)     :: enl
!f2py intent(in,out) ::  enl
logical,OPTIONAL,INTENT(IN)             :: initonly

logical                                 :: skipread = .FALSE.

real(kind=sgl)          :: energymin
real(kind=sgl)          :: energymax
real(kind=sgl)          :: incidence 
real(kind=sgl)          :: beamcurrent
real(kind=sgl)          :: dwelltime
real(kind=sgl)          :: gammavalue
real(kind=sgl)          :: workingdistance
real(kind=sgl)          :: BSEdistance
real(kind=sgl)          :: rin
real(kind=sgl)          :: rout
integer(kind=irg)       :: NsqL
integer(kind=irg)       :: nthreads
character(fnlen)        :: scalingmode
character(fnlen)        :: useangles
character(fnlen)        :: imagefile
character(fnlen)        :: masterfile
character(fnlen)        :: Kosselmasterfile
character(fnlen)        :: datafile

! define the IO namelist to facilitate passing variables to the program.
namelist  / BSEdata / energymin, energymax, beamcurrent, dwelltime, gammavalue, workingdistance, BSEdistance, Kosselmasterfile, &
                      rin, rout, NsqL, nthreads, scalingmode, useangles, imagefile, masterfile, datafile, incidence


! set the input parameters to default values (except for xtalname, which must be present)
energymin = 5.0
energymax = 20.0
incidence = 0.0
beamcurrent = 150.0
dwelltime = 100.0
gammavalue = 1.0
workingdistance = 10.0
BSEdistance = 9.5
rin = 5.0
rout = 12.0
NsqL = 40
nthreads = 1
scalingmode = 'not;'
useangles = 'original'
imagefile = 'undefined'
masterfile = 'undefined'
Kosselmasterfile = 'undefined'
datafile = 'undefined'

if (present(initonly)) then
  if (initonly) skipread = .TRUE.
end if

if (.not.skipread) then
! read the namelist file
 open(UNIT=dataunit,FILE=trim(EMsoft_toNativePath(nmlfile)),DELIM='apostrophe',STATUS='old')
 read(UNIT=dataunit,NML=BSEdata)
 close(UNIT=dataunit,STATUS='keep')

! check for required entries

! we no longer require the energyfile parameter, but for backwards compatibility
! we still allow the user to include it (it doesn't do anything though)
! if (trim(energyfile).eq.'undefined') then
!  call FatalError('GetEBSDNameList:',' energy file name is undefined in '//nmlfile)
! end if

 if (trim(imagefile).eq.'undefined') then
  call FatalError('GetBSENameList:',' image file name is undefined in '//nmlfile)
 end if

 if (trim(masterfile).eq.'undefined') then
  call FatalError('GetBSENameList:',' master pattern file name is undefined in '//nmlfile)
 end if

 if (trim(Kosselmasterfile).eq.'undefined') then
  call FatalError('GetBSENameList:',' Kossel master pattern file name is undefined in '//nmlfile)
 end if

 if (trim(datafile).eq.'undefined') then
  call FatalError('GetBSENameList:',' DI input file name is undefined in '//nmlfile)
 end if
 
end if

! if we get here, then all appears to be ok, and we need to fill in the enl fields
enl%energymin = energymin
enl%energymax = energymax
enl%incidence = incidence
enl%beamcurrent = beamcurrent
enl%dwelltime = dwelltime
enl%gammavalue = gammavalue
enl%workingdistance = workingdistance
enl%BSEdistance = BSEdistance
enl%rin = rin
enl%rout = rout 
enl%NsqL = NsqL
enl%nthreads = nthreads
enl%scalingmode = scalingmode
enl%useangles = useangles
enl%imagefile = trim(imagefile)
enl%masterfile = trim(masterfile)
enl%Kosselmasterfile = trim(Kosselmasterfile)
enl%datafile = trim(datafile)

end subroutine GetBSENameList


!--------------------------------------------------------------------------
!
! SUBROUTINE:GetEBSDdefectNameList
!
!> @author Marc De Graef, Carnegie Mellon University
!
!> @brief read namelist file and fill enl structure (used by EMEBSDdefect.f90)
!
!> @param nmlfile namelist file name
!> @param enl EBSD name list structure
!
!> @date 11/05/19  MDG 1.0 new routine
!--------------------------------------------------------------------------
recursive subroutine GetEBSDdefectNameList(nmlfile, enl, initonly)
!DEC$ ATTRIBUTES DLLEXPORT :: GetEBSDdefectNameList

use error

IMPLICIT NONE

character(fnlen),INTENT(IN)                   :: nmlfile
type(EBSDdefectNameListType),INTENT(INOUT)    :: enl
!f2py intent(in,out) ::  enl
logical,OPTIONAL,INTENT(IN)                   :: initonly

logical                                       :: skipread = .FALSE.

integer(kind=irg)       :: stdout
integer(kind=irg)       :: numsx
integer(kind=irg)       :: numsy
integer(kind=irg)       :: binning
integer(kind=irg)       :: nthreads
real(kind=sgl)          :: thetac
real(kind=sgl)          :: delta
real(kind=sgl)          :: spotsize
real(kind=sgl)          :: omega
real(kind=sgl)          :: gammavalue
real(kind=dbl)          :: beamcurrent
real(kind=dbl)          :: dwelltime
logical                 :: sampleInteractionVolume
character(3)            :: scalingmode
character(fnlen)        :: deformationfile
character(fnlen)        :: ivolfile
character(fnlen)        :: masterfile
character(fnlen)        :: datafile
character(fnlen)        :: tmpfspath

! define the IO namelist to facilitate passing variables to the program.
namelist  / EBSDdefectdata / stdout, thetac, delta, numsx, numsy, deformationfile, spotsize, &
                             masterfile, datafile, beamcurrent, dwelltime, gammavalue, tmpfspath, &
                             scalingmode, nthreads, omega, ivolfile, sampleInteractionVolume

! set the input parameters to default values (except for xtalname, which must be present)
stdout          = 6
numsx           = 0             ! [dimensionless]
numsy           = 0             ! [dimensionless]
nthreads        = 1             ! number of OpenMP threads
thetac          = 0.0           ! [degrees]
delta           = 25.0          ! [microns]
spotsize        = 2.0           ! [nanometer]
omega           = 0.0
gammavalue      = 1.0           ! gamma factor
beamcurrent     = 14.513D0      ! beam current (actually emission current) in nano ampere
dwelltime       = 100.0D0       ! in microseconds
sampleInteractionVolume = .FALSE.  ! should we sample an MC-generated interaction volume?
scalingmode     = 'not'         ! intensity selector ('lin', 'gam', or 'not')
ivolfile        = 'undefined'   ! filename
deformationfile = 'undefined'   ! filename
masterfile      = 'undefined'   ! filename
datafile        = 'undefined'   ! output file name
tmpfspath       = 'undefined'   ! path to memory file system, if it exists

if (present(initonly)) then
  if (initonly) skipread = .TRUE.
end if

if (.not.skipread) then
! read the namelist file
 open(UNIT=dataunit,FILE=trim(EMsoft_toNativePath(nmlfile)),DELIM='apostrophe',STATUS='old')
 read(UNIT=dataunit,NML=EBSDdefectdata)
 close(UNIT=dataunit,STATUS='keep')

! check for required entries
 if (trim(deformationfile).eq.'undefined') then
  call FatalError('GetEBSDdefectNameList:',' deformationfile file name is undefined in '//nmlfile)
 end if

 if (trim(masterfile).eq.'undefined') then
  call FatalError('GetEBSDdefectNameList:',' master pattern file name is undefined in '//nmlfile)
 end if

 if (trim(datafile).eq.'undefined') then
  call FatalError('GetEBSDdefectNameList:',' output file name is undefined in '//nmlfile)
 end if

 if (numsx.eq.0) then 
  call FatalError('GetEBSDdefectNameList:',' pattern size numsx is zero '//nmlfile)
 end if

 if (numsx.eq.0) then 
  call FatalError('GetEBSDdefectNameList:',' pattern size numsy is zero '//nmlfile)
 end if
end if

! if we get here, then all appears to be ok, and we need to fill in the enl fields
enl%stdout = stdout
enl%numsx = numsx
enl%numsy = numsy
enl%nthreads = nthreads
enl%thetac = thetac
enl%delta = delta
enl%spotsize = spotsize
enl%gammavalue = gammavalue
enl%beamcurrent = beamcurrent
enl%dwelltime = dwelltime
enl%scalingmode = scalingmode
enl%sampleInteractionVolume = sampleInteractionVolume
enl%deformationfile = deformationfile
enl%masterfile = masterfile
enl%ivolfile = ivolfile
enl%datafile = datafile
enl%omega = omega
enl%tmpfspath = tmpfspath

end subroutine GetEBSDdefectNameList


!--------------------------------------------------------------------------
!
! SUBROUTINE:GetEBSDDENameList
!
!> @author Chaoyi Zhu/Marc De Graef, Carnegie Mellon University
!
!> @brief read namelist file and fill de and enl structures
!
!> @param nmlfile namelist file name
!> @param enl EBSD name list structure
!> @param de differential evolution name list structure
!> @date 01/30/20  CZ 1.0 new routine
!--------------------------------------------------------------------------
recursive subroutine GetEBSDDENameList(nmlfile, enl, de, p,initonly)
!DEC$ ATTRIBUTES DLLEXPORT :: GetEBSDDENameList

use error

IMPLICIT NONE

character(fnlen),INTENT(IN)             :: nmlfile
type(EBSDDENameListType),INTENT(INOUT)  :: de
type(EBSDNameListType),INTENT(INOUT)    :: enl
type(EBSDDIpreviewNameListType),INTENT(INOUT)     :: p
!f2py intent(in,out) ::  enl
logical,OPTIONAL,INTENT(IN)             :: initonly

logical                                 :: skipread = .FALSE.

integer(kind=irg)        :: NP
integer(kind=irg)        :: itermax
integer(kind=irg)        :: strategy 
integer(kind=irg)        :: refresh
integer(kind=irg)        :: iwrite
integer(kind=irg)        :: method(3)
real(kind=sgl)           :: VTR 
real(kind=sgl)           :: CR_XC
real(kind=sgl)           :: F_XC
real(kind=sgl)           :: F_CR
real(kind=sgl)           :: bound(3)
real(kind=sgl)           :: w
real(kind=sgl)           :: w_damp
real(kind=sgl)           :: c1 
real(kind=sgl)           :: c2 
integer(kind=irg)        :: objective
character(fnlen)         :: outputfile
character(1)            :: hybrid
character(2)            :: globalopt
character(1)             :: single_opt
integer(kind=irg)       :: stdout
integer(kind=irg)       :: numsx
integer(kind=irg)       :: numsy
integer(kind=irg)       :: binning
integer(kind=irg)       :: nthreads
integer(kind=irg)       :: energyaverage
integer(kind=irg)       :: maskradius
integer(kind=irg)       :: nregions
real(kind=sgl)          :: L
real(kind=sgl)          :: thetac
real(kind=sgl)          :: delta
real(kind=sgl)          :: xpc
real(kind=sgl)          :: ypc
real(kind=sgl)          :: energymin
real(kind=sgl)          :: energymax
real(kind=sgl)          :: gammavalue
real(kind=sgl)          :: alphaBD
real(kind=sgl)          :: axisangle(4)
real(kind=sgl)          :: hipassw
real(kind=dbl)          :: Ftensor(3,3)
real(kind=dbl)          :: beamcurrent
real(kind=dbl)          :: dwelltime
character(1)            :: includebackground
character(1)            :: poisson
character(1)            :: makedictionary
character(1)            :: applyDeformation
character(1)            :: maskpattern
character(1)            :: spatialaverage
character(4)            :: Fframe
character(3)            :: scalingmode
character(3)            :: eulerconvention
character(3)            :: outputformat
character(5)            :: bitdepth
character(fnlen)        :: anglefile
character(fnlen)        :: anglefiletype
character(fnlen)        :: masterfile
character(fnlen)        :: targetfile
character(fnlen)        :: datafile
character(fnlen)        :: energyfile  ! removed from template file 05/16/19 [MDG]

integer(kind=irg)       :: patx
integer(kind=irg)       :: paty
integer(kind=irg)       :: ipf_wd
integer(kind=irg)       :: ipf_ht
character(fnlen)        :: inputtype
character(fnlen)        :: HDFstrings(10)


! define the IO namelist to facilitate passing variables to the program.
namelist  / EBSDDEdata / NP, itermax, strategy, refresh, iwrite, method, VTR, CR_XC, F_XC, F_CR, bound, hybrid, globalopt, &
                         objective, outputfile, stdout, L, thetac, delta, numsx, numsy, binning, xpc, ypc, anglefile, &
                         eulerconvention, masterfile, targetfile, bitdepth, energyfile, beamcurrent, dwelltime, energymin, &
                         energymax, gammavalue, alphaBD, scalingmode, axisangle, nthreads, outputformat, maskpattern, &
                         energyaverage, spatialaverage, applyDeformation, Ftensor, includebackground, anglefiletype, &
                         makedictionary, hipassw, nregions, maskradius, poisson, patx, paty, inputtype, HDFstrings, ipf_wd, &
                         ipf_ht, datafile, w, w_damp, c1, c2, single_opt, Fframe

! set the input parameters to default values (except for xtalname, which must be present)
                        
NP=60
itermax=100
strategy=2
refresh=10
iwrite=7
method=(/0,1,1/)
VTR= -1
CR_XC=0.9
F_XC=0.5
F_CR=0.5
bound=(/0.001,1.0,1.0/)
w=1.0
w_damp=0.99
c1=2
c2=2
hybrid='n'
globalopt='DE'
single_opt='n'
objective=1
outputfile='undefined'
stdout          = 6
numsx           = 0             ! [dimensionless]
numsy           = 0             ! [dimensionless]
binning         = 1             ! binning mode  (1, 2, 4, or 8)
L               = 20000.0       ! [microns]
nthreads        = 1             ! number of OpenMP threads
nregions        = 10            ! number of regions in adaptive histogram equalization
energyaverage   = 0             ! apply energy averaging (1) or not (0); useful for dictionary computations
thetac          = 0.0           ! [degrees]
delta           = 25.0          ! [microns]
xpc             = 0.0           ! [pixels]
ypc             = 0.0           ! [pixels]
<<<<<<< HEAD
omega           = 0.0
energymin       = 10.0          ! minimum energy to consider
energymax       = 20.0          ! maximum energy to consider
=======
energymin       = 15.0          ! minimum energy to consider
energymax       = 30.0          ! maximum energy to consider
>>>>>>> 6475f680
gammavalue      = 1.0           ! gamma factor
alphaBD         = 0.0           ! transfer lens barrel distortion parameter
maskradius      = 240           ! mask radius
hipassw         = 0.05          ! hi-pass filter radius
axisangle       = (/0.0, 0.0, 1.0, 0.0/)        ! no additional axis angle rotation
Ftensor         = reshape( (/ 1.D0, 0.D0, 0.D0, 0.D0, 1.D0, 0.D0, 0.D0, 0.D0, 1.D0 /), (/ 3,3 /) )
beamcurrent     = 150.0D0      ! beam current (actually emission current) in nano ampere
dwelltime       = 100.0D0       ! in microseconds
makedictionary  = 'n'
poisson         = 'n'           ! apply poisson noise ? 
includebackground = 'n'         ! set to 'n' to remove realistic background intensity profile
applyDeformation = 'n'          ! should we apply a deformation tensor to the unit cell?
Fframe = 'crys'                 ! frame of reference for the Ftensor ('crys':crystal frame; 'samp':sample frame)
maskpattern     = 'n'           ! 'y' or 'n' to include a circular mask
scalingmode     = 'not'         ! intensity selector ('lin', 'gam', or 'not')
eulerconvention = 'tsl'         ! convention for the first Euler angle ['tsl' or 'hkl']
outputformat    = 'gui'         ! output format for 'bin' or 'gui' use
bitdepth        = '8bit'        ! format for output; '8char' for [0..255], '##int' for integers, 'float' for floats
! the '##int' notation stands for the actual bitdepth; all values are stored as 32bit integers, but they are scaled
! from the float values to a maximum that is given by the first two digits, which indicate the bit depth; so, valid
! values would be '10int' for a 10-bit integer scale, '16int' for a 16-bit integer scale, and so on.
anglefile       = 'undefined'   ! filename
anglefiletype   = 'orientations'! 'orientations' or 'orpcdef'
masterfile      = 'undefined'   ! filename
targetfile      = 'undefined'   ! filename
datafile        = 'undefined'   ! filename
energyfile      = 'undefined'   ! name of file that contains energy histograms for all scintillator pixels (output from MC program)
spatialaverage  = 'n'
patx = 0
paty = 0
ipf_wd = 100
ipf_ht = 100
inputtype = 'Binary'
HDFstrings = ''

if (present(initonly)) then
  if (initonly) skipread = .TRUE.
end if

if (.not.skipread) then
! read the namelist file
 open(UNIT=dataunit,FILE=trim(EMsoft_toNativePath(nmlfile)),DELIM='apostrophe',STATUS='old')
 read(UNIT=dataunit,NML=EBSDDEdata)
 close(UNIT=dataunit,STATUS='keep')

! check for required entries
 
 if (trim(masterfile).eq.'undefined') then
  call FatalError('GetEBSDDENameList:',' master pattern file name is undefined in '//nmlfile)
 end if

 if (trim(targetfile).eq.'undefined') then
  call FatalError('GetEBSDDENameList:',' target pattern file name is undefined in '//nmlfile)
 end if

 if (numsx.eq.0) then 
  call FatalError('GetEBSDDENameList:',' pattern size numsx is zero '//nmlfile)
 end if

 if (numsx.eq.0) then 
  call FatalError('GetEBSDDENameList:',' pattern size numsy is zero '//nmlfile)
 end if
end if

! if we get here, then all appears to be ok, and we need to fill in the emnl fields
de%outputfile=outputfile
de%NP=NP
de%itermax=itermax
de%strategy=strategy
de%refresh=refresh
de%iwrite=iwrite
de%method=method
de%VTR=VTR
de%CR_XC=CR_XC
de%F_XC=F_XC
de%F_CR=F_CR
de%bound=bound
de%w=w
de%w_damp=w_damp
de%c1=c1
de%c2=c2
de%hybrid=hybrid
de%globalopt=globalopt
de%objective=objective
de%single_opt=single_opt
enl%stdout = stdout
enl%numsx = numsx
enl%numsy = numsy
enl%binning = binning
enl%nregions = nregions
enl%maskradius = maskradius
enl%L = L
enl%nthreads = nthreads
enl%energyaverage = energyaverage
enl%thetac = thetac
enl%delta = delta
enl%xpc = xpc
enl%ypc = ypc
enl%energymin = energymin
enl%energymax = energymax
enl%gammavalue = gammavalue
enl%alphaBD = alphaBD
enl%hipassw = hipassw
enl%axisangle = axisangle
enl%Ftensor = Ftensor
enl%beamcurrent = beamcurrent
enl%dwelltime = dwelltime
enl%includebackground = includebackground
enl%makedictionary = makedictionary
enl%poisson = poisson
enl%applyDeformation = applyDeformation
enl%Fframe = Fframe
enl%maskpattern = maskpattern
enl%scalingmode = scalingmode
enl%eulerconvention = eulerconvention
enl%outputformat = outputformat
enl%bitdepth = bitdepth
enl%anglefile = anglefile
enl%anglefiletype = anglefiletype
enl%masterfile = masterfile
enl%targetfile = targetfile
enl%datafile = datafile
! we require energyfile to be identical to masterfile, so the 
! user definition, if any, in the namelist file is overwritten here...
enl%energyfile = enl%masterfile       ! changed on 05/16/19 [MDG]
enl%spatialaverage = spatialaverage

p%patx = patx
p%paty = paty
p%ipf_wd = ipf_wd
p%ipf_ht = ipf_ht
p%inputtype = inputtype
p%HDFstrings = HDFstrings

end subroutine GetEBSDDENameList

!--------------------------------------------------------------------------
!
! SUBROUTINE:GetTKDNameList
!
!> @author Marc De Graef, Carnegie Mellon University
!
!> @brief read namelist file and fill enl structure (used by EMTKD.f90)
!
!> @param nmlfile namelist file name
!> @param enl TKD name list structure
!
!> @date 05/09/17  MDG 1.0 new routine
!--------------------------------------------------------------------------
recursive subroutine GetTKDNameList(nmlfile, enl, initonly)
!DEC$ ATTRIBUTES DLLEXPORT :: GetTKDNameList

use error

IMPLICIT NONE

character(fnlen),INTENT(IN)             :: nmlfile
type(TKDNameListType),INTENT(INOUT)     :: enl
!f2py intent(in,out) ::  enl
logical,OPTIONAL,INTENT(IN)             :: initonly

logical                                 :: skipread = .FALSE.

integer(kind=irg)       :: stdout
integer(kind=irg)       :: numsx
integer(kind=irg)       :: numsy
integer(kind=irg)       :: binning
integer(kind=irg)       :: nthreads
integer(kind=irg)       :: energyaverage
real(kind=sgl)          :: L
real(kind=sgl)          :: thetac
real(kind=sgl)          :: delta
real(kind=sgl)          :: xpc
real(kind=sgl)          :: ypc
real(kind=sgl)          :: omega
real(kind=sgl)          :: energymin
real(kind=sgl)          :: energymax
real(kind=sgl)          :: gammavalue
real(kind=sgl)          :: alphaBD
real(kind=sgl)          :: axisangle(4)
real(kind=dbl)          :: beamcurrent
real(kind=dbl)          :: dwelltime
character(1)            :: maskpattern
character(1)            :: spatialaverage
character(3)            :: scalingmode
character(3)            :: eulerconvention
character(3)            :: outputformat
character(fnlen)        :: anglefile
character(fnlen)        :: masterfile
character(fnlen)        :: energyfile 
character(fnlen)        :: datafile

! define the IO namelist to facilitate passing variables to the program.
namelist  / TKDdata / stdout, L, thetac, delta, numsx, numsy, xpc, ypc, anglefile, eulerconvention, masterfile, &
                     energyfile, datafile, beamcurrent, dwelltime, energymin, energymax, binning, gammavalue, alphaBD, &
                     scalingmode, axisangle, nthreads, outputformat, maskpattern, energyaverage, omega, spatialaverage

! set the input parameters to default values (except for xtalname, which must be present)
stdout          = 6
numsx           = 0             ! [dimensionless]
numsy           = 0             ! [dimensionless]
binning         = 1             ! binning mode  (1, 2, 4, or 8)
L               = 20000.0       ! [microns]
nthreads        = 1             ! number of OpenMP threads
energyaverage   = 0             ! apply energy averaging (1) or not (0); useful for dictionary computations
thetac          = 0.0           ! [degrees]
delta           = 25.0          ! [microns]
xpc             = 0.0           ! [pixels]
ypc             = 0.0           ! [pixels]
omega           = 0.0
energymin       = 15.0          ! minimum energy to consider
energymax       = 30.0          ! maximum energy to consider
gammavalue      = 1.0           ! gamma factor
alphaBD         = 0.0           ! transfer lens barrel distortion parameter
axisangle       = (/0.0, 0.0, 1.0, 0.0/)        ! no additional axis angle rotation
beamcurrent     = 100.0D0       ! beam current (actually emission current) in nano ampere
dwelltime       = 100.0D0       ! in microseconds
maskpattern     = 'n'           ! 'y' or 'n' to include a circular mask
scalingmode     = 'not'         ! intensity selector ('lin', 'gam', or 'not')
eulerconvention = 'tsl'         ! convention for the first Euler angle ['tsl' or 'hkl']
outputformat    = 'gui'         ! output format for 'bin' or 'gui' use
anglefile       = 'undefined'   ! filename
masterfile      = 'undefined'   ! filename
energyfile      = 'undefined'   ! name of file that contains energy histograms for all scintillator pixels (output from MC program)
datafile        = 'undefined'   ! output file name
spatialaverage  = 'n'

if (present(initonly)) then
  if (initonly) skipread = .TRUE.
end if

if (.not.skipread) then
! read the namelist file
 open(UNIT=dataunit,FILE=trim(EMsoft_toNativePath(nmlfile)),DELIM='apostrophe',STATUS='old')
 read(UNIT=dataunit,NML=TKDdata)
 close(UNIT=dataunit,STATUS='keep')

! check for required entries
 if (trim(energyfile).eq.'undefined') then
  call FatalError('GetTKDNameList:',' energy file name is undefined in '//nmlfile)
 end if

 if (trim(anglefile).eq.'undefined') then
  call FatalError('GetTKDNameList:',' angle file name is undefined in '//nmlfile)
 end if

 if (trim(masterfile).eq.'undefined') then
  call FatalError('GetTKDNameList:',' master pattern file name is undefined in '//nmlfile)
 end if

 if (trim(datafile).eq.'undefined') then
  call FatalError('GetTKDNameList:',' output file name is undefined in '//nmlfile)
 end if

 if (numsx.eq.0) then 
  call FatalError('GetTKDNameList:',' pattern size numsx is zero '//nmlfile)
 end if

 if (numsx.eq.0) then 
  call FatalError('GetTKDNameList:',' pattern size numsy is zero '//nmlfile)
 end if
end if

! if we get here, then all appears to be ok, and we need to fill in the emnl fields
enl%stdout = stdout
enl%numsx = numsx
enl%numsy = numsy
enl%binning = binning
enl%L = L
enl%nthreads = nthreads
enl%energyaverage = energyaverage
enl%thetac = thetac
enl%delta = delta
enl%xpc = xpc
enl%ypc = ypc
enl%energymin = energymin
enl%energymax = energymax
enl%gammavalue = gammavalue
enl%alphaBD = alphaBD
enl%axisangle = axisangle
enl%beamcurrent = beamcurrent
enl%dwelltime = dwelltime
enl%maskpattern = maskpattern
enl%scalingmode = scalingmode
enl%eulerconvention = eulerconvention
enl%outputformat = outputformat
enl%anglefile = anglefile
enl%masterfile = masterfile
enl%energyfile = energyfile
enl%datafile = datafile
enl%omega = omega
enl%spatialaverage = spatialaverage
end subroutine GetTKDNameList

!--------------------------------------------------------------------------
!
! SUBROUTINE:GetEBSDoverlapNameList
!
!> @author Marc De Graef, Carnegie Mellon University
!
!> @brief read namelist file and fill enl structure (used by EMEBSDoverlap.f90)
!
!> @param nmlfile namelist file name
!> @param enl EBSD name list structure
!
!> @date 04/29/15  MDG 1.0 new routine
!> @date 09/24/19  MDG 1.1 expanded for up to three variant phases
!--------------------------------------------------------------------------
recursive subroutine GetEBSDoverlapNameList(nmlfile, enl, initonly)
!DEC$ ATTRIBUTES DLLEXPORT :: GetEBSDoverlapNameList

use error

IMPLICIT NONE

character(fnlen),INTENT(IN)                     :: nmlfile
type(EBSDoverlapNameListType),INTENT(INOUT)     :: enl
!f2py intent(in,out) ::  enl
logical,OPTIONAL,INTENT(IN)             :: initonly

logical                                 :: skipread = .FALSE.

integer(kind=irg)       :: stdout
integer(kind=irg)       :: newpgnum
integer(kind=irg)       :: PatternAxisA(3)
integer(kind=irg)       :: HorizontalAxisA(3)
real(kind=sgl)          :: tA(3)
real(kind=sgl)          :: tB(3)
real(kind=sgl)          :: tA2(3)
real(kind=sgl)          :: tC(3)
real(kind=sgl)          :: tA3(3)
real(kind=sgl)          :: tD(3)
real(kind=sgl)          :: gA(3)
real(kind=sgl)          :: gB(3)
real(kind=sgl)          :: gA2(3)
real(kind=sgl)          :: gC(3)
real(kind=sgl)          :: gA3(3)
real(kind=sgl)          :: gD(3)
real(kind=sgl)          :: fracB
real(kind=sgl)          :: fracC
real(kind=sgl)          :: fracD
character(fnlen)        :: masterfileA
character(fnlen)        :: masterfileB
character(fnlen)        :: masterfileC
character(fnlen)        :: masterfileD
character(fnlen)        :: h5copypath
character(fnlen)        :: overlapmode
character(fnlen)        :: datafile

! define the IO namelist to facilitate passing variables to the program.
namelist  / EBSDoverlapdata / stdout, PatternAxisA, tA, tB, gA, gB, masterfileA, masterfileB, & 
                              datafile, HorizontalAxisA, overlapmode, newpgnum, tC, gC, tD, gD, fracB, &
                              fracC, fracD, masterfileC, masterfileD, gA2, gA3, tA2, tA3, h5copypath

! set the input parameters to default values (except for xtalname, which must be present)
stdout          = 6
newpgnum        = -1                            ! -1 means 'use the point group of phase A'
PatternAxisA    = (/ 0, 0, 1 /)                 ! center axis for output pattern
HorizontalAxisA = (/ 1, 0, 0 /)                 ! horizontal axis for output pattern
tA              = (/0.0, 0.0, 1.0/)             ! direction vector in crystal A
tB              = (/0.0, 0.0, 1.0/)             ! direction vector in crystal B
tA2             = (/0.0, 0.0, 1.0/)             ! direction vector in crystal A
tC              = (/0.0, 0.0, 1.0/)             ! direction vector in crystal C
tA3             = (/0.0, 0.0, 1.0/)             ! direction vector in crystal A
tD              = (/0.0, 0.0, 1.0/)             ! direction vector in crystal D
gA              = (/1.0, 0.0, 0.0/)             ! plane normal in crystal A
gB              = (/1.0, 0.0, 0.0/)             ! plane normal in crystal B
gA2             = (/1.0, 0.0, 0.0/)             ! plane normal in crystal A
gC              = (/1.0, 0.0, 0.0/)             ! plane normal in crystal C
gA3             = (/1.0, 0.0, 0.0/)             ! plane normal in crystal A
gD              = (/1.0, 0.0, 0.0/)             ! plane normal in crystal D
fracB           = 0.25                          ! volume fraction of phase B 
fracC           = 0.25                          ! volume fraction of phase C 
fracD           = 0.25                          ! volume fraction of phase D 
masterfileA     = 'undefined'   ! filename
masterfileB     = 'undefined'   ! filename
masterfileC     = 'undefined'   ! filename
masterfileD     = 'undefined'   ! filename
h5copypath      = 'undefined'   ! filename
datafile        = 'undefined'   ! output file name
overlapmode     = 'series'      ! options are 'full' or 'series'

if (present(initonly)) then
  if (initonly) skipread = .TRUE.
end if

if (.not.skipread) then
! read the namelist file
 open(UNIT=dataunit,FILE=trim(EMsoft_toNativePath(nmlfile)),DELIM='apostrophe',STATUS='old')
 read(UNIT=dataunit,NML=EBSDoverlapdata)
 close(UNIT=dataunit,STATUS='keep')

! check for required entries
 if (trim(masterfileA).eq.'undefined') then
  call FatalError('EMEBSDoverlap:',' master pattern file name A is undefined in '//nmlfile)
 end if

 if (trim(masterfileB).eq.'undefined') then
  call FatalError('EMEBSDoverlap:',' master pattern file name B is undefined in '//nmlfile)
 end if

 if (trim(datafile).eq.'undefined') then
  call FatalError('EMEBSDoverlap:',' output file name is undefined in '//nmlfile)
 end if
end if

! if we get here, then all appears to be ok, and we need to fill in the emnl fields
enl%stdout = stdout
enl%newpgnum = newpgnum
enl%PatternAxisA = PatternAxisA
enl%HorizontalAxisA = HorizontalAxisA
enl%tA = tA
enl%tB = tB
enl%tA2= tA2
enl%tC = tC
enl%tA3= tA3
enl%tD = tD
enl%gA = gA
enl%gB = gB
enl%gA2= gA2
enl%gC = gC
enl%gA3= gA3
enl%gD = gD
enl%fracB = fracB
enl%fracC = fracC
enl%fracD = fracD
enl%masterfileA = masterfileA
enl%masterfileB = masterfileB
enl%masterfileC = masterfileC
enl%masterfileD = masterfileD
enl%h5copypath = h5copypath
enl%datafile = datafile
enl%overlapmode = overlapmode

end subroutine GetEBSDoverlapNameList

!--------------------------------------------------------------------------
!
! SUBROUTINE:GetTKDoverlapNameList
!
!> @author Marc De Graef, Carnegie Mellon University
!
!> @brief read namelist file and fill enl structure (used by EMTKDoverlap.f90)
!
!> @param nmlfile namelist file name
!> @param enl TKD name list structure
!
!> @date 01/03/18  MDG 1.0 new routine
!--------------------------------------------------------------------------
recursive subroutine GetTKDoverlapNameList(nmlfile, enl, initonly)
!DEC$ ATTRIBUTES DLLEXPORT :: GetTKDoverlapNameList

use error

IMPLICIT NONE

character(fnlen),INTENT(IN)                     :: nmlfile
type(TKDoverlapNameListType),INTENT(INOUT)     :: enl
!f2py intent(in,out) ::  enl
logical,OPTIONAL,INTENT(IN)             :: initonly

logical                                 :: skipread = .FALSE.

integer(kind=irg)       :: stdout
integer(kind=irg)       :: PatternAxisA(3)
integer(kind=irg)       :: HorizontalAxisA(3)
real(kind=sgl)          :: tA(3)
real(kind=sgl)          :: tB(3)
real(kind=sgl)          :: gA(3)
real(kind=sgl)          :: gB(3)
real(kind=sgl)          :: fracA
character(fnlen)        :: masterfileA
character(fnlen)        :: masterfileB
character(fnlen)        :: datafile

! define the IO namelist to facilitate passing variables to the program.
namelist  / TKDoverlapdata / stdout, PatternAxisA, tA, tB, gA, gB, fracA, masterfileA, masterfileB, & 
                              datafile, HorizontalAxisA

! set the input parameters to default values (except for xtalname, which must be present)
stdout          = 6
PatternAxisA    = (/ 0, 0, 1 /)                 ! center axis for output pattern
HorizontalAxisA = (/ 1, 0, 0 /)                 ! horizontal axis for output pattern
tA              = (/0.0, 0.0, 1.0/)             ! direction vector in crystal A
tB              = (/0.0, 0.0, 1.0/)             ! direction vector in crystal B
gA              = (/1.0, 0.0, 0.0/)             ! plane normal in crystal A
gB              = (/1.0, 0.0, 0.0/)             ! plane normal in crystal B
fracA           = -1.0                          ! volume fraction of phase A; 
! if set to -1.0, the output is a simple HDF file with a series of 21 merged patterns for fracA=0..1 
! in steps of 0.05, formatted in Square Lambert, Circular Lambert, and Stereographic Projection formats;
! if positive, then we single merged master pattern is computed for all energies,
! and the datafile will be a copy of the masterfileA file, but with a replaced master
! pattern array.
masterfileA     = 'undefined'   ! filename
masterfileB     = 'undefined'   ! filename
datafile        = 'undefined'   ! output file name

if (present(initonly)) then
  if (initonly) skipread = .TRUE.
end if

if (.not.skipread) then
! read the namelist file
 open(UNIT=dataunit,FILE=trim(EMsoft_toNativePath(nmlfile)),DELIM='apostrophe',STATUS='old')
 read(UNIT=dataunit,NML=TKDoverlapdata)
 close(UNIT=dataunit,STATUS='keep')

! check for required entries
 if (trim(masterfileA).eq.'undefined') then
  call FatalError('EMTKDoverlap:',' master pattern file name A is undefined in '//nmlfile)
 end if

 if (trim(masterfileB).eq.'undefined') then
  call FatalError('EMTKDoverlap:',' master pattern file name B is undefined in '//nmlfile)
 end if

 if (trim(datafile).eq.'undefined') then
  call FatalError('EMTKDoverlap:',' output file name is undefined in '//nmlfile)
 end if
end if

! if we get here, then all appears to be ok, and we need to fill in the emnl fields
enl%stdout = stdout
enl%PatternAxisA = PatternAxisA
enl%HorizontalAxisA = HorizontalAxisA
enl%tA = tA
enl%tB = tB
enl%gA = gA
enl%gB = gB
enl%fracA = fracA
enl%masterfileA = masterfileA
enl%masterfileB = masterfileB
enl%datafile = datafile

end subroutine GetTKDoverlapNameList

!--------------------------------------------------------------------------
!
! SUBROUTINE:GetTKDspotsNameList
!
!> @author Marc De Graef, Carnegie Mellon University
!
!> @brief read namelist file and fill enl structure (used by EMTKDspots.f90)
!
!> @param nmlfile namelist file name
!> @param enl TKD name list structure
!
!> @date 01/03/18  MDG 1.0 new routine
!--------------------------------------------------------------------------
recursive subroutine GetTKDspotsNameList(nmlfile, enl, initonly)
!DEC$ ATTRIBUTES DLLEXPORT :: GetTKDspotsNameList

use error

IMPLICIT NONE

character(fnlen),INTENT(IN)             :: nmlfile
type(TKDspotsNameListType),INTENT(INOUT):: enl
!f2py intent(in,out) ::  enl
logical,OPTIONAL,INTENT(IN)             :: initonly

logical                                 :: skipread = .FALSE.

integer(kind=irg)       :: ncubochoric
integer(kind=irg)       :: nthreads
integer(kind=irg)       :: numsx
integer(kind=irg)       :: numsy
real(kind=sgl)          :: voltage
real(kind=sgl)          :: dmin
real(kind=sgl)          :: thickness
real(kind=sgl)          :: L
real(kind=sgl)          :: thetac
real(kind=sgl)          :: delta
real(kind=sgl)          :: omega
real(kind=sgl)          :: sig
real(kind=sgl)          :: xpc
real(kind=sgl)          :: ypc
character(fnlen)        :: xtalname
character(fnlen)        :: outname
character(fnlen)        :: eulerfile 

! define the IO namelist to facilitate passing variables to the program.
namelist  / TKDspots / ncubochoric, nthreads, numsx, numsy, voltage, dmin, thickness, L, &
                       thetac, delta, omega, sig, xpc, ypc, xtalname, outname, eulerfile

! set the input parameters to default values (except for xtalname, which must be present)
ncubochoric     = 100
nthreads        = 1
numsx           = 0
numsy           = 0
voltage         = 20.0
dmin            = 0.05
thickness       = 50.0
L               = 15000.0
thetac          = 10.0
delta           = 50.0
omega           = 0.0
sig             = 70.0
xpc             = 0.0
ypc             = 0.0
xtalname        = 'undefined'
outname         = 'undefined'
eulerfile       = 'undefined'

if (present(initonly)) then
  if (initonly) skipread = .TRUE.
end if

if (.not.skipread) then
! read the namelist file
 open(UNIT=dataunit,FILE=trim(EMsoft_toNativePath(nmlfile)),DELIM='apostrophe',STATUS='old')
 read(UNIT=dataunit,NML=TKDspots)
 close(UNIT=dataunit,STATUS='keep')

! check for required entries
 if (trim(xtalname).eq.'undefined') then
  call FatalError('GetTKDspotsNameList:',' xtal input file is undefined in '//nmlfile)
 end if

 if (trim(outname).eq.'undefined') then
  call FatalError('GetTKDspotsNameList:',' output file name B is undefined in '//nmlfile)
 end if

 if (numsx.eq.0) then 
  call FatalError('GetTKDspotsNameList:',' pattern size numsx is zero '//nmlfile)
 end if

 if (numsy.eq.0) then 
  call FatalError('GetTKDspotsNameList:',' pattern size numsy is zero '//nmlfile)
 end if
end if

! if we get here, then all appears to be ok, and we need to fill in the emnl fields
enl%ncubochoric = ncubochoric
enl%nthreads = nthreads
enl%numsx = numsx 
enl%numsy = numsy
enl%voltage = voltage
enl%dmin = dmin 
enl%thickness = thickness
enl%L = L 
enl%thetac = thetac
enl%delta = delta
enl%omega = omega
enl%sig = sig
enl%xpc = xpc 
enl%ypc = ypc 
enl%xtalname = xtalname 
enl%outname = outname 
enl%eulerfile = eulerfile

end subroutine GetTKDspotsNameList


!--------------------------------------------------------------------------
!
! SUBROUTINE:GetECPZANameList
!
!> @author Marc De Graef, Carnegie Mellon University
!
!> @brief read namelist file and fill ecpnl structure (used by EMECPZA.f90)
!
!> @param nmlfile namelist file name
!> @param ecpnl name list structure
!
!> @date 01/25/17 MDG 1.0 new structure
!--------------------------------------------------------------------------
recursive subroutine GetECPZANameList(nmlfile, ecpnl, initonly)
!DEC$ ATTRIBUTES DLLEXPORT :: GetECPZANameList

use error

IMPLICIT NONE

character(fnlen),INTENT(IN)             :: nmlfile
type(ECPZANameListType),INTENT(INOUT)   :: ecpnl
!f2py intent(in,out) ::  ecpnl
logical,OPTIONAL,INTENT(IN)             :: initonly

logical                                 :: skipread = .FALSE.

integer(kind=irg)       :: fn(3)
integer(kind=irg)       :: k(3)
integer(kind=irg)       :: npix
integer(kind=irg)       :: nthreads
real(kind=sgl)          :: dmin
real(kind=sgl)          :: ktmax
character(1)            :: maskpattern
character(fnlen)        :: energyfile 
character(fnlen)        :: outname

namelist /ECPZAlist/ k, fn, dmin, ktmax, npix, outname, nthreads, maskpattern, energyfile

! default values
k = (/ 0, 0, 1 /)        ! beam direction [direction indices]
fn = (/ 0, 0, 1 /)       ! foil normal [direction indices]
dmin = 0.05              ! smallest d-spacing to include in dynamical matrix [nm]
ktmax = 0.0              ! beam convergence in units of |g_a|
npix = 256               ! output arrays will have size npix x npix
nthreads = 1
maskpattern = 'n'
outname = 'undefined'    ! output filename
energyfile = 'undefined'    ! output filename

if (present(initonly)) then
  if (initonly) skipread = .TRUE.
end if

if (.not.skipread) then
! read the namelist file
 open(UNIT=dataunit,FILE=trim(EMsoft_toNativePath(nmlfile)),DELIM='apostrophe',STATUS='old')
 read(UNIT=dataunit,NML=ECPZAlist)
 close(UNIT=dataunit,STATUS='keep')

! check for required entries
 if (trim(outname).eq.'undefined') then
  call FatalError('EMECPZA:',' output file name is undefined in '//nmlfile)
 end if
 if (trim(energyfile).eq.'undefined') then
  call FatalError('EMECPZA:',' Monte Carlo input file name is undefined in '//nmlfile)
 end if
end if

ecpnl%fn = fn
ecpnl%k = k
ecpnl%npix = npix
ecpnl%dmin = dmin
ecpnl%ktmax = ktmax
ecpnl%outname = outname
ecpnl%energyfile = energyfile
ecpnl%nthreads = nthreads
ecpnl%maskpattern = maskpattern

end subroutine GetECPZANameList

!--------------------------------------------------------------------------
!
! SUBROUTINE:GetECPNameList
!
!> @author Marc De Graef, Carnegie Mellon University
!
!> @brief read namelist file and fill ecpnl structure (used by EMECP.f90)
!
!> @param nmlfile namelist file name
!> @param knl Kossel name list structure
!
!> @date 06/13/14  MDG 1.0 new routine
!> @date 11/25/14  MDG 2.0 added parameters for film on substrate mode
!> @date 10/15/15 SS  1.2 changes for release
!--------------------------------------------------------------------------
recursive subroutine GetECPNameList(nmlfile, ecpnl, initonly)
!DEC$ ATTRIBUTES DLLEXPORT :: GetECPNameList

use error

IMPLICIT NONE

character(fnlen),INTENT(IN)             :: nmlfile
type(ECPNameListType),INTENT(INOUT)     :: ecpnl
!f2py intent(in,out) ::  ecpnl
logical,OPTIONAL,INTENT(IN)             :: initonly

logical                                 :: skipread = .FALSE.

integer(kind=irg)       :: stdout
integer(kind=irg)       :: fn_f(3)
integer(kind=irg)       :: fn_s(3)
integer(kind=irg)       :: nthreads
integer(kind=irg)       :: npix
integer(kind=irg)       :: gF(3)
integer(kind=irg)       :: gS(3)
integer(kind=irg)       :: tF(3)
integer(kind=irg)       :: tS(3)
real(kind=sgl)          :: dmin
real(kind=sgl)          :: thetac
real(kind=sgl)          :: filmthickness
character(fnlen)        :: xtalname
character(fnlen)        :: xtalname2
character(fnlen)        :: energyfile
character(fnlen)        :: filmfile
character(fnlen)        :: subsfile
character(fnlen)        :: masterfile
character(fnlen)        :: datafile
character(1)            :: maskpattern
character(fnlen)        :: anglefile
character(3)            :: eulerconvention
integer(kind=irg)       :: numangle_anglefile
real(kind=sgl)          :: gammavalue
character(3)            :: outputformat
real(kind=dbl)          :: sampletilt
real(kind=sgl)          :: workingdistance
real(kind=sgl)          :: Rin
real(kind=sgl)          :: Rout

! namelist /ECPlist/ stdout, xtalname, voltage, k, fn, dmin, distort, abcdist, albegadist, ktmax, &
namelist /ECPlist/ stdout, xtalname, xtalname2, fn_f, fn_s, dmin, filmthickness, anglefile, &
                   nthreads, thetac, npix, maskpattern, eulerconvention, Rin, Rout, &
                   gF, gS, tF, tS, energyfile, filmfile, subsfile, masterfile, datafile, &
                   numangle_anglefile, gammavalue, outputformat, sampletilt, workingdistance

! default values
stdout = 6                              ! standard output
fn_f = (/ 0, 0, 1 /)                    ! beam direction [direction indices]
fn_s = (/ 0, 0, 1 /)                    ! foil normal [direction indices]
gF = (/ 0, 0, 0 /)                      ! plane normal in film
gS = (/ 0, 0, 0 /)                      ! plane normal in substrate
tF = (/ 0, 0, 0 /)                      ! direction in film
tS = (/ 0, 0, 0 /)                      ! direction in substrate
npix = 200                              ! number of pixels in final image (npix x npix)
nthreads = 1                            ! number of OpenMP threads
dmin = 0.04                             ! smallest d-spacing to include in dynamical matrix [nm]
thetac = 0.0                            ! beam convergence in mrad (either ktmax or thetac must be given)
filmthickness = 0.0                     ! 0.0 if there is no film
xtalname = 'undefined'                  ! initial value to check that the keyword is present in the nml file
xtalname2 = 'undefined'                 ! initial value for substrate structure name
energyfile = 'undefined'
filmfile = 'undefined'
subsfile = 'undefined'
masterfile = 'undefined'
datafile = 'undefined'
maskpattern = 'y'
anglefile = 'undefined'
eulerconvention = 'hkl'
numangle_anglefile = 0
gammavalue = 1.0
outputformat = 'gui'
sampletilt = 0.D0
Workingdistance = 13.0
Rin = 2.0
Rout = 6.0

if (present(initonly)) then
  if (initonly) skipread = .TRUE.
end if

if (.not.skipread) then
! read the namelist file
 open(UNIT=dataunit,FILE=trim(EMsoft_toNativePath(nmlfile)),DELIM='apostrophe',STATUS='old')
 read(UNIT=dataunit,NML=ECPlist)
 close(UNIT=dataunit,STATUS='keep')

! check for required entries
 if (trim(xtalname).eq.'undefined') then
  call FatalError('EMEECP:',' crystal file name is undefined in '//nmlfile)
 end if
end if

ecpnl%stdout = stdout
ecpnl%fn_f = fn_f
ecpnl%fn_s = fn_s
ecpnl%gF = gF
ecpnl%gS = gS
ecpnl%tF = tF
ecpnl%tS = tS
ecpnl%npix = npix
ecpnl%nthreads = nthreads
ecpnl%dmin = dmin
ecpnl%thetac = thetac
ecpnl%filmthickness = filmthickness
ecpnl%datafile = datafile
ecpnl%xtalname = xtalname
ecpnl%xtalname2 = xtalname2
ecpnl%energyfile = energyfile
ecpnl%filmfile = filmfile
ecpnl%subsfile = subsfile
ecpnl%masterfile = masterfile
ecpnl%maskpattern = maskpattern
ecpnl%anglefile = anglefile
ecpnl%numangle_anglefile = numangle_anglefile
ecpnl%eulerconvention = eulerconvention
ecpnl%gammavalue = gammavalue
ecpnl%outputformat = outputformat
ecpnl%sampletilt = sampletilt
ecpnl%workingdistance = workingdistance
ecpnl%Rin = Rin
ecpnl%Rout = Rout

end subroutine GetECPNameList

!--------------------------------------------------------------------------
!
! SUBROUTINE:GetLACBEDNameList
!
!> @author Marc De Graef, Carnegie Mellon University
!
!> @brief read namelist file and fill lacbednl structure (used by EMLACBED.f90)
!
!> @param nmlfile namelist file name
!> @param lacbednl LACBED name list structure
!
!> @date 07/01/14  MDG 1.0 new routine
!--------------------------------------------------------------------------
recursive subroutine GetLACBEDNameList(nmlfile, lacbednl, initonly)
!DEC$ ATTRIBUTES DLLEXPORT :: GetLACBEDNameList

use error

IMPLICIT NONE

character(fnlen),INTENT(IN)             :: nmlfile
type(LACBEDNameListType),INTENT(INOUT)  :: lacbednl
!f2py intent(in,out) ::  lacbednl
logical,OPTIONAL,INTENT(IN)             :: initonly

logical                                 :: skipread = .FALSE.

integer(kind=irg)       :: k(3)
integer(kind=irg)       :: fn(3)
integer(kind=irg)       :: maxHOLZ
integer(kind=irg)       :: numthick
integer(kind=irg)       :: npix
integer(kind=irg)       :: nthreads
real(kind=sgl)          :: voltage
real(kind=sgl)          :: dmin
real(kind=sgl)          :: convergence
real(kind=sgl)          :: startthick
real(kind=sgl)          :: thickinc
real(kind=sgl)          :: minten
character(fnlen)        :: xtalname
character(fnlen)        :: outname

namelist /LACBEDlist/ xtalname, voltage, k, fn, dmin, convergence, minten, &
                              nthreads, startthick, thickinc, numthick, outname, npix, maxHOLZ

k = (/ 0, 0, 1 /)               ! beam direction [direction indices]
fn = (/ 0, 0, 1 /)              ! foil normal [direction indices]
maxHOLZ = 2                     ! maximum HOLZ layer index to be used for the output file; note that his number
                                ! does not affect the actual computations; it only determines which reflection 
                                ! families will end up in the output file
numthick = 10                   ! number of increments
npix = 256                      ! output arrays will have size npix x npix
nthreads = 1                    ! number of computational threads
voltage = 200000.0              ! acceleration voltage [V]
dmin = 0.025                    ! smallest d-spacing to include in dynamical matrix [nm]
convergence = 25.0              ! beam convergence angle [mrad]
startthick = 10.0               ! starting thickness [nm]
thickinc = 10.0                 ! thickness increment
minten = 1.0E-6                 ! minimum intensity in diffraction disk to make it into the output file
xtalname = 'undefined'          ! initial value to check that the keyword is present in the nml file
outname = 'lacbedout.data'      ! output filename

if (present(initonly)) then
  if (initonly) skipread = .TRUE.
end if

if (.not.skipread) then
! read the namelist file
open(UNIT=dataunit,FILE=trim(EMsoft_toNativePath(nmlfile)),DELIM='apostrophe',STATUS='old')
read(UNIT=dataunit,NML=LACBEDlist)
close(UNIT=dataunit,STATUS='keep')

! check for required entries
if (trim(xtalname).eq.'undefined') then
  call FatalError('EMLACBED:',' structure file name is undefined in '//nmlfile)
end if
end if

lacbednl%k = k
lacbednl%fn = fn
lacbednl%maxHOLZ = maxHOLZ
lacbednl%numthick = numthick
lacbednl%npix = npix
lacbednl%nthreads = nthreads
lacbednl%voltage = voltage
lacbednl%dmin = dmin
lacbednl%convergence = convergence
lacbednl%startthick = startthick
lacbednl%thickinc = thickinc
lacbednl%minten = minten
lacbednl%xtalname = xtalname
lacbednl%outname = outname

end subroutine GetLACBEDNameList

!--------------------------------------------------------------------------
!
! SUBROUTINE:GetCBEDNameList
!
!> @author Marc De Graef, Carnegie Mellon University
!
!> @brief read namelist file and fill cbednl structure (used by EMCBED.f90)
!
!> @param nmlfile namelist file name
!> @param cbednl CBED name list structure
!
!> @date 11/24/18  MDG 1.0 new routine
!--------------------------------------------------------------------------
recursive subroutine GetCBEDNameList(nmlfile, cbednl, initonly)
!DEC$ ATTRIBUTES DLLEXPORT :: GetCBEDNameList

use error

IMPLICIT NONE

character(fnlen),INTENT(IN)             :: nmlfile
type(CBEDNameListType),INTENT(INOUT)    :: cbednl
!f2py intent(in,out) ::  cbednl
logical,OPTIONAL,INTENT(IN)             :: initonly

logical                                 :: skipread = .FALSE.

integer(kind=irg)       :: k(3)
integer(kind=irg)       :: fn(3)
integer(kind=irg)       :: maxHOLZ
integer(kind=irg)       :: numthick
integer(kind=irg)       :: npix
integer(kind=irg)       :: nthreads
real(kind=sgl)          :: voltage
real(kind=sgl)          :: camlen
real(kind=sgl)          :: klaue(2)
real(kind=sgl)          :: dmin
real(kind=sgl)          :: convergence
real(kind=sgl)          :: startthick
real(kind=sgl)          :: thickinc
character(fnlen)        :: xtalname
character(fnlen)        :: outname

namelist /CBEDlist/ xtalname, voltage, k, fn, dmin, convergence, klaue, camlen, &
                    nthreads, startthick, thickinc, numthick, outname, npix, maxHOLZ

k = (/ 0, 0, 1 /)               ! beam direction [direction indices]
fn = (/ 0, 0, 1 /)              ! foil normal [direction indices]
maxHOLZ = 2                     ! maximum HOLZ layer index to be used for the output file; note that his number
                                ! does not affect the actual computations; it only determines which reflection 
                                ! families will end up in the output file
klaue = (/ 0.0, 0.0 /)          ! Laue center coordinates
numthick = 10                   ! number of increments
npix = 256                      ! output arrays will have size npix x npix
nthreads = 1                    ! number of computational threads
voltage = 200.0                 ! acceleration voltage [kV]
camlen = 1000.0                 ! camera length [mm]
dmin = 0.025                    ! smallest d-spacing to include in dynamical matrix [nm]
convergence = 25.0              ! beam convergence angle [mrad]
startthick = 10.0               ! starting thickness [nm]
thickinc = 10.0                 ! thickness increment
xtalname = 'undefined'          ! initial value to check that the keyword is present in the nml file
outname = 'undefined'           ! output filename

if (present(initonly)) then
  if (initonly) skipread = .TRUE.
end if

if (.not.skipread) then
! read the namelist file
open(UNIT=dataunit,FILE=trim(EMsoft_toNativePath(nmlfile)),DELIM='apostrophe',STATUS='old')
read(UNIT=dataunit,NML=CBEDlist)
close(UNIT=dataunit,STATUS='keep')

! check for required entries
if (trim(xtalname).eq.'undefined') then
  call FatalError('EMCBED:',' structure file name is undefined in '//nmlfile)
end if
end if

cbednl%k = k
cbednl%fn = fn
cbednl%maxHOLZ = maxHOLZ
cbednl%numthick = numthick
cbednl%npix = npix
cbednl%nthreads = nthreads
cbednl%klaue = klaue
cbednl%voltage = voltage
cbednl%camlen = camlen
cbednl%dmin = dmin
cbednl%convergence = convergence
cbednl%startthick = startthick
cbednl%thickinc = thickinc
cbednl%xtalname = xtalname
cbednl%outname = outname

end subroutine GetCBEDNameList

!--------------------------------------------------------------------------
!
! SUBROUTINE:GetECPpatternNameList
!
!> @author Saransh Singh, Carnegie Mellon University
!
!> @brief read namelist file and fill mcnl structure (used by EMECPpattern.f90)
!
!> @param nmlfile namelist file name
!> @param emnl ECP name list structure
!
!> @date 06/19/14  SS 1.0 new routine
!--------------------------------------------------------------------------
recursive subroutine GetECPpatternNameList(nmlfile,ecpnl, initonly)
!DEC$ ATTRIBUTES DLLEXPORT :: GetECPpatternNameList

use error

IMPLICIT NONE

character(fnlen),INTENT(IN)                     :: nmlfile
type(ECPpatternNameListType),INTENT(INOUT)             :: ecpnl
!f2py intent(in,out) ::  ecpnl
logical,OPTIONAL,INTENT(IN)             :: initonly

logical                                 :: skipread = .FALSE.

integer(kind=irg)       :: stdout
integer(kind=irg)       :: npix
real(kind=sgl)          :: thetac
real(kind=sgl)          :: k(3)
character(fnlen)        :: masterfile
character(fnlen)        :: outname

! define the IO namelist to facilitate passing variables to the program.
namelist /ECPvars/ stdout, npix, masterfile, outname, thetac, k

! set the input parameters to default values (except for masterfile, which must be present)
stdout = 6
npix = 256
thetac = 5.0
k = (/0.0,0.0,1.0/)
masterfile = 'undefined'        ! default filename for master data from EMECPmaster
outname = 'ECP.data'  ! default filename for final output

if (present(initonly)) then
  if (initonly) skipread = .TRUE.
end if

if (.not.skipread) then
! read the namelist file
open(UNIT=dataunit,FILE=trim(EMsoft_toNativePath(nmlfile)),DELIM='apostrophe',STATUS='old')
read(UNIT=dataunit,NML=ECPvars)
close(UNIT=dataunit,STATUS='keep')

! check for required entries
if (trim(masterfile).eq.'undefined') then
call FatalError('EMECP:',' master file name is undefined in '//nmlfile)
end if
end if

! if we get here, then all appears to be ok, and we need to fill in the emnl fields
ecpnl%stdout = stdout
ecpnl%npix = npix
ecpnl%thetac = thetac
ecpnl%k = k
ecpnl%masterfile = masterfile
ecpnl%outname = outname

end subroutine GetECPpatternNameList

!--------------------------------------------------------------------------
!
! SUBROUTINE:GetPEDkinNameList
!
!> @author Marc De Graef, Carnegie Mellon University
!
!> @brief read namelist file and fill pednl structure (used by EMpedKIN.f90)
!
!> @param nmlfile namelist file name
!> @param pednl PED name list structure
!
!> @date 03/02/15 MDG 1.0 new routine
!--------------------------------------------------------------------------
recursive subroutine GetPEDkinNameList(nmlfile,pednl, initonly)
!DEC$ ATTRIBUTES DLLEXPORT :: GetPEDkinNameList

use error

IMPLICIT NONE

character(fnlen),INTENT(IN)                     :: nmlfile
type(PEDkinNameListType),INTENT(INOUT)             :: pednl
!f2py intent(in,out) ::  pednl
logical,OPTIONAL,INTENT(IN)             :: initonly

logical                                 :: skipread = .FALSE.

integer(kind=irg)       :: npix
integer(kind=irg)       :: ncubochoric
integer(kind=irg)       :: nthreads
real(kind=sgl)          :: voltage
real(kind=sgl)          :: thickness
real(kind=sgl)          :: rnmpp
real(kind=sgl)          :: dmin
character(fnlen)        :: xtalname
character(fnlen)        :: outname
character(fnlen)        :: eulerfile
character(4)            :: sampling

! define the IO namelist to facilitate passing variables to the program.
namelist /PEDkinNameList/ xtalname, voltage, npix, rnmpp, ncubochoric, nthreads, &
                              thickness, outname , dmin, sampling, eulerfile

! set the input parameters to default values (except for xtalname, which must be present)
xtalname = 'undefined'          ! initial value to check that the keyword is present in the nml file
voltage = 200.0              ! acceleration voltage [kV]
nthreads = 1                    ! number of OpenMP threads to start
thickness = 10.0                ! sample thickness [nm]
npix = 256                      ! output arrays will have size npix x npix
outname = 'pedout.data'         ! output filename
dmin = 0.04                     ! smallest d-spacing [nm]
ncubochoric = 100               ! number of samples along the cubochoric edge length
rnmpp = 0.2                     ! nm^{-1} per pattern pixel
sampling = 'dict'
eulerfile = 'undefined'

if (present(initonly)) then
  if (initonly) skipread = .TRUE.
end if

if (.not.skipread) then
! read the namelist file
    open(UNIT=dataunit,FILE=trim(EMsoft_toNativePath(nmlfile)),DELIM='apostrophe',STATUS='old')
    read(UNIT=dataunit,NML=PEDkinNameList)
    close(UNIT=dataunit,STATUS='keep')

! check for required entries
    if (trim(xtalname).eq.'undefined') then
        call FatalError('EMPED:',' crystal structure file name is undefined in '//nmlfile)
    end if

    if (sampling .eq. 'file' .and. trim(eulerfile) .eq. 'undefined') then
        call FatalError('EMPED:',' euler angle file name is undefined in '//nmlfile)
    end if

end if

! if we get here, then all appears to be ok, and we need to fill in the pednl fields
pednl%xtalname = xtalname
pednl%voltage = voltage
pednl%thickness = thickness
pednl%dmin = dmin
pednl%npix = npix
pednl%nthreads = nthreads
pednl%outname = outname
pednl%rnmpp = rnmpp
pednl%ncubochoric = ncubochoric
pednl%sampling = sampling
pednl%eulerfile = eulerfile

end subroutine GetPEDKINNameList

!--------------------------------------------------------------------------
!
! SUBROUTINE:GetPEDZANameList
!
!> @author Marc De Graef, Carnegie Mellon University
!
!> @brief read namelist file and fill pednl structure (used by EMPEDZA.f90)
!
!> @param nmlfile namelist file name
!> @param pednl PED name list structure
!
!> @date 07/09/14 MDG 1.0 new routine
!--------------------------------------------------------------------------
recursive subroutine GetPEDZANameList(nmlfile,pednl, initonly)
!DEC$ ATTRIBUTES DLLEXPORT :: GetPEDZANameList

use error

IMPLICIT NONE

character(fnlen),INTENT(IN)             :: nmlfile
type(PEDZANameListType),INTENT(INOUT)   :: pednl
!f2py intent(in,out) ::  pednl
logical,OPTIONAL,INTENT(IN)             :: initonly

logical                                 :: skipread = .FALSE.

integer(kind=irg)       :: stdout
integer(kind=irg)       :: k(3)
integer(kind=irg)       :: fn(3)
integer(kind=irg)       :: precsample
integer(kind=irg)       :: precazimuthal
integer(kind=irg)       :: npix
integer(kind=irg)       :: nthreads
real(kind=sgl)          :: voltage
real(kind=sgl)          :: dmin
real(kind=sgl)          :: precangle
real(kind=sgl)          :: prechalfwidth
real(kind=sgl)          :: thickness
real(kind=sgl)          :: camlen
character(5)            :: filemode
character(fnlen)        :: xtalname
character(fnlen)        :: outname

! define the IO namelist to facilitate passing variables to the program.
namelist /EMPEDZA/ stdout, xtalname, voltage, k, fn, dmin, precangle, prechalfwidth, precsample, precazimuthal, &
                              thickness,  outname, npix, camlen, filemode, nthreads

! set the input parameters to default values (except for xtalname, which must be present)
xtalname = 'undefined'          ! initial value to check that the keyword is present in the nml file
stdout = 6                      ! standard output
voltage = 200000.0              ! acceleration voltage [V]
k = (/ 0, 0, 1 /)               ! beam direction [direction indices]
fn = (/ 0, 0, 1 /)              ! foil normal [direction indices]
dmin = 0.025                    ! smallest d-spacing to include in dynamical matrix [nm]
precangle = 10.472              ! beam precession angle [mrad]; default = 0.6 degrees
prechalfwidth = 0.25            ! beam half width in the tilt direction [mrad]
nthreads = 1                    ! number of OpenMP threads to start
precsample = 10                 ! number of samples (concentric circles) in beam half width (total = 2*precsample + 1)
precazimuthal = 360             ! number of azimuthal samples for each precession circle
thickness = 10.0                ! sample thickness [nm]
filemode = 'total'              ! 'total' mode or 'eachp'
npix = 256                      ! output arrays will have size npix x npix
outname = 'pedout.data'         ! output filename
camlen = 1000.0                 ! camera length [mm]


if (present(initonly)) then
  if (initonly) skipread = .TRUE.
end if

if (.not.skipread) then
! read the namelist file
open(UNIT=dataunit,FILE=trim(EMsoft_toNativePath(nmlfile)),DELIM='apostrophe',STATUS='old')
read(UNIT=dataunit,NML=EMPEDZA)
close(UNIT=dataunit,STATUS='keep')

! check for required entries
if (trim(xtalname).eq.'undefined') then
call FatalError('EMPEDZA:',' crystal structure file name is undefined in '//nmlfile)
end if
end if

! if we get here, then all appears to be ok, and we need to fill in the pednl fields
pednl%xtalname = xtalname
pednl%stdout = stdout
pednl%voltage = voltage
pednl%k = k
pednl%fn = fn
pednl%dmin = dmin
pednl%precangle = precangle
pednl%prechalfwidth = prechalfwidth
pednl%precsample = precsample
pednl%precazimuthal = precazimuthal
pednl%thickness = thickness
pednl%filemode = filemode
pednl%npix = npix
pednl%nthreads = nthreads
pednl%outname = outname
pednl%camlen = camlen

end subroutine GetPEDZANameList


!--------------------------------------------------------------------------
!
! SUBROUTINE:GetECCINameList
!
!> @author Marc De Graef, Carnegie Mellon University
!
!> @brief read namelist file and fill eccinl structure (used by EMECCI.f90)
!
!> @param nmlfile namelist file name
!> @param eccinl ECCI name list structure
!
!> @date 10/04/14 MDG 1.0 new routine
!> @date 11/24/15 MDG 1.1 adapted for new namelist variables
!--------------------------------------------------------------------------
recursive subroutine GetECCINameList(nmlfile,eccinl, initonly)
!DEC$ ATTRIBUTES DLLEXPORT :: GetECCINameList

use error

IMPLICIT NONE

character(fnlen),INTENT(IN)             :: nmlfile
type(ECCINameListType),INTENT(INOUT)    :: eccinl
!f2py intent(in,out) ::  eccinl
logical,OPTIONAL,INTENT(IN)             :: initonly

logical                                 :: skipread = .FALSE.

integer(kind=irg)                       :: i

integer(kind=irg)       :: stdout
integer(kind=irg)       :: nthreads
integer(kind=irg)       :: k(3)
integer(kind=irg)       :: nktstep
integer(kind=irg)       :: DF_npix
integer(kind=irg)       :: DF_npiy
real(kind=sgl)          :: voltage
real(kind=sgl)          :: dkt
real(kind=sgl)          :: ktmax
real(kind=sgl)          :: lauec(2)
real(kind=sgl)          :: lauec2(2)
real(kind=sgl)          :: dmin
real(kind=sgl)          :: DF_L
real(kind=sgl)          :: DF_slice
character(4)            :: dispmode
character(4)            :: summode
character(5)            :: progmode
character(fnlen)        :: xtalname
character(fnlen)        :: montagename
character(fnlen)        :: defectfilename
character(fnlen)        :: DDDfilename
character(fnlen)        :: dispfile
character(fnlen)        :: dataname
character(fnlen)        :: ECPname
character(fnlen)        :: sgname

! define the IO namelist to facilitate passing variables to the program.
namelist / ECCIlist / DF_L, DF_npix, DF_npiy, DF_slice, dmin, sgname, stdout, &
                      progmode, dispfile, ktmax, dkt, ECPname, summode, lauec, lauec2, &
                      dispmode, nthreads, xtalname, voltage, k, nktstep, &
                      dataname, defectfilename, montagename, DDDfilename

! set the input parameters to default values (except for xtalname, which must be present)
stdout = 6
nthreads = 1
k = (/ 0,0,1 /)
nktstep = 20
DF_npix = 256
DF_npiy = 256
voltage = 30.
dkt = 0.1
ktmax = 5.0
lauec = (/ 0.0, 0.0 /)
lauec2 = (/ 0.0, 0.0 /)
dmin = 0.1
DF_L = 1.0
DF_slice = 1.0
dispmode = 'not'
summode = 'diag'
progmode = 'array'
xtalname = 'undefined'
montagename = 'undefined'
defectfilename = 'undefined'
DDDfilename = 'undefined'
dispfile = 'displacements.data'
dataname = 'ECCIout.data'
ECPname = 'undefined'
sgname = 'nofile'

if (present(initonly)) then
  if (initonly) skipread = .TRUE.
end if

if (.not.skipread) then
! read the namelist file
open(UNIT=dataunit,FILE=trim(EMsoft_toNativePath(nmlfile)),DELIM='apostrophe',STATUS='old')
read(UNIT=dataunit,NML=ECCIlist)
close(UNIT=dataunit,STATUS='keep')

! check for required entries
if (trim(xtalname).eq.'undefined') then
  call FatalError('EMECCI:',' crystal structure file name is undefined in '//nmlfile)
end if

! make sure the ECPname variable has been properly defined
if (trim(ECPname).eq.'undefined') then
  call FatalError('EMECCI:',' ECP pattern file name is undefined in '//nmlfile)
end if
end if

! if we get here, then all appears to be ok, and we need to fill in the emnl fields
eccinl%stdout = stdout
eccinl%nthreads = nthreads
eccinl%k = k
eccinl%nktstep = nktstep
eccinl%DF_npix = DF_npix
eccinl%DF_npiy = DF_npiy
eccinl%voltage = voltage
eccinl%dkt = dkt
eccinl%ktmax = ktmax
eccinl%lauec = lauec
eccinl%lauec2 = lauec2
eccinl%dmin = dmin
eccinl%DF_L = DF_L
eccinl%DF_slice = DF_slice
eccinl%dispmode = dispmode
eccinl%summode = summode
eccinl%progmode = progmode
eccinl%xtalname = xtalname
eccinl%montagename = montagename
eccinl%defectfilename = defectfilename
eccinl%DDDfilename = DDDfilename
eccinl%dispfile = dispfile
eccinl%dataname = dataname
eccinl%ECPname = ECPname
eccinl%sgname = sgname

end subroutine GetECCINameList

!--------------------------------------------------------------------------
!
! SUBROUTINE:GetRFZNameList
!
!> @author Marc De Graef, Carnegie Mellon University
!
!> @brief read namelist file and fill rfznl structure (used by EMsampleRFZ.f90)
!
!> @param nmlfile namelist file name
!> @param rfznl RFZ name list structure
!
!> @date 12/09/14 MDG 1.0 new routine
!> @date 08/18/15 MDG 1.1 added options for all seven representations
!> @date 01/17/15 MDG 1.2 added gridtype option
!> @date 12/22/16 MDG 1.3 added new sampling mode
!> @date 02/01/17 MDG 1.4 added conical sampling mode
!--------------------------------------------------------------------------
recursive subroutine GetRFZNameList(nmlfile,rfznl, initonly)
!DEC$ ATTRIBUTES DLLEXPORT :: GetRFZNameList

use error

IMPLICIT NONE

character(fnlen),INTENT(IN)                     :: nmlfile
type(RFZNameListType),INTENT(INOUT)             :: rfznl
!f2py intent(in,out) ::  rfznl
logical,OPTIONAL,INTENT(IN)                     :: initonly

logical                                         :: skipread = .FALSE.

integer(kind=irg)                               :: pgnum, nsteps, gridtype
real(kind=dbl)                                  :: rodrigues(4), qFZ(4), axFZ(4), maxmisor, conevector(3), semiconeangle
character(fnlen)                                :: samplemode
character(fnlen)                                :: xtalname
character(fnlen)                                :: euoutname
character(fnlen)                                :: cuoutname
character(fnlen)                                :: hooutname
character(fnlen)                                :: rooutname
character(fnlen)                                :: quoutname
character(fnlen)                                :: omoutname
character(fnlen)                                :: axoutname

! namelist components
namelist / RFZlist / pgnum, nsteps, gridtype, euoutname, cuoutname, hooutname, rooutname, quoutname, omoutname, axoutname, &
                     samplemode, rodrigues, maxmisor, conevector, semiconeangle, xtalname, qFZ, axFZ

! initialize to default values
pgnum = 32
nsteps = 50
gridtype = 0
rodrigues = (/ 0.D0, 0.D0, 0.D0, 0.D0 /)  ! initialize as the identity rotation
qFZ= (/ 1.D0, 0.D0, 0.D0, 0.D0 /)         ! initialize as the identity rotation
axFZ= (/ 0.D0, 0.D0, 1.D0, 0.D0 /)         ! initialize as the identity rotation
maxmisor = 5.D0                           ! in degrees
samplemode = 'RFZ'                        ! or 'MIS' for sampling inside a ball with constant misorientation w.r.t. rodrigues
! or 'CON' for conical sampling around a unitvector for a cone with semi opening angle semiconangle
conevector = (/ 0.D0, 0.D0, 1.D0 /)       ! default unit vector for cone axis
semiconeangle = 2.0                       ! default opening semi-angle (in degrees)
euoutname = 'undefined'
xtalname = 'undefined'
cuoutname = 'undefined'
hooutname = 'undefined'
rooutname = 'undefined'
quoutname = 'undefined'
omoutname = 'undefined'
axoutname = 'undefined'

if (present(initonly)) then
  if (initonly) skipread = .TRUE.
end if

if (.not.skipread) then
! read the namelist file
open(UNIT=dataunit,FILE=trim(EMsoft_toNativePath(nmlfile)),DELIM='apostrophe',STATUS='old')
read(UNIT=dataunit,NML=RFZlist)
close(UNIT=dataunit,STATUS='keep')
end if

! and copy the variables to the rfznl variable
rfznl%pgnum  = pgnum
rfznl%nsteps = nsteps
rfznl%gridtype = gridtype
rfznl%rodrigues = rodrigues
rfznl%qFZ = qFZ
rfznl%axFZ = axFZ
rfznl%maxmisor = maxmisor
rfznl%samplemode = samplemode
rfznl%conevector = conevector
rfznl%semiconeangle = semiconeangle
rfznl%xtalname = xtalname
rfznl%euoutname = euoutname
rfznl%cuoutname = cuoutname
rfznl%hooutname = hooutname
rfznl%rooutname = rooutname
rfznl%quoutname = quoutname
rfznl%omoutname = omoutname
rfznl%axoutname = axoutname

end subroutine GetRFZNameList

!--------------------------------------------------------------------------
!
! SUBROUTINE:GetDictIndxOpenCLNameList
!
!> @author Saransh Singh, Carnegie Mellon University
!
!> @brief read namelist file and fill DictIndxOpenCLListType (used by EMDictIndxOpenCL.f90)
!
!> @param nmlfile namelist file name
!> @param DictIndxOpenCL name list structure
!
!> @date 13/01/15 SS 1.0 new routine
!--------------------------------------------------------------------------
recursive subroutine GetDictIndxOpenCLNameList(nmlfile,dictindxnl, initonly)
!DEC$ ATTRIBUTES DLLEXPORT :: GetDictIndxOpenCLNameList

use error
use local

IMPLICIT NONE

character(fnlen),INTENT(IN)                                 :: nmlfile
type(DictIndxOpenCLListType),INTENT(INOUT)                  :: dictindxnl
!f2py intent(in,out) ::  dictindxnl
logical,OPTIONAL,INTENT(IN)             :: initonly

logical                                 :: skipread = .FALSE.

integer(kind=irg)                                           :: numexptsingle
integer(kind=irg)                                           :: numdictsingle
integer(kind=irg)                                           :: totnumexpt
integer(kind=irg)                                           :: totnumdict
integer(kind=irg)                                           :: imght
integer(kind=irg)                                           :: imgwd
integer(kind=irg)                                           :: nnk
character(fnlen)                                            :: exptfile
character(fnlen)                                            :: dictfile
character(fnlen)                                            :: eulerfile
logical                                                     :: MeanSubtraction
logical                                                     :: patternflip

! define the IO namelist to facilitate passing variables to the program.
namelist /DictIndxOpenCLvars/ numexptsingle, numdictsingle, totnumexpt, totnumdict,&
        imght, imgwd, exptfile, dictfile, eulerfile, nnk, MeanSubtraction, patternflip

! set some of the input parameters to default values 
numdictsingle = 1024
numexptsingle = 1024
imght = 0
imgwd = 0
nnk = 40
exptfile = 'undefined'
dictfile = 'undefined'
eulerfile = 'undefined'
totnumdict = 0
totnumexpt = 0
MeanSubtraction = .TRUE.
patternflip = .TRUE.

if (present(initonly)) then
  if (initonly) skipread = .TRUE.
end if

if (.not.skipread) then
! read the namelist file
open(UNIT=dataunit,FILE=trim(EMsoft_toNativePath(nmlfile)),DELIM='apostrophe',STATUS='old')
read(UNIT=dataunit,NML=DictIndxOpenCLvars)
close(UNIT=dataunit,STATUS='keep')

! check for required entries
if (trim(exptfile).eq.'undefined') then
    call FatalError('EMDictIndxOpenCL:',' experimental file name is undefined in '//nmlfile)
end if

if (trim(dictfile).eq.'undefined') then
    call FatalError('EMDictIndxOpenCL:',' dictionary file name is undefined in '//nmlfile)
end if

if (trim(eulerfile).eq.'undefined') then
    call FatalError('EMDictIndxOpenCL:',' euler angle file name is undefined in '//nmlfile)
end if

if (totnumexpt .eq. 0) then
    call FatalError('EMDictIndxOpenCL:',' total number of experimental patterns is undefined in '//nmlfile)
end if

if (totnumdict .eq. 0) then
    call FatalError('EMDictIndxOpenCL:',' total number of dictionary patterns is undefined in '//nmlfile)
end if

if (imght .eq. 0) then
    call FatalError('EMDictIndxOpenCL:',' height of single pattern is undefined in '//nmlfile)
end if

if (imgwd .eq. 0) then
    call FatalError('EMDictIndxOpenCL:',' width of single pattern is undefined in '//nmlfile)
end if
end if

! if we get here, then all appears to be ok, and we need to fill in the emnl fields

dictindxnl%numexptsingle = numexptsingle
dictindxnl%numdictsingle = numdictsingle
dictindxnl%imght = imght
dictindxnl%imgwd = imgwd
dictindxnl%exptfile = exptfile
dictindxnl%dictfile = dictfile
dictindxnl%eulerfile = eulerfile
dictindxnl%totnumdict = totnumdict
dictindxnl%totnumexpt = totnumexpt
dictindxnl%nnk = nnk
dictindxnl%MeanSubtraction = MeanSubtraction
dictindxnl%patternflip = patternflip

end subroutine GetDictIndxOpenCLNameList

!--------------------------------------------------------------------------
!
! SUBROUTINE:GetPEDIndxNameList
!
!> @author Saransh Singh, Carnegie Mellon University
!
!> @brief read namelist file and fill PEDKINIndxListType (used by EMPEDIndexing.f90)
!
!> @param nmlfile namelist file name
!> @param pednl PEDKINIndx name list structure
!
!> @date 13/01/15 SS 1.0 new routine
!--------------------------------------------------------------------------
recursive subroutine GetPEDIndxNameList(nmlfile,pednl, initonly)
!DEC$ ATTRIBUTES DLLEXPORT :: GetPEDIndxNameList

use error
use local

IMPLICIT NONE

character(fnlen),INTENT(IN)             :: nmlfile
type(PEDKINIndxListType),INTENT(INOUT)  :: pednl
!f2py intent(in,out) ::  pednl
logical,OPTIONAL,INTENT(IN)             :: initonly
logical                                 :: skipread = .FALSE.

integer(kind=irg)                       :: npix
integer(kind=irg)                       :: ncubochoric
real(kind=sgl)                          :: voltage
real(kind=sgl)                          :: dmin
real(kind=sgl)                          :: thickness
real(kind=sgl)                          :: rnmpp ! reciprocal nanometers per pixel
character(fnlen)                        :: xtalname
integer(kind=irg)                       :: numexptsingle
integer(kind=irg)                       :: numdictsingle
integer(kind=irg)                       :: ipf_ht
integer(kind=irg)                       :: ipf_wd
integer(kind=irg)                       :: nnk
real(kind=sgl)                          :: sgmax ! maximum sg value for a beam to be considered
real(kind=sgl)                          :: ww ! 2*ww+1 is the size of the spot
real(kind=sgl)                          :: var ! variance of gaussian peak
character(fnlen)                        :: exptfile
character(fnlen)                        :: datafile
character(fnlen)                        :: ctffile
character(fnlen)                        :: tmpfile
integer(kind=irg)                       :: devid
integer(kind=irg)                       :: platid
integer(kind=irg)                       :: nthreads


! define the IO namelist to facilitate passing variables to the program.
namelist /inputlist/ npix, ncubochoric, numexptsingle, numdictsingle, voltage, dmin, thickness, rnmpp, xtalname, &
exptfile, nnk, ipf_ht, ipf_wd, nthreads, sgmax, ww, var, devid, platid, datafile, ctffile, tmpfile

! set some of the input parameters to default values
npix = 0
ncubochoric = 50
voltage = 200000.0
dmin = 0.04
thickness = 50.0
rnmpp = 0.20
xtalname = 'undefined'
numdictsingle = 1024
numexptsingle = 1024
nnk = 40
exptfile = 'undefined'
datafile = 'undefined'
ctffile = 'undefined'
tmpfile = 'EMPEDDI_tmp.data'
sgmax = 0.50
ww = 3
var = 0.0020
ipf_ht = 0
ipf_wd = 0
nthreads = 1
platid = 1
devid = 1

if (present(initonly)) then
  if (initonly) skipread = .TRUE.
end if

if (.not.skipread) then
! read the namelist file
    open(UNIT=dataunit,FILE=trim(EMsoft_toNativePath(nmlfile)),DELIM='apostrophe',STATUS='old')
    read(UNIT=dataunit,NML=inputlist)
    close(UNIT=dataunit,STATUS='keep')

! check for required entries
    if (npix .eq. 0) then
        call FatalError('EMPEDIndexing:',' size of dictionary pattern not specified or set to 0 in '//nmlfile)
    end if

    if (trim(xtalname) .eq. 'undefined') then
        call FatalError('EMPEDIndexing:',' crystal file undefined in '//nmlfile)
    end if

    if (trim(exptfile).eq.'undefined') then
        call FatalError('EMPEDIndexing:',' experimental file name is undefined in '//nmlfile)
    end if


    if (ipf_ht .eq. 0) then
        call FatalError('EMPEDIndexing:',' total number of experimental patterns is either set to 0 or is undefined in '//nmlfile)
    end if

    if (ipf_wd .eq. 0) then
        call FatalError('EMPEDIndexing:',' total number of experimental patterns is either set to 0 or is undefined in '//nmlfile)
    end if


end if

! if we get here, then all appears to be ok, and we need to fill in the emnl fields
pednl%npix = npix
pednl%ncubochoric = ncubochoric
pednl%voltage = voltage
pednl%dmin = dmin
pednl%thickness = thickness
pednl%rnmpp = rnmpp
pednl%xtalname = xtalname
pednl%numexptsingle = numexptsingle
pednl%numdictsingle = numdictsingle
pednl%exptfile = exptfile
pednl%datafile = datafile
pednl%ctffile = ctffile 
pednl%nnk = nnk
pednl%sgmax = sgmax
pednl%ww = ww
pednl%var = var
pednl%ipf_ht = ipf_ht
pednl%ipf_wd = ipf_wd
pednl%nthreads = nthreads
pednl%platid = platid
pednl%devid = devid
pednl%tmpfile = tmpfile

end subroutine GetPEDIndxNameList

!--------------------------------------------------------------------------
!
! SUBROUTINE:GetEBSDDIpreviewNameList
!
!> @author Marc De Graef, Carnegie Mellon University
!
!> @brief read namelist file and fill enl structure (used by EMEBSDDIpreview.f90)
!
!> @param nmlfile namelist file name
!> @param enl name list structure
!
!> @date 01/24/18 MDG 1.0 new routine
!--------------------------------------------------------------------------
recursive subroutine GetEBSDDIpreviewNameList(nmlfile, enl, initonly)
!DEC$ ATTRIBUTES DLLEXPORT :: GetEBSDDIpreviewNameList

use error

IMPLICIT NONE

character(fnlen),INTENT(IN)                       :: nmlfile
type(EBSDDIpreviewNameListType),INTENT(INOUT)     :: enl
!f2py intent(in,out) ::  enl
logical,OPTIONAL,INTENT(IN)                       :: initonly

logical                                           :: skipread = .FALSE.

integer(kind=irg)       :: numsx
integer(kind=irg)       :: numsy
integer(kind=irg)       :: hipasswnsteps
integer(kind=irg)       :: nregionsmin
integer(kind=irg)       :: nregionsmax
integer(kind=irg)       :: nregionsstepsize
integer(kind=irg)       :: patx
integer(kind=irg)       :: paty
integer(kind=irg)       :: ipf_wd
integer(kind=irg)       :: ipf_ht
integer(kind=irg)       :: numav
real(kind=sgl)          :: hipasswmax
character(fnlen)        :: patternfile
character(fnlen)        :: tifffile
character(fnlen)        :: exptfile
character(fnlen)        :: inputtype
character(fnlen)        :: hDFstrings(10)

namelist / EBSDDIpreviewdata / numsx, numsy, hipasswmax, hipasswnsteps, nregionsstepsize, &
          nregionsmax, nregionsmin, patx, paty, tifffile, exptfile, inputtype, HDFstrings, ipf_wd, &
          ipf_ht, patternfile, numav

! set the input parameters to default values
numsx = 0
numsy = 0
hipasswmax = 0.5
hipasswnsteps = 10
nregionsmin = 1
nregionsmax = 10
nregionsstepsize = 1
patx = 1
paty = 1
ipf_wd = 100
ipf_ht = 100
numav = 0
patternfile = 'undefined'
tifffile = 'undefined'
exptfile = 'undefined'
inputtype = 'Binary'
HDFstrings = ''

if (present(initonly)) then
  if (initonly) skipread = .TRUE.
end if

if (.not.skipread) then
! read the namelist file
    open(UNIT=dataunit,FILE=trim(EMsoft_toNativePath(nmlfile)),DELIM='apostrophe',STATUS='old')
    read(UNIT=dataunit,NML=EBSDDIpreviewdata)
    close(UNIT=dataunit,STATUS='keep')

! check for required entries
        
    if (trim(exptfile).eq.'undefined') then
        call FatalError('GetEBSDDIpreviewNameList:',' experimental file name is undefined in '//nmlfile)
    end if

    if (trim(tifffile).eq.'undefined') then
        call FatalError('GetEBSDDIpreviewNameList:',' TIFF file name is undefined in '//nmlfile)
    end if

    if (numsx.eq.0) then 
        call FatalError('GetEBSDDIpreviewNameList:',' pattern size numsx is zero in '//nmlfile)
    end if

    if (numsy.eq.0) then 
        call FatalError('GetEBSDDIpreviewNameList:',' pattern size numsy is zero in '//nmlfile)
    end if
end if

enl%numsx = numsx
enl%numsy = numsy
enl%hipasswnsteps = hipasswnsteps
enl%nregionsmin = nregionsmin
enl%nregionsmax = nregionsmax
enl%nregionsstepsize = nregionsstepsize
enl%patx = patx
enl%paty = paty
enl%ipf_wd = ipf_wd
enl%ipf_ht = ipf_ht
enl%numav = numav
enl%patternfile = patternfile
enl%hipasswmax = hipasswmax
enl%tifffile = tifffile
enl%exptfile = exptfile
enl%inputtype = inputtype
enl%HDFstrings = HDFstrings

end subroutine GetEBSDDIpreviewNameList

!--------------------------------------------------------------------------
!
! SUBROUTINE:GetEBSDIndxNameList
!
!> @author Saransh Singh, Carnegie Mellon University
!
!> @brief read namelist file and fill enl structure (used by EMEBSDI.f90)
!
!> @param nmlfile namelist file name
!> @param enl EBSD indexing name list structure
!
!> @date 06/10/15  SS 1.0 new routine
!> @date 11/19/15  SS 1.1 added new variables
!> @date 01/26/16  SS 1.2 adjusted for EBSDIndexing
!--------------------------------------------------------------------------
recursive subroutine GetEBSDIndexingNameList(nmlfile, enl, initonly)
!DEC$ ATTRIBUTES DLLEXPORT :: GetEBSDIndexingNameList

use error
use io

IMPLICIT NONE

character(fnlen),INTENT(IN)                       :: nmlfile
type(EBSDIndexingNameListType),INTENT(INOUT)      :: enl
!f2py intent(in,out) ::  enl
logical,OPTIONAL,INTENT(IN)                       :: initonly

logical                                           :: skipread = .FALSE.

integer(kind=irg)                                 :: exptnumsx
integer(kind=irg)                                 :: exptnumsy
integer(kind=irg)                                 :: numsx
integer(kind=irg)                                 :: numsy
integer(kind=irg)                                 :: ROI(4)
integer(kind=irg)                                 :: binning
integer(kind=irg)                                 :: energyaverage
integer(kind=irg)                                 :: devid
integer(kind=irg)                                 :: multidevid(8)
integer(kind=irg)                                 :: usenumd
integer(kind=irg)                                 :: platid
integer(kind=irg)                                 :: nregions
integer(kind=irg)                                 :: nlines
real(kind=sgl)                                    :: L
real(kind=sgl)                                    :: thetac
real(kind=sgl)                                    :: delta
real(kind=sgl)                                    :: xpc
real(kind=sgl)                                    :: ypc
real(kind=sgl)                                    :: isangle
real(kind=sgl)                                    :: gammavalue
real(kind=dbl)                                    :: beamcurrent
real(kind=dbl)                                    :: dwelltime
real(kind=dbl)                                    :: hipassw
real(kind=sgl)                                    :: omega
real(kind=sgl)                                    :: stepX
real(kind=sgl)                                    :: stepY
integer(kind=irg)                                 :: nthreads
character(1)                                      :: maskpattern
character(1)                                      :: keeptmpfile
character(3)                                      :: scalingmode
character(3)                                      :: similaritymetric
character(3)                                      :: Notify
character(fnlen)                                  :: dotproductfile
character(fnlen)                                  :: masterfile
real(kind=sgl)                                    :: energymin
real(kind=sgl)                                    :: energymax
character(1)                                      :: spatialaverage
character(fnlen)                                  :: tmpfile
character(fnlen)                                  :: datafile
character(fnlen)                                  :: ctffile
character(fnlen)                                  :: avctffile
character(fnlen)                                  :: angfile
character(fnlen)                                  :: eulerfile
character(fnlen)                                  :: inputtype
character(fnlen)                                  :: HDFstrings(10)
character(fnlen)                                  :: refinementNMLfile
integer(kind=irg)                                 :: ncubochoric
integer(kind=irg)                                 :: numexptsingle
integer(kind=irg)                                 :: numdictsingle
integer(kind=irg)                                 :: ipf_ht
integer(kind=irg)                                 :: ipf_wd
integer(kind=irg)                                 :: nnk
integer(kind=irg)                                 :: nnav
integer(kind=irg)                                 :: nosm
integer(kind=irg)                                 :: nism
integer(kind=irg)                                 :: maskradius
integer(kind=irg)                                 :: section
character(fnlen)                                  :: exptfile
character(fnlen)                                  :: dictfile
character(fnlen)                                  :: maskfile
character(fnlen)                                  :: indexingmode

! define the IO namelist to facilitate passing variables to the program.
namelist  / EBSDIndexingdata / thetac, delta, numsx, numsy, xpc, ypc, masterfile, devid, platid, &
beamcurrent, dwelltime, binning, gammavalue, energymin, spatialaverage, nregions, nlines, exptnumsx, exptnumsy, &
scalingmode, maskpattern, energyaverage, L, omega, nthreads, energymax, datafile, angfile, ctffile, &
ncubochoric, numexptsingle, numdictsingle, ipf_ht, ipf_wd, nnk, nnav, exptfile, maskradius, inputtype, &
dictfile, indexingmode, hipassw, stepX, stepY, tmpfile, avctffile, nosm, eulerfile, Notify, maskfile, &
section, HDFstrings, ROI, keeptmpfile, multidevid, usenumd, nism, isangle, refinementNMLfile, similaritymetric

! set the input parameters to default values (except for xtalname, which must be present)
ncubochoric     = 50
numexptsingle   = 1024
numdictsingle   = 1024
platid          = 1
devid           = 1
usenumd         = 1
multidevid      = (/ 0, 0, 0, 0, 0, 0, 0, 0 /)
nregions        = 10
nlines          = 3
nnk             = 50
nnav            = 20
nosm            = 20
nism            = 5
exptfile        = 'undefined'
numsx           = 0             ! [dimensionless] no longer used starting in version 5.0.3
numsy           = 0             ! [dimensionless] no longer used starting in version 5.0.3
exptnumsx       = 0             ! [dimensionless] size for *experimental* patterns in input file
exptnumsy       = 0             ! [dimensionless] 
ROI             = (/ 0, 0, 0, 0 /)  ! Region of interest (/ x0, y0, w, h /)
maskradius      = 240
binning         = 1             ! binning mode  (1, 2, 4, or 8)
L               = 20000.0       ! [microns]
! the following parameter is no longer used but can still be in older namelist files
energyaverage   = -1            ! apply energy averaging (1) or not (0); useful for dictionary computations
thetac          = 0.0           ! [degrees]
delta           = 25.0          ! [microns]
xpc             = 0.0           ! [pixels]
ypc             = 0.0           ! [pixels]
gammavalue      = 1.0           ! gamma factor
isangle         = 1.5
beamcurrent     = 14.513D0      ! beam current (actually emission current) in nano ampere
dwelltime       = 100.0D0       ! in microseconds
hipassw         = 0.05D0        ! hi pass inverted Gaussian mask parameter
stepX           = 1.0           ! sampling step size along X
stepY           = 1.0           ! sampling step size along Y
keeptmpfile     = 'n'
maskpattern     = 'n'           ! 'y' or 'n' to include a circular mask
Notify          = 'Off'
scalingmode     = 'not'         ! intensity selector ('lin', 'gam', or 'not')
similaritymetric = 'ndp'
masterfile      = 'undefined'   ! filename
dotproductfile  = 'undefined'
energymin       = 10.0
energymax       = 20.0
ipf_ht          = 100
ipf_wd          = 100
nthreads        = 1
spatialaverage  = 'n'
datafile        = 'undefined'
ctffile         = 'undefined'
avctffile       = 'undefined'
angfile         = 'undefined'
eulerfile       = 'undefined'
omega           = 0.0
tmpfile         = 'EMEBSDDict_tmp.data'
dictfile        = 'undefined'
maskfile        = 'undefined'
refinementNMLfile = 'undefined'
indexingmode    = 'dynamic'
section         = 0
inputtype       = 'Binary'    ! Binary, EMEBSD, TSLHDF, TSLup2, OxfordHDF, OxfordBinary, BrukerHDF 
HDFstrings      = ''

if (present(initonly)) then
  if (initonly) skipread = .TRUE.
end if

if (.not.skipread) then
! read the namelist file
    open(UNIT=dataunit,FILE=trim(EMsoft_toNativePath(nmlfile)),DELIM='apostrophe',STATUS='old')
    read(UNIT=dataunit,NML=EBSDIndexingdata)
    close(UNIT=dataunit,STATUS='keep')

    if (trim(indexingmode) .eq. 'static') then
        if (trim(dictfile) .eq. 'undefined') then
            call FatalError('EMEBSDIndexing:',' dictionary file name is undefined in '//nmlfile)
        end if
    end if
        

! check for required entries
    if (trim(indexingmode) .eq. 'dynamic') then
        
        if (trim(masterfile).eq.'undefined') then
            call FatalError('EMEBSDIndexing:',' master pattern file name is undefined in '//nmlfile)
        end if

    end if

    if (trim(exptfile).eq.'undefined') then
        call FatalError('EMEBSDIndexing:',' experimental file name is undefined in '//nmlfile)
    end if

    if (numsx.eq.0) then 
        call FatalError('EMEBSDIndexing:',' pattern size numsx is zero in '//nmlfile)
    end if

    if (numsy.eq.0) then 
        call FatalError('EMEBSDIndexing:',' pattern size numsy is zero in '//nmlfile)
    end if

    if (energyaverage.ne.-1) then
        call Message('EMEBSDIndexing Warning: energyaverage parameter is no longer used;')
        call Message('   ------> parameter value will be ignored during program run ')
    end if 
end if



! if we get here, then all appears to be ok, and we need to fill in the enl fields

enl%devid         = devid
enl%multidevid    = multidevid
enl%usenumd       = usenumd
enl%platid        = platid
enl%nregions      = nregions
enl%nlines        = nlines
enl%maskpattern   = maskpattern
enl%keeptmpfile   = keeptmpfile
enl%exptfile      = exptfile
enl%nnk           = nnk
enl%nnav          = nnav
enl%nosm          = nosm
enl%nism          = nism
enl%isangle       = isangle
enl%ipf_ht        = ipf_ht
enl%ipf_wd        = ipf_wd
enl%nthreads      = nthreads
enl%datafile      = datafile
enl%tmpfile       = tmpfile
enl%ctffile       = ctffile
enl%avctffile     = avctffile
enl%angfile       = angfile
enl%eulerfile     = eulerfile
enl%maskradius    = maskradius
enl%numdictsingle = numdictsingle
enl%numexptsingle = numexptsingle
enl%hipassw       = hipassw
enl%masterfile    = masterfile
enl%energyfile    = masterfile
enl%maskfile      = maskfile
enl%StepX         = stepX
enl%StepY         = stepY
enl%indexingmode  = trim(indexingmode)
enl%Notify        = Notify
enl%section       = section
enl%inputtype     = inputtype
enl%HDFstrings    = HDFstrings
enl%L             = L
enl%numsx         = numsx
enl%numsy         = numsy
enl%exptnumsx     = exptnumsx
enl%exptnumsy     = exptnumsy
enl%binning       = binning
enl%ROI           = ROI
! following parameter is no longer used but may be present in older nml files.
enl%energyaverage = -1 ! energyaverage
enl%thetac        = thetac
enl%delta         = delta
enl%xpc           = xpc
enl%ypc           = ypc
enl%gammavalue    = gammavalue
enl%beamcurrent   = beamcurrent
enl%dwelltime     = dwelltime
enl%scalingmode   = scalingmode
enl%similaritymetric = similaritymetric
enl%ncubochoric   = ncubochoric
enl%omega         = omega
enl%energymin     = energymin
enl%energymax     = energymax
enl%spatialaverage= spatialaverage
enl%dictfile      = dictfile 
enl%refinementNMLfile = refinementNMLfile

end subroutine GetEBSDIndexingNameList

! !--------------------------------------------------------------------------
! !
! ! SUBROUTINE: GetSphInxNameList
! !
! !> @author Marc De Graef, Carnegie Mellon University
! !
! !> @brief read namelist file and fill enl structure (used by EMSphInx.f90)
! !
! !> @param nmlfile namelist file name
! !> @param enl SphInx indexing name list structure
! !
! !> @date 06/17/19 MDG 1.0 new routine (based on regular EMEBSDDI name list structure)
! !--------------------------------------------------------------------------
! recursive subroutine GetSphInxNameList(nmlfile, enl, initonly)
! !DEC$ ATTRIBUTES DLLEXPORT :: GetSphInxNameList

! use error
! use io

! IMPLICIT NONE

! character(fnlen),INTENT(IN)                       :: nmlfile
! type(SphInxNameListType),INTENT(INOUT)            :: enl
!f2py intent(in,out) ::  enl
! logical,OPTIONAL,INTENT(IN)                       :: initonly

! logical                                           :: skipread = .FALSE.

! integer(kind=irg)       :: numexptsingle
! integer(kind=irg)       :: numdictsingle
! integer(kind=irg)       :: ipf_ht
! integer(kind=irg)       :: ipf_wd
! integer(kind=irg)       :: ROI(4)
! integer(kind=irg)       :: maskradius
! character(fnlen)        :: exptfile
! integer(kind=irg)       :: numsx
! integer(kind=irg)       :: numsy
! integer(kind=irg)       :: binning
! integer(kind=irg)       :: nthreads
! integer(kind=irg)       :: energyaverage
! integer(kind=irg)       :: devid
! integer(kind=irg)       :: usenumd
! integer(kind=irg)       :: multidevid(8)
! integer(kind=irg)       :: platid
! integer(kind=irg)       :: nregions
! real(kind=sgl)          :: L
! real(kind=sgl)          :: thetac
! real(kind=sgl)          :: delta
! real(kind=sgl)          :: omega
! real(kind=sgl)          :: xpc
! real(kind=sgl)          :: ypc
! real(kind=sgl)          :: stepX
! real(kind=sgl)          :: stepY
! real(kind=sgl)          :: energymin
! real(kind=sgl)          :: energymax
! real(kind=sgl)          :: gammavalue
! real(kind=dbl)          :: beamcurrent
! real(kind=dbl)          :: dwelltime
! real(kind=dbl)          :: hipassw
! character(1)            :: maskpattern
! character(3)            :: scalingmode
! character(3)            :: Notify
! character(1)            :: keeptmpfile
! character(fnlen)        :: anglefile
! character(fnlen)        :: masterfile
! character(fnlen)        :: energyfile
! character(fnlen)        :: datafile
! character(fnlen)        :: tmpfile
! character(fnlen)        :: ctffile
! character(fnlen)        :: angfile
! character(fnlen)        :: inputtype
! character(fnlen)        :: HDFstrings(10)

! ! define the IO namelist to facilitate passing variables to the program.
! namelist  / EBSDIndexingdata / thetac, delta, numsx, numsy, xpc, ypc, masterfile, devid, platid, &
!                                beamcurrent, dwelltime, binning, gammavalue, energymin, nregions, &
!                                scalingmode, maskpattern, L, omega, nthreads, energymax, datafile, angfile, ctffile, &
!                                numexptsingle, numdictsingle, ipf_ht, ipf_wd, exptfile, maskradius, inputtype, &
!                                hipassw, stepX, stepY, tmpfile, Notify, &
!                                HDFstrings, ROI,  multidevid, usenumd

! ! set the input parameters to default values (except for xtalname, which must be present)
! numexptsingle   = 1024
! numdictsingle   = 1024
! platid          = 1
! devid           = 1
! usenumd         = 1
! multidevid      = (/ 0, 0, 0, 0, 0, 0, 0, 0 /)
! nregions        = 10
! exptfile        = 'undefined'
! numsx           = 0             ! [dimensionless]
! numsy           = 0             ! [dimensionless]
! ROI             = (/ 0, 0, 0, 0 /)  ! Region of interest (/ x0, y0, w, h /)
! maskradius      = 240
! binning         = 1             ! binning mode  (1, 2, 4, or 8)
! L               = 20000.0       ! [microns]
! thetac          = 0.0           ! [degrees]
! delta           = 25.0          ! [microns]
! xpc             = 0.0           ! [pixels]
! ypc             = 0.0           ! [pixels]
! gammavalue      = 1.0           ! gamma factor
! beamcurrent     = 14.513D0      ! beam current (actually emission current) in nano ampere
! dwelltime       = 100.0D0       ! in microseconds
! hipassw         = 0.05D0        ! hi pass inverted Gaussian mask parameter
! stepX           = 1.0           ! sampling step size along X
! stepY           = 1.0           ! sampling step size along Y
! maskpattern     = 'n'           ! 'y' or 'n' to include a circular mask
! Notify          = 'Off'
! scalingmode     = 'not'         ! intensity selector ('lin', 'gam', or 'not')
! masterfile      = 'undefined'   ! filename
! energymin       = 10.0
! energymax       = 20.0
! ipf_ht          = 100
! ipf_wd          = 100
! nthreads        = 1
! datafile        = 'undefined'
! ctffile         = 'undefined'
! angfile         = 'undefined'
! omega           = 0.0
! inputtype       = 'Binary'    ! Binary, EMEBSD, TSLHDF, TSLup2, OxfordHDF, OxfordBinary, BrukerHDF 
! HDFstrings      = ''

! if (present(initonly)) then
!   if (initonly) skipread = .TRUE.
! end if

! if (.not.skipread) then
! ! read the namelist file
!     open(UNIT=dataunit,FILE=trim(EMsoft_toNativePath(nmlfile)),DELIM='apostrophe',STATUS='old')
!     read(UNIT=dataunit,NML=EBSDIndexingdata)
!     close(UNIT=dataunit,STATUS='keep')

! ! check for required entries
!     if (trim(masterfile).eq.'undefined') then
!         call FatalError('EMEBSDIndexing:',' master pattern file name is undefined in '//nmlfile)
!     end if

!     if (trim(exptfile).eq.'undefined') then
!         call FatalError('EMEBSDIndexing:',' experimental file name is undefined in '//nmlfile)
!     end if

!     if (numsx.eq.0) then 
!         call FatalError('EMEBSDIndexing:',' pattern size numsx is zero in '//nmlfile)
!     end if

!     if (numsy.eq.0) then 
!         call FatalError('EMEBSDIndexing:',' pattern size numsy is zero in '//nmlfile)
!     end if
! end if

! ! if we get here, then all appears to be ok, and we need to fill in the enl fields

! enl%devid         = devid
! enl%multidevid    = multidevid
! enl%usenumd       = usenumd
! enl%platid        = platid
! enl%nregions      = nregions
! enl%maskpattern   = maskpattern
! enl%exptfile      = exptfile
! enl%ipf_ht        = ipf_ht
! enl%ipf_wd        = ipf_wd
! enl%nthreads      = nthreads
! enl%datafile      = datafile
! enl%ctffile       = ctffile
! enl%angfile       = angfile
! enl%maskradius    = maskradius
! enl%numdictsingle = numdictsingle
! enl%numexptsingle = numexptsingle
! enl%hipassw       = hipassw
! enl%masterfile    = masterfile
! enl%energyfile    = masterfile
! enl%stepX         = stepX
! enl%stepY         = stepY
! enl%Notify        = Notify
! enl%inputtype     = inputtype
! enl%HDFstrings    = HDFstrings
! enl%L             = L
! enl%numsx         = numsx
! enl%numsy         = numsy
! enl%ROI           = ROI
! enl%binning       = binning
! enl%thetac        = thetac
! enl%delta         = delta
! enl%xpc           = xpc
! enl%ypc           = ypc
! enl%gammavalue    = gammavalue
! enl%beamcurrent   = beamcurrent
! enl%dwelltime     = dwelltime
! enl%scalingmode   = scalingmode
! enl%omega         = omega
! enl%energymin     = energymin
! enl%energymax     = energymax

! end subroutine GetSphInxNameList

!--------------------------------------------------------------------------
!
! SUBROUTINE:GetADPNameList
!
!> @author Marc De Graef, Carnegie Mellon University
!
!> @brief read namelist file and fill adpnl structure (used by EMgetADP.f90)
!
!> @param nmlfile namelist file name
!> @param adpnl name list structure
!
!> @date 02/17/18 MDG 1.0 new routine
!--------------------------------------------------------------------------
recursive subroutine GetADPNameList(nmlfile, adpnl, initonly)
!DEC$ ATTRIBUTES DLLEXPORT :: GetADPNameList

use error

IMPLICIT NONE

character(fnlen),INTENT(IN)                       :: nmlfile
type(ADPNameListType),INTENT(INOUT)               :: adpnl
!f2py intent(in,out) ::  adpnl
logical,OPTIONAL,INTENT(IN)                       :: initonly

logical                                           :: skipread = .FALSE.

integer(kind=irg)       :: ipf_ht
integer(kind=irg)       :: ipf_wd 
integer(kind=irg)       :: maskradius
integer(kind=irg)       :: numsx
integer(kind=irg)       :: numsy
integer(kind=irg)       :: nthreads
integer(kind=irg)       :: nregions
integer(kind=irg)       :: ROI(4)
real(kind=dbl)          :: hipassw
character(1)            :: maskpattern
character(1)            :: filterpattern
character(1)            :: keeptmpfile
character(1)            :: usetmpfile
character(fnlen)        :: exptfile 
character(fnlen)        :: tmpfile
character(fnlen)        :: tiffname
character(fnlen)        :: maskfile
character(fnlen)        :: inputtype
character(fnlen)        :: HDFstrings(10)

! define the IO namelist to facilitate passing variables to the program.
namelist  / getADP / numsx, numsy, nregions, maskpattern, nthreads, ipf_ht, ipf_wd, exptfile, maskradius, inputtype, &
                     tmpfile, maskfile, HDFstrings, hipassw, tiffname, filterpattern, keeptmpfile, usetmpfile, ROI

! set the input parameters to default values
 ipf_ht = 100
 ipf_wd = 100
 maskfile = 'undefined'
 filterpattern = 'y'
 maskpattern = 'n'
 keeptmpfile = 'n'
 usetmpfile = 'n'
 maskradius = 240
 hipassw = 0.05
 nregions = 10
 numsx = 0
 numsy = 0
 ROI = (/ 0, 0, 0, 0 /)
 exptfile = 'undefined'
 inputtype = 'Binary'
 HDFstrings = ''
 tmpfile = 'EMEBSDDict_tmp.data'
 tiffname = 'undefined'
 nthreads = 1

if (present(initonly)) then
  if (initonly) skipread = .TRUE.
end if

if (.not.skipread) then
! read the namelist file
    open(UNIT=dataunit,FILE=trim(EMsoft_toNativePath(nmlfile)),DELIM='apostrophe',STATUS='old')
    read(UNIT=dataunit,NML=getADP)
    close(UNIT=dataunit,STATUS='keep')

! check for required entries
    if (trim(exptfile).eq.'undefined') then
        call FatalError('GetADPNameList:',' experimental file name is undefined in '//nmlfile)
    end if

    if (trim(tiffname).eq.'undefined') then
        call FatalError('GetADPNameList:',' output tiff file name is undefined in '//nmlfile)
    end if

    if (numsx.eq.0) then
        call FatalError('GetADPNameList:',' patterns size numsx is zero in '//nmlfile)
    end if

    if (numsy.eq.0) then
        call FatalError('GetADPNameList:',' patterns size numsy is zero in '//nmlfile)
    end if
 end if

! if we get here, then all appears to be ok, and we need to fill in the enl fields
adpnl%ipf_ht = ipf_ht
adpnl%ipf_wd = ipf_wd
adpnl%maskradius = maskradius
adpnl%numsx = numsx
adpnl%numsy = numsy
adpnl%nthreads = nthreads
adpnl%nregions = nregions
adpnl%ROI = ROI
adpnl%hipassw = hipassw
adpnl%maskpattern = maskpattern
adpnl%filterpattern = filterpattern
adpnl%keeptmpfile = keeptmpfile
adpnl%usetmpfile = usetmpfile
adpnl%exptfile = exptfile
adpnl%tmpfile = tmpfile
adpnl%tiffname = tiffname
adpnl%maskfile = maskfile
adpnl%inputtype = inputtype
adpnl%HDFstrings = HDFstrings

end subroutine GetADPNameList

!--------------------------------------------------------------------------
!
! SUBROUTINE:GetOSMNameList
!
!> @author Marc De Graef, Carnegie Mellon University
!
!> @brief read namelist file and fill osmnl structure (used by EMgetOSM.f90)
!
!> @param nmlfile namelist file name
!> @param osmnl name list structure
!
!> @date 08/17/19 MDG 1.0 new routine
!--------------------------------------------------------------------------
recursive subroutine GetOSMNameList(nmlfile, osmnl, initonly)
!DEC$ ATTRIBUTES DLLEXPORT :: GetOSMNameList

use error

IMPLICIT NONE

character(fnlen),INTENT(IN)                       :: nmlfile
type(OSMNameListType),INTENT(INOUT)               :: osmnl
!f2py intent(in,out) ::  osmnl
logical,OPTIONAL,INTENT(IN)                       :: initonly

logical                                           :: skipread = .FALSE.

integer(kind=irg)       :: nmatch(5)
character(fnlen)        :: dotproductfile
character(fnlen)        :: tiffname


! define the IO namelist to facilitate passing variables to the program.
namelist  / getOSM / nmatch, dotproductfile, tiffname

! set the input parameters to default values
nmatch = (/ 20, 0, 0, 0, 0 /)
dotproductfile = 'undefined'
tiffname = 'undefined'

if (present(initonly)) then
  if (initonly) skipread = .TRUE.
end if

if (.not.skipread) then
! read the namelist file
    open(UNIT=dataunit,FILE=trim(EMsoft_toNativePath(nmlfile)),DELIM='apostrophe',STATUS='old')
    read(UNIT=dataunit,NML=getOSM)
    close(UNIT=dataunit,STATUS='keep')

! check for required entries
    if (trim(dotproductfile).eq.'undefined') then
        call FatalError('GetOSMNameList:',' dot product file name is undefined in '//nmlfile)
    end if

    if (trim(tiffname).eq.'undefined') then
        call FatalError('GetOSMNameList:',' output tiff file name is undefined in '//nmlfile)
    end if
 end if

! if we get here, then all appears to be ok, and we need to fill in the enl fields
osmnl%nmatch = nmatch
osmnl%dotproductfile = dotproductfile
osmnl%tiffname = tiffname

end subroutine GetOSMNameList

!--------------------------------------------------------------------------
!
! SUBROUTINE:GetdpmergeNameList
!
!> @author Marc De Graef, Carnegie Mellon University
!
!> @brief read namelist file and fill osmnl structure (used by EMgetOSM.f90)
!
!> @param nmlfile namelist file name
!> @param dpmnl name list structure
!
!> @date 08/17/19 MDG 1.0 new routine
!--------------------------------------------------------------------------
recursive subroutine GetdpmergeNameList(nmlfile, dpmnl, initonly)
!DEC$ ATTRIBUTES DLLEXPORT :: GetdpmergeNameList

use error

IMPLICIT NONE

character(fnlen),INTENT(IN)                       :: nmlfile
type(dpmergeNameListType),INTENT(INOUT)           :: dpmnl
!f2py intent(in,out) ::  dpmnl
logical,OPTIONAL,INTENT(IN)                       :: initonly

logical                                           :: skipread = .FALSE.

character(fnlen)        :: dotproductfile(5)
character(fnlen)        :: ctfname
character(fnlen)        :: angname
character(fnlen)        :: phasemapname
integer(kind=irg)       :: phasecolors(5)
character(8)            :: usedp
character(2)            :: indexingmode

! define the IO namelist to facilitate passing variables to the program.
namelist  / dpmerge / dotproductfile, ctfname, angname, usedp, indexingmode, phasemapname, phasecolors

! set the input parameters to default values
dotproductfile = (/ 'undefined','undefined','undefined','undefined','undefined' /)
ctfname = 'undefined'
angname = 'undefined'
phasemapname = 'undefined'
phasecolors = (/ 1, 2, 0, 0, 0 /)
usedp = 'original'
indexingmode = 'DI'

if (present(initonly)) then
  if (initonly) skipread = .TRUE.
end if

if (.not.skipread) then
! read the namelist file
    open(UNIT=dataunit,FILE=trim(EMsoft_toNativePath(nmlfile)),DELIM='apostrophe',STATUS='old')
    read(UNIT=dataunit,NML=dpmerge)
    close(UNIT=dataunit,STATUS='keep')

! check for required entries
    if ((trim(dotproductfile(1)).eq.'undefined').or.(trim(dotproductfile(2)).eq.'undefined')) then
        call FatalError('GetdpmergeNameList:',' at least two dot product file names must be defined in '//nmlfile)
    end if

    if ((trim(ctfname).eq.'undefined').and.(trim(angname).eq.'undefined')) then
        call FatalError('GetdpmergeNameList:',' either ctfname or angname must be defined in '//nmlfile)
    end if
 end if

! if we get here, then all appears to be ok, and we need to fill in the dpmnl fields
dpmnl%dotproductfile = dotproductfile
dpmnl%ctfname = ctfname 
dpmnl%angname = angname 
dpmnl%phasemapname = phasemapname 
dpmnl%phasecolors = phasecolors
dpmnl%indexingmode = indexingmode
dpmnl%usedp = usedp

end subroutine GetdpmergeNameList


!--------------------------------------------------------------------------
!
! SUBROUTINE:GetTKDIndexingNameList
!
!> @author Marc De Graef , Carnegie Mellon University
!
!> @brief read namelist file and fill enl structure (used by EMTKDDI.f90)
!
!> @param nmlfile namelist file name
!> @param enl TKD indexing name list structure
!
!> @date 05/07/17 MDG 1.0 new routine, based on EBSD routine
!--------------------------------------------------------------------------
recursive subroutine GetTKDIndexingNameList(nmlfile, enl, initonly)
!DEC$ ATTRIBUTES DLLEXPORT :: GetTKDIndexingNameList

use error

IMPLICIT NONE

character(fnlen),INTENT(IN)                       :: nmlfile
type(TKDIndexingNameListType),INTENT(INOUT)       :: enl
!f2py intent(in,out) ::  enl
logical,OPTIONAL,INTENT(IN)                       :: initonly

logical                                           :: skipread = .FALSE.

integer(kind=irg)                                 :: numsx
integer(kind=irg)                                 :: numsy
integer(kind=irg)                                 :: binning
integer(kind=irg)                                 :: energyaverage
integer(kind=irg)                                 :: devid
integer(kind=irg)                                 :: platid
integer(kind=irg)                                 :: nregions
real(kind=sgl)                                    :: L
real(kind=sgl)                                    :: thetac
real(kind=sgl)                                    :: delta
real(kind=sgl)                                    :: xpc
real(kind=sgl)                                    :: ypc
real(kind=sgl)                                    :: gammavalue
real(kind=dbl)                                    :: beamcurrent
real(kind=dbl)                                    :: dwelltime
real(kind=dbl)                                    :: hipassw
real(kind=sgl)                                    :: omega
real(kind=sgl)                                    :: stepX
real(kind=sgl)                                    :: stepY
integer(kind=irg)                                 :: nthreads
character(1)                                      :: maskpattern
character(3)                                      :: scalingmode
character(3)                                      :: Notify
character(fnlen)                                  :: dotproductfile
character(fnlen)                                  :: masterfile
real(kind=sgl)                                    :: energymin
real(kind=sgl)                                    :: energymax
character(1)                                      :: spatialaverage
character(fnlen)                                  :: maskfile
character(fnlen)                                  :: tmpfile
character(fnlen)                                  :: datafile
character(fnlen)                                  :: ctffile
character(fnlen)                                  :: avctffile
character(fnlen)                                  :: angfile
character(fnlen)                                  :: eulerfile
character(fnlen)                                  :: inputtype
character(fnlen)                                  :: HDFstrings(10)
integer(kind=irg)                                 :: ncubochoric
integer(kind=irg)                                 :: numexptsingle
integer(kind=irg)                                 :: numdictsingle
integer(kind=irg)                                 :: ipf_ht
integer(kind=irg)                                 :: ipf_wd
integer(kind=irg)                                 :: nnk
integer(kind=irg)                                 :: ROI(4) 
integer(kind=irg)                                 :: nnav
integer(kind=irg)                                 :: nosm
integer(kind=irg)                                 :: maskradius
character(fnlen)                                  :: exptfile
character(fnlen)                                  :: dictfile
character(fnlen)                                  :: indexingmode

! define the IO namelist to facilitate passing variables to the program.
namelist  / TKDIndexingdata / thetac, delta, numsx, numsy, xpc, ypc, masterfile, devid, platid, &
beamcurrent, dwelltime, binning, gammavalue, energymin, spatialaverage, nregions, ROI, inputtype, HDFstrings, &
scalingmode, maskpattern, energyaverage, L, omega, nthreads, energymax, datafile, angfile, ctffile, &
ncubochoric, numexptsingle, numdictsingle, ipf_ht, ipf_wd, nnk, nnav, exptfile, maskradius, Notify, &
dictfile, indexingmode, hipassw, stepX, stepY, tmpfile, avctffile, nosm, eulerfile, maskfile

! set the input parameters to default values (except for xtalname, which must be present)
Notify          = 'Off'
ncubochoric     = 50
numexptsingle   = 1024
numdictsingle   = 1024
platid          = 1
devid           = 1
nregions        = 10
ROI             = (/ 0, 0, 0, 0 /)
nnk             = 50
nnav            = 20
nosm            = 20
exptfile        = 'undefined'
numsx           = 0           ! [dimensionless]
numsy           = 0           ! [dimensionless]
maskradius      = 240
binning         = 1             ! binning mode  (1, 2, 4, or 8)
L               = 20000.0       ! [microns]
energyaverage   = 1             ! apply energy averaging (1) or not (0); useful for dictionary computations
thetac          = 0.0           ! [degrees]
delta           = 25.0          ! [microns]
xpc             = 0.0           ! [pixels]
ypc             = 0.0           ! [pixels]
gammavalue      = 1.0           ! gamma factor
beamcurrent     = 14.513D0      ! beam current (actually emission current) in nano ampere
dwelltime       = 100.0D0       ! in microseconds
hipassw         = 0.05D0        ! hi pass inverted Gaussian mask parameter
stepX           = 1.0           ! sampling step size along X
stepY           = 1.0           ! sampling step size along Y
maskfile        = 'undefined'
maskpattern     = 'n'           ! 'y' or 'n' to include a circular mask
scalingmode     = 'not'         ! intensity selector ('lin', 'gam', or 'not')
masterfile      = 'undefined'   ! filename
dotproductfile  = 'undefined'
energymin       = 10.0
energymax       = 20.0
ipf_ht          = 100
ipf_wd          = 100
nthreads        = 1
spatialaverage  = 'n'
inputtype       = 'Binary'
HDFstrings      = (/ '', '', '', '', '', '', '', '', '', '' /)
datafile        = 'undefined'
ctffile         = 'undefined'
avctffile       = 'undefined'
angfile         = 'undefined'
eulerfile       = 'undefined'
omega           = 0.0
tmpfile         = 'EMEBSDDict_tmp.data'
dictfile        = 'undefined'
indexingmode    = 'dynamic'

if (present(initonly)) then
  if (initonly) skipread = .TRUE.
end if

if (.not.skipread) then
! read the namelist file
    open(UNIT=dataunit,FILE=trim(EMsoft_toNativePath(nmlfile)),DELIM='apostrophe',STATUS='old')
    read(UNIT=dataunit,NML=TKDIndexingdata)
    close(UNIT=dataunit,STATUS='keep')

    if (trim(indexingmode) .eq. 'static') then
        if (trim(dictfile) .eq. 'undefined') then
            call FatalError('EMTKDIndexing:',' dictionary file name is undefined in '//nmlfile)
        end if
    end if
        

! check for required entries
    if (trim(indexingmode) .eq. 'dynamic') then
        
        if (trim(masterfile).eq.'undefined') then
            call FatalError('EMTKDIndexing:',' master pattern file name is undefined in '//nmlfile)
        end if

    end if

    if (trim(exptfile).eq.'undefined') then
    end if

    if (numsx.eq.0) then
        call FatalError('EMTKDIndexing:',' pattern size numsx is zero in '//nmlfile)
    end if

    if (numsy.eq.0) then
        call FatalError('EMTKDIndexing:',' pattern size numsy is zero in '//nmlfile)
    end if
end if



! if we get here, then all appears to be ok, and we need to fill in the enl fields

enl%Notify = Notify
enl%devid = devid
enl%platid = platid
enl%nregions = nregions
enl%maskpattern = maskpattern
enl%exptfile = exptfile
enl%ROI = ROI
enl%nnk = nnk
enl%nnav = nnav
enl%nosm = nosm
enl%ipf_ht = ipf_ht
enl%ipf_wd = ipf_wd
enl%nthreads = nthreads
enl%datafile = datafile
enl%tmpfile = tmpfile
enl%maskfile = maskfile
enl%ctffile = ctffile
enl%avctffile = avctffile
enl%angfile = angfile
enl%eulerfile = eulerfile
enl%maskradius = maskradius
enl%numdictsingle = numdictsingle
enl%numexptsingle = numexptsingle
enl%hipassw = hipassw
enl%masterfile = masterfile
enl%energyfile = enl%masterfile
enl%StepX = stepX
enl%StepY = stepY
enl%indexingmode = trim(indexingmode)
enl%inputtype = inputtype
enl%hDFstrings = hDFstrings

if (trim(indexingmode) .eq. 'dynamic') then
    enl%L = L
    enl%numsx = numsx
    enl%numsy = numsy
    enl%binning = binning
    enl%energyaverage = energyaverage
    enl%thetac = thetac
    enl%delta = delta
    enl%xpc = xpc
    enl%ypc = ypc
    enl%gammavalue = gammavalue
    enl%beamcurrent = beamcurrent
    enl%dwelltime = dwelltime
    enl%scalingmode = scalingmode
    enl%ncubochoric = ncubochoric
    enl%omega = omega
    enl%energymin = energymin
    enl%energymax = energymax
    enl%spatialaverage = spatialaverage
    enl%dictfile = 'undefined'
else if (trim(indexingmode) .eq. 'static') then
    enl%dictfile = dictfile
    enl%ncubochoric = 0
else
    call FatalError('EMTKDIndexing:',' indexingmode is not known in '//nmlfile)
end if

end subroutine GetTKDIndexingNameList

!--------------------------------------------------------------------------
!
! SUBROUTINE:GetZAdefectNameList
!
!> @author Saransh Singh, Carnegie Mellon University
!
!> @brief read namelist file and fill ZAdefect structure (used by CTEMDefect.f90)
!
!> @param nmlfile namelist file name
!> @param ZAdefect Zone Axis defect simulation name list structure
!
!> @date 06/24/15  SS 1.0 new routine
!--------------------------------------------------------------------------
recursive subroutine GetZAdefectNameList(nmlfile, ZAdefect, initonly)
!DEC$ ATTRIBUTES DLLEXPORT :: GetZAdefectNameList

use error

IMPLICIT NONE

character(fnlen),INTENT(IN)                   :: nmlfile
type(ZAdefectnameListType),INTENT(INOUT)      :: ZAdefect
!f2py intent(in,out) ::  ZAdefect
logical,OPTIONAL,INTENT(IN)             :: initonly

logical                                 :: skipread = .FALSE.


character(fnlen)    :: xtalname
real(kind=sgl)      :: voltage 
integer(kind=irg)   :: kk(3) 
real(kind=sgl)      :: lauec(2) 
real(kind=sgl)      :: dmin 

! EM or STEM ?
character(fnlen)    :: progmode
character(fnlen)    :: STEMnmlfile 
character(fnlen)    :: foilnmlfile 

! column approximation parameters and image parameters 
real(kind=sgl)      :: DF_L 
real(kind=sgl)      :: DF_npix 
real(kind=sgl)      :: DF_npiy 
real(kind=sgl)      :: DF_slice 

integer(kind=irg)   :: dinfo
character(fnlen)    :: sgname 

! defect parameters
integer(kind=irg)   :: numdisl
integer(kind=irg)   :: numsf
integer(kind=irg)   :: numinc
integer(kind=irg)   :: numvoids
character(fnlen)    :: voidname
character(fnlen)    :: dislname
character(fnlen)    :: sfname
character(fnlen)    :: incname
character(fnlen)    :: dispfile
character(fnlen)    :: dispmode

! output parameters
character(fnlen)    :: dataname
integer(kind=irg)   :: t_interval

! define the IO namelist to facilitate passing variables to the program.
namelist  / rundata / xtalname, voltage, kk, lauec, dmin, progmode, STEMnmlfile, foilnmlfile,&
                      DF_L, DF_npix, DF_npiy, DF_slice, dinfo, sgname, numdisl, numsf, numinc,&
                      numvoids, voidname, dislname, sfname, incname, dispfile, dispmode, dataname, t_interval 

! set the input parameters to default values (except for xtalname, which must be present)
xtalname = 'undefined'
voltage = 200000.0
kk = (/0.0,0.0,1.0/)
lauec = (/0.0,0.0/)
dmin = 0.04
progmode = 'CTEM'
STEMnmlfile = 'STEM_rundata.nml'
foilnmlfile = 'FOIL_rundata.nml'
DF_L = 1.0
DF_npix = 256
DF_npiy = 256
DF_slice = 1.0
dinfo = 0
sgname = 'undefined'
numdisl = 0
numsf = 0
numinc = 0
numvoids = 0
voidname = 'void.nml'
dislname = 'dislocation.nml'
sfname = 'stackingfault.nml'
incname = 'inclusion.nml'
dispfile = 'undefined'
dispmode = 'undefined'
dataname = 'undefined'
t_interval = 10

if (present(initonly)) then
  if (initonly) skipread = .TRUE.
end if

if (.not.skipread) then
! read the namelist file
open(UNIT=dataunit,FILE=trim(EMsoft_toNativePath(nmlfile)),DELIM='apostrophe',STATUS='old')
read(UNIT=dataunit,NML=rundata)
close(UNIT=dataunit,STATUS='keep')

! check for required entries
if (trim(xtalname).eq.'undefined') then
call FatalError('CTEMDefect:',' xtal file name is undefined in '//nmlfile)
end if
end if

! if we get here, then all appears to be ok, and we need to fill in the emnl fields
ZAdefect%xtalname = xtalname
ZAdefect%voltage = voltage
ZAdefect%kk = kk
ZAdefect%lauec = lauec
ZAdefect%dmin = dmin
ZAdefect%progmode = progmode
ZAdefect%STEMnmlfile = STEMnmlfile
ZAdefect%foilnmlfile = foilnmlfile
ZAdefect%DF_L = DF_L
ZAdefect%DF_npix = DF_npix
ZAdefect%DF_npiy = DF_npiy
ZAdefect%DF_slice = DF_slice
ZAdefect%dinfo = dinfo
ZAdefect%sgname = sgname
ZAdefect%numdisl = numdisl
ZAdefect%numsf = numsf
ZAdefect%numinc = numinc
ZAdefect%numvoids = numvoids
ZAdefect%voidname = voidname
ZAdefect%dislname = dislname
ZAdefect%sfname = sfname
ZAdefect%incname = incname
ZAdefect%dispfile = dispfile
ZAdefect%dispmode = dispmode
ZAdefect%dataname = dataname
ZAdefect%t_interval = t_interval

end subroutine GetZADefectNameList

!--------------------------------------------------------------------------
!
! SUBROUTINE:GetECPIndexingNameList
!
!> @author Saransh Singh, Carnegie Mellon University
!
!> @brief read namelist file and fill enl structure (used by EMDynamicECPIndeixing.f90)
!
!> @param nmlfile namelist file name
!> @param enl ECP indexing name list structure
!
!> @date 11/19/15  SS 1.0 original
!> @date 01/26/16  SS 1.1 modified for EMsoft3.1 indexing code
!--------------------------------------------------------------------------
recursive subroutine GetECPIndexingNameList(nmlfile, enl, initonly)
!DEC$ ATTRIBUTES DLLEXPORT :: GetECPIndexingNameList

use error

IMPLICIT NONE

character(fnlen),INTENT(IN)                       :: nmlfile
type(ECPIndexingNameListType),INTENT(INOUT)       :: enl
!f2py intent(in,out) ::  enl
logical,OPTIONAL,INTENT(IN)                       :: initonly

logical                                           :: skipread = .FALSE.

integer(kind=irg)                                 :: ncubochoric
integer(kind=irg)                                 :: numexptsingle
integer(kind=irg)                                 :: numdictsingle
integer(kind=irg)                                 :: totnumexpt
integer(kind=irg)                                 :: maskradius
integer(kind=irg)                                 :: nnk
integer(kind=irg)                                 :: platid
integer(kind=irg)                                 :: devid
integer(kind=irg)                                 :: nregions
character(fnlen)                                  :: exptfile 
integer(kind=irg)                                 :: stdout
integer(kind=irg)                                 :: nthreads
integer(kind=irg)                                 :: npix
real(kind=sgl)                                    :: thetac
character(1)                                      :: maskpattern
character(fnlen)                                  :: masterfile
character(fnlen)                                  :: tmpfile
character(fnlen)                                  :: datafile
character(fnlen)                                  :: ctffile
real(kind=sgl)                                    :: gammavalue
real(kind=dbl)                                    :: sampletilt
real(kind=sgl)                                    :: workingdistance
real(kind=sgl)                                    :: Rin
real(kind=sgl)                                    :: Rout

namelist / ECPIndexingdata / ncubochoric, numexptsingle, numdictsingle, totnumexpt, nnk, exptfile, &
stdout, nthreads, npix, thetac, maskpattern, masterfile, datafile, gammavalue, platid, &
sampletilt, workingdistance, Rin, Rout, maskradius, devid, nregions, ctffile, tmpfile

ncubochoric = 100 
numexptsingle = 1024
numdictsingle = 1024 
totnumexpt = 10
nregions = 10
nnk = 2 
platid = 1
devid = 1
exptfile = 'undefined'
nthreads = 1 
npix = 256 
thetac = 10.0 
maskpattern ='y' 
masterfile = 'undefined' 
datafile = 'undefined' 
tmpfile = 'EMECPDict_tmp.data'
ctffile = 'undefined'
gammavalue = 1.0 
sampletilt = 0.0 
workingdistance = 10.0 
Rin = 3.0 
Rout = 5.0
maskradius = 128

if (present(initonly)) then
  if (initonly) skipread = .TRUE.
end if

if (.not.skipread) then
! read the namelist file
    open(UNIT=dataunit,FILE=trim(EMsoft_toNativePath(nmlfile)),DELIM='apostrophe',STATUS='old')
    read(UNIT=dataunit,NML=ECPIndexingdata)
    close(UNIT=dataunit,STATUS='keep')

! check for required entries
    if (trim(masterfile).eq.'undefined') then
        call FatalError('EMECPIndexing:',' master pattern file name is undefined in '//nmlfile)
    end if

    if (trim(exptfile).eq.'undefined') then
        call FatalError('EMECPIndexing:',' experimental file name is undefined in '//nmlfile)
    end if

end if

enl%ncubochoric = ncubochoric
enl%numexptsingle = numexptsingle
enl%numdictsingle = numdictsingle
enl%totnumexpt = totnumexpt
enl%nnk = nnk
enl%devid = devid
enl%platid = platid
enl%nregions = nregions
enl%exptfile = exptfile
enl%nthreads = nthreads
enl%npix = npix
enl%thetac = thetac
enl%maskpattern = maskpattern 
enl%masterfile = masterfile 
enl%energyfile = enl%masterfile
enl%datafile = datafile
enl%gammavalue = gammavalue
enl%sampletilt = sampletilt
enl%workingdistance = workingdistance
enl%Rin = Rin
enl%Rout = Rout
enl%maskradius = maskradius 
enl%ctffile = ctffile
enl%tmpfile = tmpfile

end subroutine GetECPIndexingNameList

!--------------------------------------------------------------------------
!
! SUBROUTINE:GetEMDPFit4NameList
!
!> @author Saransh Singh, Carnegie Mellon University
!
!> @brief read namelist file and fill enl structure (used by EMDPFit.f90)
!
!> @param nmlfile namelist file name
!> @param enl DPFit name list structure
!
!> @date 02/22/16  SS 1.0 original
!--------------------------------------------------------------------------
recursive subroutine GetEMDPFit4NameList(nmlfile, enl, initonly)
!DEC$ ATTRIBUTES DLLEXPORT :: GetEMDPFit4NameList

use error

IMPLICIT NONE

character(fnlen),INTENT(IN)                       :: nmlfile
type(EMDPFit4ListType),INTENT(INOUT)              :: enl
!f2py intent(in,out) ::  enl
logical,OPTIONAL,INTENT(IN)                       :: initonly

logical                                           :: skipread = .FALSE.

character(fnlen)                                  :: masterfile
character(fnlen)                                  :: modalityname
character(fnlen)                                  :: exptfile_pat1
character(fnlen)                                  :: exptfile_pat2
character(fnlen)                                  :: exptfile_pat3
character(fnlen)                                  :: exptfile_pat4
real(kind=dbl)                                    :: rhobeg, rhoend
logical                                           :: verbose, mask
real(kind=sgl)                                    :: gammavalue
real(kind=sgl)                                    :: phi_pat1, phi1_pat1, phi2_pat1
real(kind=sgl)                                    :: phi_pat2, phi1_pat2, phi2_pat2
real(kind=sgl)                                    :: phi_pat3, phi1_pat3, phi2_pat3
real(kind=sgl)                                    :: phi_pat4, phi1_pat4, phi2_pat4
real(kind=sgl)                                    :: L
real(kind=sgl)                                    :: thetac
real(kind=sgl)                                    :: delta
real(kind=sgl)                                    :: omega
integer(kind=irg)                                 :: numsx
integer(kind=irg)                                 :: numsy
integer(kind=irg)                                 :: binning
real(kind=sgl)                                    :: xpc
real(kind=sgl)                                    :: ypc
real(kind=sgl)                                    :: beamcurrent
real(kind=sgl)                                    :: dwelltime
integer(kind=irg)                                 :: npix
real(kind=sgl)                                    :: Rin
real(kind=sgl)                                    :: Rout
real(kind=sgl)                                    :: thetacone
real(kind=sgl)                                    :: sampletilt
real(kind=sgl)                                    :: workingdistance
real(kind=sgl)                                    :: maskradius
real(kind=sgl)                                    :: step_xpc
real(kind=sgl)                                    :: step_ypc
real(kind=sgl)                                    :: step_L
real(kind=sgl)                                    :: step_phi1
real(kind=sgl)                                    :: step_phi
real(kind=sgl)                                    :: step_phi2
real(kind=sgl)                                    :: step_thetacone
integer(kind=irg)                                 :: nrun
integer(kind=irg)                                 :: pixx_pat1,pixx_pat2,pixx_pat3,pixx_pat4
integer(kind=irg)                                 :: pixy_pat1,pixy_pat2,pixy_pat3,pixy_pat4
real(kind=sgl)                                    :: stepx
real(kind=sgl)                                    :: stepy



namelist / DPFitdata / masterfile, modalityname, exptfile_pat1, rhobeg, rhoend, verbose, mask, &
         phi1_pat1, phi_pat1, phi2_pat1, L, thetac, delta, omega, numsx, numsy, binning, xpc, ypc, beamcurrent, &
         dwelltime, npix, Rin, Rout, thetacone, sampletilt, workingdistance, gammavalue, maskradius, &
         phi1_pat2, phi_pat2, phi2_pat2, phi1_pat3, phi_pat3, phi2_pat3, phi1_pat4, phi_pat4, phi2_pat4, &
         exptfile_pat2, exptfile_pat3, exptfile_pat4, step_xpc, step_ypc, step_L, step_phi1, step_phi, step_phi2,&
         step_thetacone, nrun, pixx_pat1, pixy_pat1, stepx, stepy,  pixx_pat2, pixy_pat2,  pixx_pat3, pixy_pat3,&
         pixx_pat4, pixy_pat4

masterfile = 'undefined' 
modalityname = 'undefined' 

exptfile_pat1 = 'undefined'
exptfile_pat2 = 'undefined'
exptfile_pat3 = 'undefined'
exptfile_pat4 = 'undefined'

rhobeg = 1.0D-2
rhoend = 1.0D-7
verbose = .TRUE.
mask = .TRUE.
phi1_pat1 = 0.0
phi_pat1 = 0.0
phi2_pat1 = 0.0

phi1_pat2 = 0.0
phi_pat2 = 0.0
phi2_pat2 = 0.0

phi1_pat3 = 0.0
phi_pat3 = 0.0
phi2_pat3 = 0.0

phi1_pat4 = 0.0
phi_pat4 = 0.0
phi2_pat4 = 0.0

step_phi1 = 2.0
step_phi = 2.0
step_phi2 = 2.0

L = 15000.0
thetac = 10.0
delta = 50.0
omega = 0.0
numsx = 0
numsy = 0
binning = 1
xpc = 0.0
ypc = 0.0
beamcurrent = 1000.0
dwelltime = 1000.0
npix = 512
Rin = 2.0
Rout = 5.0
thetacone = 5.0
sampletilt = 0.0
workingdistance = 7.0
gammavalue = 1.0
maskradius = 256.0

step_xpc = 5.0
step_ypc = 5.0
step_L = 5.0
step_thetacone = 1.0

pixx_pat1 = 0
pixy_pat1 = 0
pixx_pat2 = 0
pixy_pat2 = 0
pixx_pat3 = 0
pixy_pat3 = 0
pixx_pat4 = 0
pixy_pat4 = 0

stepx = 5.0
stepy = 5.0

nrun = 2

if (present(initonly)) then
  if (initonly) skipread = .TRUE.
end if

if (.not.skipread) then
! read the namelist file
    open(UNIT=dataunit,FILE=trim(nmlfile),DELIM='apostrophe',STATUS='old')
    read(UNIT=dataunit,NML=DPFitdata)
    close(UNIT=dataunit,STATUS='keep')

! check for required entries
    if (trim(masterfile).eq.'undefined') then
        call FatalError('EMDPFit:',' master pattern file name is undefined in '//nmlfile)
    end if

    if (trim(modalityname).eq.'undefined') then
        call FatalError('EMDPFit:',' modality name is undefined in '//nmlfile)
    end if

    if (trim(exptfile_pat1).eq.'undefined') then
        call FatalError('EMDPFit:',' experimental file name is undefined in '//nmlfile)
    end if

    if (numsx.eq.0) then
        call FatalError('EMDPFit:',' pattern size numsx is zero in '//nmlfile)
    end if

    if (numsy.eq.0) then
        call FatalError('EMDPFit:',' pattern size numsy is zero in '//nmlfile)
    end if
end if

enl%masterfile = masterfile 
enl%modalityname = modalityname
enl%exptfile_pat1 = exptfile_pat1
enl%exptfile_pat2 = exptfile_pat2
enl%exptfile_pat3 = exptfile_pat3
enl%exptfile_pat4 = exptfile_pat4
enl%rhobeg = rhobeg
enl%rhoend = rhoend
enl%verbose = verbose
enl%mask = mask
enl%phi1_pat1 = phi1_pat1
enl%phi_pat1 = phi_pat1
enl%phi2_pat1 = phi2_pat1

enl%phi1_pat2 = phi1_pat2
enl%phi_pat2 = phi_pat2
enl%phi2_pat2 = phi2_pat2

enl%phi1_pat3 = phi1_pat3
enl%phi_pat3 = phi_pat3
enl%phi2_pat3 = phi2_pat3

enl%phi1_pat4 = phi1_pat4
enl%phi_pat4 = phi_pat4
enl%phi2_pat4 = phi2_pat4

enl%L = L
enl%thetac = thetac
enl%omega = omega
enl%numsx = numsx
enl%numsy = numsy
enl%binning = binning
enl%xpc = xpc
enl%ypc = ypc
enl%beamcurrent = beamcurrent
enl%dwelltime = dwelltime
enl%npix = npix
enl%Rin = Rin
enl%Rout = Rout
enl%thetacone = thetacone
enl%sampletilt = sampletilt
enl%workingdistance = workingdistance
enl%gammavalue = gammavalue
enl%maskradius = maskradius
enl%delta = delta

enl%step_xpc = step_xpc
enl%step_ypc = step_ypc
enl%step_L = step_L
enl%step_phi1 = step_phi1
enl%step_phi = step_phi
enl%step_phi2 = step_phi2
enl%step_thetacone = step_thetacone

enl%nrun = nrun

enl%stepx = stepx
enl%stepy = stepy

enl%pixx_pat1 = pixx_pat1
enl%pixy_pat1 = pixy_pat1

enl%pixx_pat2 = pixx_pat2
enl%pixy_pat2 = pixy_pat2

enl%pixx_pat3 = pixx_pat3
enl%pixy_pat3 = pixy_pat3

enl%pixx_pat4 = pixx_pat4
enl%pixy_pat4 = pixy_pat4

end subroutine GetEMDPFit4NameList

!--------------------------------------------------------------------------
!
! SUBROUTINE:GetEMDPFitNameList
!
!> @author Saransh Singh, Carnegie Mellon University
!
!> @brief read namelist file and fill enl structure (used by EMDPFit.f90)
!
!> @param nmlfile namelist file name
!> @param enl DPFit name list structure
!
!> @date 02/22/16  SS 1.0 original
!--------------------------------------------------------------------------
recursive subroutine GetEMDPFitNameList(nmlfile, enl, initonly)
!DEC$ ATTRIBUTES DLLEXPORT :: GetEMDPFitNameList

use error

IMPLICIT NONE

character(fnlen),INTENT(IN)                       :: nmlfile
type(EMDPFitListType),INTENT(INOUT)               :: enl
!f2py intent(in,out) ::  enl
logical,OPTIONAL,INTENT(IN)                       :: initonly

logical                                           :: skipread = .FALSE.

character(fnlen)                                  :: masterfile
character(fnlen)                                  :: modalityname
character(fnlen)                                  :: exptfile
real(kind=dbl)                                    :: rhobeg, rhoend
logical                                           :: verbose, mask
real(kind=sgl)                                    :: gammavalue
real(kind=sgl)                                    :: phi, phi1, phi2
real(kind=sgl)                                    :: L
real(kind=sgl)                                    :: thetac
real(kind=sgl)                                    :: delta
integer(kind=irg)                                 :: numsx
integer(kind=irg)                                 :: numsy
integer(kind=irg)                                 :: binning
real(kind=sgl)                                    :: xpc
real(kind=sgl)                                    :: ypc
real(kind=sgl)                                    :: beamcurrent
real(kind=sgl)                                    :: dwelltime
integer(kind=irg)                                 :: npix
real(kind=sgl)                                    :: Rin
real(kind=sgl)                                    :: Rout
real(kind=sgl)                                    :: thetacone
real(kind=sgl)                                    :: sampletilt
real(kind=sgl)                                    :: workingdistance
real(kind=sgl)                                    :: maskradius
real(kind=sgl)                                    :: step_xpc
real(kind=sgl)                                    :: step_ypc
real(kind=sgl)                                    :: step_L
real(kind=sgl)                                    :: step_phi1
real(kind=sgl)                                    :: step_phi
real(kind=sgl)                                    :: step_phi2
real(kind=sgl)                                    :: step_thetacone
integer(kind=irg)                                 :: nrun
integer(kind=irg)                                 :: nregions
character(2)                                      :: metric



namelist / DPFitdata / modalityname, masterfile, metric, exptfile, nrun, rhobeg, rhoend, verbose, mask, &
                      maskradius, gammavalue, nregions, phi1, phi, phi2, step_phi1, step_phi, step_phi2, &
                      thetac, delta, numsx, numsy, beamcurrent, dwelltime, binning, L, xpc, ypc, step_L, &
                      step_xpc, step_ypc, npix, Rin, Rout, thetacone, sampletilt, workingdistance, step_thetacone

masterfile    = 'undefined1' 
modalityname  = 'undefined1' 

exptfile      = 'undefined1'

rhobeg        = 1.0D-2
rhoend        = 1.0D-7
verbose       = .TRUE.
mask          = .TRUE.
phi1          = 0.0
phi           = 0.0
phi2          = 0.0

step_phi1     = 2.0
step_phi      = 2.0
step_phi2     = 2.0

L             = 15000.0
thetac        = 10.0
delta         = 50.0
numsx         = 0
numsy         = 0
binning       = 1
xpc           = 0.0
ypc           = 0.0
beamcurrent   = 1000.0
dwelltime     = 1000.0
npix          = 512
Rin           = 2.0
Rout          = 5.0
thetacone     = 5.0
sampletilt    = 0.0
workingdistance = 7.0
gammavalue    = 1.0
maskradius    = 256.0

step_xpc      = 5.0
step_ypc      = 5.0
step_L        = 5.0
step_thetacone = 1.0

nrun          = 2
nregions      = 8
metric        = 'DP'

if (present(initonly)) then
  if (initonly) skipread = .TRUE.
end if

if (.not.skipread) then
! read the namelist file
    open(UNIT=dataunit,FILE=trim(nmlfile),DELIM='apostrophe',STATUS='old')
    read(UNIT=dataunit,NML=DPFitdata)
    close(UNIT=dataunit,STATUS='keep')

! check for required entries
    if (trim(masterfile).eq.'undefined') then
        call FatalError('EMDPFit:',' master pattern file name is undefined in '//nmlfile)
    end if

    if (trim(modalityname).eq.'undefined') then
        call FatalError('EMDPFit:',' modality name is undefined in '//nmlfile)
    end if

    if (trim(exptfile).eq.'undefined') then
        call FatalError('EMDPFit:',' experimental file name is undefined in '//nmlfile)
    end if

    if (numsx.eq.0) then 
        call FatalError('EMDPFit:',' pattern size numsx is zero in '//nmlfile)
    end if

    if (numsy.eq.0) then 
        call FatalError('EMDPFit:',' pattern size numsy is zero in '//nmlfile)
    end if
end if

enl%masterfile = masterfile 
enl%modalityname = modalityname
enl%metric = metric
enl%nregions = nregions
enl%exptfile = exptfile
enl%rhobeg = rhobeg
enl%rhoend = rhoend
enl%verbose = verbose
enl%mask = mask
enl%phi1 = phi1
enl%phi = phi
enl%phi2 = phi2

enl%L = L
enl%thetac = thetac
enl%numsx = numsx
enl%numsy = numsy
enl%binning = binning
enl%xpc = xpc
enl%ypc = ypc
enl%beamcurrent = beamcurrent
enl%dwelltime = dwelltime
enl%npix = npix
enl%Rin = Rin
enl%Rout = Rout
enl%thetacone = thetacone
enl%sampletilt = sampletilt
enl%workingdistance = workingdistance
enl%gammavalue = gammavalue
enl%maskradius = maskradius
enl%delta = delta

enl%step_xpc = step_xpc
enl%step_ypc = step_ypc
enl%step_L = step_L
enl%step_phi1 = step_phi1
enl%step_phi = step_phi
enl%step_phi2 = step_phi2
enl%step_thetacone = step_thetacone
enl%nrun = nrun

end subroutine GetEMDPFitNameList


!--------------------------------------------------------------------------
!
! SUBROUTINE:GetECPSingleNameList
!
!> @author Saransh Singh, Carnegie Mellon University
!
!> @brief read namelist file and fill enl structure (used by EMDPFit.f90)
!
!> @param nmlfile namelist file name
!> @param enl ECP single name list structure
!
!> @date 02/22/16  SS 1.0 original
!--------------------------------------------------------------------------
recursive subroutine GetECPSingleNameList(nmlfile, enl, initonly)
!DEC$ ATTRIBUTES DLLEXPORT :: GetECPSingleNameList

use error

IMPLICIT NONE

character(fnlen),INTENT(IN)                       :: nmlfile
type(ECPSingleNameListType),INTENT(INOUT)         :: enl
!f2py intent(in,out) ::  enl
logical,OPTIONAL,INTENT(IN)                       :: initonly

logical                                           :: skipread = .FALSE.

integer(kind=irg)       :: nthreads
integer(kind=irg)       :: npix
real(kind=sgl)          :: thetac
character(1)            :: maskpattern
character(fnlen)        :: energyfile
character(fnlen)        :: datafile
character(3)            :: eulerconvention
real(kind=sgl)          :: gammavalue
real(kind=dbl)          :: sampletilt
real(kind=sgl)          :: workingdistance
real(kind=sgl)          :: Rin
real(kind=sgl)          :: Rout
real(kind=dbl)          :: phi1, phi, phi2
real(kind=sgl)          :: dmin

namelist / ECPSinglelist / nthreads, npix, thetac, maskpattern, energyfile, datafile, eulerconvention, &
gammavalue, sampletilt, workingdistance, Rin, Rout, phi1, phi, phi2, dmin


nthreads = 1
npix = 512
thetac = 5.0
maskpattern = 'n'
energyfile = 'undefined'
datafile = 'undefined'
eulerconvention = 'tsl'
gammavalue = 1.0
sampletilt = 0.D0
workingdistance = 7.0
Rin = 2.0
Rout = 5.0
phi1 = 0.D0
phi = 0.D0
phi2 = 0.D0
dmin = 0.03


if (present(initonly)) then
  if (initonly) skipread = .TRUE.
end if

if (.not.skipread) then
! read the namelist file
    open(UNIT=dataunit,FILE=trim(nmlfile),DELIM='apostrophe',STATUS='old')
    read(UNIT=dataunit,NML=ECPSinglelist)
    close(UNIT=dataunit,STATUS='keep')

! check for required entries
    if (trim(energyfile).eq.'undefined') then
        call FatalError('EMDPFit:',' energy file name is undefined in '//nmlfile)
    end if

end if

enl%nthreads = nthreads
enl%npix = npix
enl%thetac = thetac
enl%maskpattern = maskpattern
enl%energyfile = energyfile
enl%datafile = datafile
enl%eulerconvention = eulerconvention
enl%gammavalue = gammavalue
enl%sampletilt = sampletilt
enl%workingdistance = workingdistance
enl%Rin = Rin
enl%Rout = Rout
enl%phi1 = phi1
enl%phi = phi
enl%phi2 = phi2
enl%dmin = dmin

end subroutine GetECPSingleNameList

!--------------------------------------------------------------------------
!
! SUBROUTINE:GetEMSTEMDCINameList
!
!> @author Patrick Callahan
!
!> @brief read namelist file for EMSTEMDCI
!
!> @param nmlfile namelist file name
!
!> @date 11/01/16  PGC 1.0 new routine
!--------------------------------------------------------------------------

recursive SUBROUTINE GetSTEMDCINameList(nmlfile, dcinl, initonly)
!DEC$ ATTRIBUTES DLLEXPORT :: GetSTEMDCINameList

use error

IMPLICIT NONE

character(fnlen),INTENT(IN)              :: nmlfile
type(STEMDCINameListType), INTENT(INOUT) :: dcinl
!f2py intent(in,out) ::  dcinl
logical, OPTIONAL, INTENT(IN)            :: initonly

logical                                  :: skipread = .FALSE.

integer(kind=irg)     :: nthreads
real(kind=sgl)        :: voltage
character(4)          :: progmode
character(fnlen)      :: xtalname
integer(kind=irg)     :: kk(3)
real(kind=sgl)        :: lauec(2)
character(fnlen)      :: STEMnmlfile
character(fnlen)      :: dataname
character(fnlen)      :: defectfilename
character(3)          :: dispmode
character(fnlen)      :: dispfile
integer(kind=irg)     :: output
integer(kind=irg)     :: dinfo
integer(kind=irg)     :: t_interval
real(kind=sgl)        :: DF_L
integer(kind=irg)     :: DF_npix
integer(kind=irg)     :: DF_npiy
real(kind=sgl)        :: DF_slice
real(kind=sgl)        :: dmin

! DEFINE THE IO NAMELIST FOR VARIABLE PASSING
namelist / STEMDCIdata / nthreads, voltage, progmode, xtalname, kk, lauec, STEMnmlfile, &
                         dataname, defectfilename, dispmode, dispfile, output, dinfo, t_interval, DF_L, &
                         DF_npix, DF_npiy, DF_slice, dmin

! SET INPUT PARAMETERS TO DEFAULT VALUES (EXCEPT XTALNAME, WHICH MUST BE PRESENT)
nthreads = 6
voltage = 200000
progmode = 'STEM'
xtalname = 'undefined'
kk = (/ 0.0, 0.0, 1.0 /)
lauec = (/ 0.0, 0.0 /)
STEMnmlfile = 'STEM_rundata.nml'
defectfilename = 'EMdefec/dispt.json'
dataname = '/folder/to/trialbinary.data'
dispmode = 'not'
dispfile = 'test_ZA.data'
output = 6 ! screen output
dinfo = 0 ! 1 is verbose
t_interval = 5 ! update every x steps
DF_L = 1.0
DF_npix = 256
DF_npiy = 256
DF_slice = 1.0 ! slice thickness for scattering matrix approach (nmu)
dmin = 0.03

if (.not.skipread) then
! read the namelist file
open(UNIT=dataunit,FILE=trim(EMsoft_toNativePath(nmlfile)),DELIM='apostrophe',STATUS='old')
read(UNIT=dataunit,NML=STEMDCIdata)
close(UNIT=dataunit,STATUS='keep')

! check for required entries
if (trim(xtalname).eq.'undefined') then
  call FatalError('STEMDCI:',' crystal structure file name is undefined in '//nmlfile)
end if

end if

dcinl%nthreads = nthreads
dcinl%voltage = voltage
dcinl%progmode = progmode
dcinl%xtalname = xtalname
dcinl%kk = kk
dcinl%lauec = lauec
dcinl%STEMnmlfile = STEMnmlfile
dcinl%dataname = dataname
dcinl%defectfilename = defectfilename
dcinl%dispmode = dispmode
dcinl%dispfile = dispfile
dcinl%output = output
dcinl%dinfo = dinfo
dcinl%t_interval = t_interval
dcinl%DF_L = DF_L
dcinl%DF_npix = DF_npix
dcinl%DF_npiy = DF_npiy
dcinl%DF_slice = DF_slice
dcinl%dmin = dmin


END SUBROUTINE GetSTEMDCINameList

!--------------------------------------------------------------------------
!
! SUBROUTINE:GetSTEMGeometryNameList
!
!> @author Marc De Graef
!
!> @brief read namelist file for STEM geometry
!
!> @param nmlfile namelist file name
!
!> @date 07/02/17  MDG 1.0 new routine
!--------------------------------------------------------------------------
recursive SUBROUTINE GetSTEMGeometryNameList(nmlfile, dcinl, initonly)
!DEC$ ATTRIBUTES DLLEXPORT :: GetSTEMGeometryNameList

use error

IMPLICIT NONE

character(fnlen),INTENT(IN)              :: nmlfile
type(STEMGeometryNameListType), INTENT(INOUT) :: dcinl
!f2py intent(in,out) ::  dcinl
logical, OPTIONAL, INTENT(IN)            :: initonly

logical                                  :: skipread = .FALSE.

integer(kind=irg)     :: numberofsvalues 
integer(kind=irg)     :: numCL
real(kind=sgl)        :: BFradius
real(kind=sgl)        :: ADFinnerradius
real(kind=sgl)        :: ADFouterradius
real(kind=sgl)        :: kt
real(kind=sgl)        :: beamconvergence
real(kind=sgl)        :: diffaprad
real(kind=sgl)        :: diffapcenter
real(kind=sgl)        :: CLarray(20)
character(2)          :: geometry

! DEFINE THE IO NAMELIST FOR VARIABLE PASSING
namelist / STEMGeometrydata / numberofsvalues, numCL, BFradius, ADFinnerradius, ADFouterradius, kt, &
                              beamconvergence, CLarray, geometry, diffaprad, diffapcenter

! SET INPUT PARAMETERS TO DEFAULT VALUES (EXCEPT XTALNAME, WHICH MUST BE PRESENT)
numberofsvalues = 21
numCL = 2
BFradius = 3.5
ADFinnerradius = 3.5
ADFouterradius = 10.0
kt = 1.0
beamconvergence = 8.2
diffaprad = 0.0
diffapcenter = 0.0
CLarray(20) = 100.0
CLarray(1) = 150.0
CLarray(2) = 250.0
geometry = 'ZA'

if (.not.skipread) then
! read the namelist file
open(UNIT=dataunit,FILE=trim(EMsoft_toNativePath(nmlfile)),DELIM='apostrophe',STATUS='old')
read(UNIT=dataunit,NML=STEMGeometrydata)
close(UNIT=dataunit,STATUS='keep')

end if

! make sure numberofsvalues is an odd number...
if (mod(numberofsvalues,2).eq.0) numberofsvalues=numberofsvalues+1
dcinl%numberofsvalues = numberofsvalues 
dcinl%numCL = numCL
dcinl%BFradius = BFradius 
dcinl%ADFinnerradius = ADFinnerradius
dcinl%ADFouterradius = ADFouterradius
dcinl%kt = kt 
dcinl%beamconvergence = beamconvergence 
dcinl%diffaprad = diffaprad
dcinl%diffapcenter = diffapcenter
dcinl%CLarray = CLarray 
dcinl%geometry = geometry 

END SUBROUTINE GetSTEMGeometryNameList

!--------------------------------------------------------------------------
!
! SUBROUTINE:GetRefineOrientationNameList
!
!> @author Saransh Singh, Carnegie Mellon University
!
!> @brief read namelist file and fill enl structure (used by EMFitOrientation.f90)
!
!> @param nmlfile namelist file name
!> @param enl single name list structure
!
!> @date 02/22/16  SS 1.0 original
!--------------------------------------------------------------------------
recursive subroutine GetRefineOrientationNameList(nmlfile, enl, initonly)
!DEC$ ATTRIBUTES DLLEXPORT :: GetRefineOrientationNameList

use error

IMPLICIT NONE

character(fnlen),INTENT(IN)                       :: nmlfile
type(RefineOrientationtype),INTENT(INOUT)         :: enl
!f2py intent(in,out) ::  enl
logical,OPTIONAL,INTENT(IN)                       :: initonly

logical                                           :: skipread = .FALSE.

integer(kind=irg)                                 :: nthreads
integer(kind=irg)                                 :: matchdepth
character(fnlen)                                  :: dotproductfile
character(fnlen)                                  :: ctffile
character(fnlen)                                  :: tmpfile
character(fnlen)                                  :: PSvariantfile
character(fnlen)                                  :: method
character(4)                                      :: modality
logical                                           :: inRAM
integer(kind=irg)                                 :: nmis
integer(kind=irg)                                 :: niter
real(kind=sgl)                                    :: step
integer(kind=irg)                                 :: initialx
integer(kind=irg)                                 :: initialy
character(fnlen)                                  :: PCcorrection
real(kind=sgl)                                    :: truedelta


namelist / RefineOrientations / nthreads, dotproductfile, ctffile, modality, nmis, niter, step, inRAM, method, &
                                matchdepth, PSvariantfile, tmpfile, initialx, initialy, PCcorrection, truedelta

nthreads = 1
matchdepth = 1
dotproductfile = 'undefined'
ctffile = 'undefined'
tmpfile = 'undefined'
PSvariantfile = 'undefined'
method = 'FIT'
inRAM = .FALSE.
nmis = 1
niter = 1
step = 1.0
modality = 'EBSD'
initialx = 0
initialy = 0
PCcorrection = 'off'
truedelta = 50.0


if (present(initonly)) then
  if (initonly) skipread = .TRUE.
end if

if (.not.skipread) then
! read the namelist file
    open(UNIT=dataunit,FILE=trim(nmlfile),DELIM='apostrophe',STATUS='old')
    read(UNIT=dataunit,NML=RefineOrientations)
    close(UNIT=dataunit,STATUS='keep')

! check for required entries
    if (trim(dotproductfile).eq.'undefined') then
        call FatalError('EMRefineOrientation:',' dotproduct file name is undefined in '//nmlfile)
    end if

    if (trim(ctffile).eq.'undefined') then
        call FatalError('EMRefineOrientation:',' ctf file name is undefined in '//nmlfile)
    end if

    if (trim(tmpfile).eq.'undefined') then
        call FatalError('EMRefineOrientation:',' tmp file name is undefined in '//nmlfile)
    end if
end if

enl%nthreads = nthreads
enl%matchdepth = matchdepth
enl%dotproductfile = dotproductfile
enl%ctffile = ctffile
enl%tmpfile = tmpfile
enl%PSvariantfile = PSvariantfile
enl%method = method
enl%inRAM = inRAM
enl%nmis = nmis
enl%niter = niter
enl%step = step
enl%modality = modality
enl%initialx = initialx 
enl%initialy = initialy
enl%PCcorrection = PCcorrection
enl%truedelta = truedelta 

end subroutine GetRefineOrientationNameList

!--------------------------------------------------------------------------
!
! SUBROUTINE:GetFitalphavariantsNameList
!
!> @author Marc De Graef , Carnegie Mellon University
!
!> @brief read namelist file and fill enl structure (used by EMFitalphavariants.f90)
!
!> @param nmlfile namelist file name
!> @param enl single name list structure
!
!> @date 03/05/18 MDG 1.0 original
!--------------------------------------------------------------------------
recursive subroutine GetFitalphavariantsNameList(nmlfile, enl, initonly)
!DEC$ ATTRIBUTES DLLEXPORT :: GetFitalphavariantsNameList

use error

IMPLICIT NONE

character(fnlen),INTENT(IN)                       :: nmlfile
type(Fitalphavarianttype),INTENT(INOUT)           :: enl
!f2py intent(in,out) ::  enl
logical,OPTIONAL,INTENT(IN)                       :: initonly

logical                                           :: skipread = .FALSE.

integer(kind=irg)       :: nthreads
character(fnlen)        :: betadotproductfile
character(fnlen)        :: alphadotproductfile
character(fnlen)        :: outputfile
character(fnlen)        :: variantquaternionfile
real(kind=sgl)          :: step


namelist / Fitalphavariants / nthreads, betadotproductfile, alphadotproductfile, outputfile, &
                              variantquaternionfile, step

nthreads = 1
betadotproductfile = 'undefined'
alphadotproductfile = 'undefined'
outputfile = 'undefined'
variantquaternionfile = 'undefined'
step = 1.0

if (present(initonly)) then
  if (initonly) skipread = .TRUE.
end if

if (.not.skipread) then
! read the namelist file
    open(UNIT=dataunit,FILE=trim(nmlfile),DELIM='apostrophe',STATUS='old')
    read(UNIT=dataunit,NML=Fitalphavariants)
    close(UNIT=dataunit,STATUS='keep')

! check for required entries
    if (trim(betadotproductfile).eq.'undefined') then
        call FatalError('GetFitalphavariantsNameList:',' beta phase dotproduct file name is undefined in '//nmlfile)
    end if

    if (trim(alphadotproductfile).eq.'undefined') then
        call FatalError('GetFitalphavariantsNameList:',' alphaa phase dotproduct file name is undefined in '//nmlfile)
    end if

    if (trim(variantquaternionfile).eq.'undefined') then
        call FatalError('GetFitalphavariantsNameList:',' variantquaternion file name is undefined in '//nmlfile)
    end if

    if (trim(outputfile).eq.'undefined') then
        call FatalError('GetFitalphavariantsNameList:',' output file name is undefined in '//nmlfile)
    end if


end if

enl%nthreads = nthreads
enl%betadotproductfile = betadotproductfile
enl%alphadotproductfile = alphadotproductfile
enl%outputfile = outputfile
enl%variantquaternionfile = variantquaternionfile
enl%step = step

end subroutine GetFitalphavariantsNameList

!--------------------------------------------------------------------------
!
! SUBROUTINE:GetFitOrientationPSNameList
!
!> @author Saransh Singh, Carnegie Mellon University
!
!> @brief read namelist file and fill enl structure (used by EMFitOrientationPS.f90)
!
!> @param nmlfile namelist file name
!> @param enl single name list structure
!
!> @date 02/22/16  SS 1.0 original
!--------------------------------------------------------------------------
recursive subroutine GetFitOrientationPSNameList(nmlfile, enl, initonly)
!DEC$ ATTRIBUTES DLLEXPORT :: GetFitOrientationPSNameList

use error
use constants

IMPLICIT NONE

character(fnlen),INTENT(IN)                       :: nmlfile
type(FitOrientationPStype),INTENT(INOUT)          :: enl
!f2py intent(in,out) ::  enl
logical,OPTIONAL,INTENT(IN)                       :: initonly

logical                                           :: skipread = .FALSE.

integer(kind=irg)                                 :: nthreads
integer(kind=irg)                                 :: matchdepth
character(fnlen)                                  :: dotproductfile
character(fnlen)                                  :: ctffile
real(kind=sgl)                                    :: step
character(fnlen)                                  :: PSvariantfile
character(fnlen)                                  :: modality

namelist / FitOrientationPS / nthreads, dotproductfile, ctffile, modality, step, PSvariantfile, matchdepth

nthreads = 1
matchdepth = 1
dotproductfile = 'undefined'
ctffile = 'undefined'
step = 1.0
PSvariantfile = 'undefined'
modality = 'EBSD'

if (present(initonly)) then
  if (initonly) skipread = .TRUE.
end if

if (.not.skipread) then
! read the namelist file
    open(UNIT=dataunit,FILE=trim(nmlfile),DELIM='apostrophe',STATUS='old')
    read(UNIT=dataunit,NML=FitOrientationPS)
    close(UNIT=dataunit,STATUS='keep')

! check for required entries
    if (trim(dotproductfile).eq.'undefined') then
        call FatalError('EMRefineOrientation:',' dotproduct file name is undefined in '//nmlfile)
    end if

    if (trim(dotproductfile).eq.'undefined') then
        call FatalError('EMRefineOrientation:',' ctf file name is undefined in '//nmlfile)
    end if

    if (trim(PSvariantfile).eq.'undefined') then
        call FatalError('EMRefineOrientation:',' variant file name is undefined in '//nmlfile)
    end if
end if

enl%nthreads = nthreads
enl%matchdepth = matchdepth
enl%dotproductfile = dotproductfile
enl%ctffile = ctffile
enl%step = step
enl%PSvariantfile = PSvariantfile
enl%modality = modality

end subroutine GetFitOrientationPSNameList

!--------------------------------------------------------------------------
!
! SUBROUTINE:GetRefineMartensiteNameList
!
!> @author Marc De Graef, Carnegie Mellon University
!
!> @brief read namelist file and fill enl structure (used by EMRefineMartensite.f90)
!
!> @param nmlfile namelist file name
!> @param enl single name list structure
!
!> @date 01/04/19 MDG 1.0 original
!--------------------------------------------------------------------------
recursive subroutine GetRefineMartensiteNameList(nmlfile, enl, initonly)
!DEC$ ATTRIBUTES DLLEXPORT :: GetRefineMartensiteNameList

use error
use constants

IMPLICIT NONE

character(fnlen),INTENT(IN)                       :: nmlfile
type(RefineMartensitetype),INTENT(INOUT)          :: enl
!f2py intent(in,out) ::  enl
logical,OPTIONAL,INTENT(IN)                       :: initonly

logical                                           :: skipread = .FALSE.

integer(kind=irg)       :: nthreads
integer(kind=irg)       :: numMartensite
real(kind=sgl)          :: step
character(fnlen)        :: martensiteMPprefix
character(fnlen)        :: martensiteMPpostfix
character(fnlen)        :: ferritedotproductfile
character(fnlen)        :: outputfile

namelist / RefineMartensite / nthreads, ferritedotproductfile, step, numMartensite, martensiteMPprefix, &
                              martensiteMPpostfix, outputfile

nthreads = 1
ferritedotproductfile = 'undefined'
step = 1.0
martensiteMPprefix = 'undefined'
martensiteMPpostfix = 'undefined'
outputfile = 'undefined'
numMartensite = 1

if (present(initonly)) then
  if (initonly) skipread = .TRUE.
end if

if (.not.skipread) then
! read the namelist file
    open(UNIT=dataunit,FILE=trim(nmlfile),DELIM='apostrophe',STATUS='old')
    read(UNIT=dataunit,NML=RefineMartensite)
    close(UNIT=dataunit,STATUS='keep')

! check for required entries
    if (trim(ferritedotproductfile).eq.'undefined') then
        call FatalError('GetRefineMartensiteNameList:',' ferrite dotproduct file name is undefined in '//nmlfile)
    end if

    if (trim(martensiteMPprefix).eq.'undefined') then
        call FatalError('GetRefineMartensiteNameList:',' martensiteMPprefix is undefined in '//nmlfile)
    end if

    if (trim(martensiteMPpostfix).eq.'undefined') then
        call FatalError('GetRefineMartensiteNameList:',' martensiteMPpostfix is undefined in '//nmlfile)
    end if

    if (trim(outputfile).eq.'undefined') then
        call FatalError('GetRefineMartensiteNameList:',' outputfile is undefined in '//nmlfile)
    end if
end if

enl%nthreads = nthreads
enl%ferritedotproductfile = ferritedotproductfile 
enl%step = step
enl%martensiteMPprefix = martensiteMPprefix
enl%martensiteMPpostfix = martensiteMPpostfix
enl%outputfile = outputfile
enl%numMartensite = numMartensite

end subroutine GetRefineMartensiteNameList

!--------------------------------------------------------------------------
!
! SUBROUTINE:GetMCCLsphereNameList
!
!> @author Saransh Singh/Marc De Graef, Carnegie Mellon University
!
!> @brief read namelist file and fill mcnl structure (used by EMMCCL.f90)
!
!> @param nmlfile namelist file name
!> @param mcnl Monte Carloname list structure
!
!> @date 10/20/16  SS 1.0 new routine; adapted from GetMCCLNameList
!--------------------------------------------------------------------------
recursive subroutine GetMCCLsphereNameList(nmlfile, mcnl, initonly)
!DEC$ ATTRIBUTES DLLEXPORT :: GetMCCLsphereNameList

use error

IMPLICIT NONE

character(fnlen),INTENT(IN)             :: nmlfile
type(MCCLNameListType),INTENT(INOUT)    :: mcnl
!f2py intent(in,out) ::  mcnl
logical,OPTIONAL,INTENT(IN)             :: initonly

logical                                 :: skipread = .FALSE.

integer(kind=irg)       :: stdout
integer(kind=irg)       :: numsx
integer(kind=irg)       :: globalworkgrpsz
integer(kind=irg)       :: num_el
integer(kind=irg)       :: totnum_el
integer(kind=irg)       :: multiplier
integer(kind=irg)       :: devid
integer(kind=irg)       :: platid
real(kind=dbl)          :: sig
real(kind=dbl)          :: sigstart
real(kind=dbl)          :: sigend
real(kind=dbl)          :: sigstep
real(kind=dbl)          :: omega
real(kind=dbl)          :: EkeV
real(kind=dbl)          :: Ehistmin
real(kind=dbl)          :: Ebinsize
real(kind=dbl)          :: depthmax
real(kind=dbl)          :: depthstep
character(4)            :: MCmode
character(fnlen)        :: xtalname
character(fnlen)        :: dataname
character(fnlen)        :: mode
real(kind=dbl)          :: incloc
real(kind=dbl)          :: radius

! define the IO namelist to facilitate passing variables to the program.
namelist  / MCCLdata / stdout, xtalname, sigstart, numsx, num_el, globalworkgrpsz, EkeV, multiplier, &
dataname, totnum_el, Ehistmin, Ebinsize, depthstep, omega, MCmode, mode, devid, platid, &
sigend, sigstep, sig, radius, incloc

! set the input parameters to default values (except for xtalname, which must be present)
stdout = 6
numsx = 1501
globalworkgrpsz = 100
num_el = 10
totnum_el = 2000000000
multiplier = 1
devid = 1
platid = 1
sig = 70.D0
sigstart = 70.D0
sigend = 70.D0
sigstep = 1.D0
omega = 0.D0
EkeV = 30.D0
Ehistmin = 5.D0
Ebinsize = 0.5D0
depthstep = 1.0D0
MCmode = 'CSDA'
xtalname = 'undefined'
dataname = 'MCoutput.data'
mode = 'full'
radius = 100.D0
incloc = 0.D0

if (present(initonly)) then
  if (initonly) skipread = .TRUE.
end if

if (.not.skipread) then
! read the namelist file
open(UNIT=dataunit,FILE=trim(EMsoft_toNativePath(nmlfile)),DELIM='apostrophe',STATUS='old')
read(UNIT=dataunit,NML=MCCLdata)
close(UNIT=dataunit,STATUS='keep')

! check for required entries
if (trim(xtalname).eq.'undefined') then
call FatalError('EMMC:',' structure file name is undefined in '//nmlfile)
end if
end if

! if we get here, then all appears to be ok, and we need to fill in the mcnl fields
mcnl%stdout = stdout
mcnl%numsx = numsx
mcnl%globalworkgrpsz = globalworkgrpsz
mcnl%num_el = num_el
mcnl%totnum_el = totnum_el
mcnl%multiplier = multiplier
mcnl%devid = devid
mcnl%platid = platid
mcnl%sigstart = sigstart
mcnl%sigend = sigend
mcnl%sigstep = sigstep
mcnl%sig = sig
mcnl%omega = omega
mcnl%EkeV = EkeV
mcnl%Ehistmin = Ehistmin
mcnl%Ebinsize = Ebinsize
mcnl%depthstep = depthstep
mcnl%MCmode = MCmode
mcnl%xtalname = xtalname
mcnl%dataname = dataname
mcnl%mode = mode
mcnl%radius = radius
mcnl%incloc = incloc

end subroutine GetMCCLsphereNameList

!--------------------------------------------------------------------------
!
! SUBROUTINE:GetMCCLfoilNameList
!
!> @author Saransh Singh/Marc De Graef, Carnegie Mellon University
!
!> @brief read namelist file and fill mcnl structure (used by EMMCfoil.f90)
!
!> @param nmlfile namelist file name
!> @param mcnl Monte Carloname list structure
!
!> @date 01/15/17 MDG 1.0 new routine; adapted from GetMCCLNameList
!--------------------------------------------------------------------------
recursive subroutine GetMCCLfoilNameList(nmlfile, mcnl, initonly)
!DEC$ ATTRIBUTES DLLEXPORT :: GetMCCLfoilNameList

use error

IMPLICIT NONE

character(fnlen),INTENT(IN)             :: nmlfile
type(MCCLNameListType),INTENT(INOUT)    :: mcnl
!f2py intent(in,out) ::  mcnl
logical,OPTIONAL,INTENT(IN)             :: initonly

logical                                 :: skipread = .FALSE.

integer(kind=irg)       :: stdout
integer(kind=irg)       :: numsx
integer(kind=irg)       :: globalworkgrpsz
integer(kind=irg)       :: num_el
integer(kind=irg)       :: totnum_el
integer(kind=irg)       :: multiplier
integer(kind=irg)       :: devid
integer(kind=irg)       :: platid
real(kind=dbl)          :: sig
real(kind=dbl)          :: omega
real(kind=dbl)          :: EkeV
real(kind=dbl)          :: Ehistmin
real(kind=dbl)          :: Ebinsize
real(kind=dbl)          :: depthmax
real(kind=dbl)          :: depthstep
real(kind=dbl)          :: thickness
character(4)            :: MCmode
character(fnlen)        :: xtalname
character(fnlen)        :: dataname

! define the IO namelist to facilitate passing variables to the program.
namelist  / MCCLfoildata / stdout, xtalname, numsx, num_el, globalworkgrpsz, EkeV, multiplier, &
dataname, totnum_el, Ehistmin, Ebinsize, depthstep, depthmax, omega, MCmode, devid, platid, &
sig, thickness

! set the input parameters to default values (except for xtalname, which must be present)
stdout = 6
numsx = 501
globalworkgrpsz = 100
num_el = 10
totnum_el = 2000000000
multiplier = 1
devid = 1
platid = 1
sig = 20.D0
omega = 0.D0
EkeV = 30.D0
Ehistmin = 10.D0
Ebinsize = 1.0D0
depthmax = 100.0D0
depthstep = 1.0D0
MCmode = 'CSDA'
xtalname = 'undefined'
dataname = 'MCoutput.data'
thickness = 200.0

if (present(initonly)) then
  if (initonly) skipread = .TRUE.
end if

if (.not.skipread) then
! read the namelist file
open(UNIT=dataunit,FILE=trim(EMsoft_toNativePath(nmlfile)),DELIM='apostrophe',STATUS='old')
read(UNIT=dataunit,NML=MCCLfoildata)
close(UNIT=dataunit,STATUS='keep')

! check for required entries
if (trim(xtalname).eq.'undefined') then
call FatalError('EMMC:',' structure file name is undefined in '//nmlfile)
end if
end if

! if we get here, then all appears to be ok, and we need to fill in the mcnl fields
mcnl%stdout = stdout
mcnl%numsx = numsx
mcnl%globalworkgrpsz = globalworkgrpsz
mcnl%num_el = num_el
mcnl%totnum_el = totnum_el
mcnl%multiplier = multiplier
mcnl%devid = devid
mcnl%platid = platid
mcnl%sig = sig
mcnl%omega = omega
mcnl%EkeV = EkeV
mcnl%Ehistmin = Ehistmin
mcnl%Ebinsize = Ebinsize
mcnl%depthmax = depthmax
mcnl%depthstep = depthstep
mcnl%MCmode = MCmode
mcnl%xtalname = xtalname
mcnl%dataname = dataname
mcnl%thickness = thickness

end subroutine GetMCCLfoilNameList

!--------------------------------------------------------------------------
!
! SUBROUTINE:GetEBSDFullNameList
!
!> @author Saransh Singh, Carnegie Mellon University
!
!> @brief read namelist file and fill enl structure (used by EMEBSDFull.f90)
!
!> @param nmlfile namelist file name
!> @param enl EBSD name list structure
!
!> @date 01/24/17  SS 1.0 new routine
!--------------------------------------------------------------------------
recursive subroutine GetEBSDFullNameList(nmlfile, enl, initonly)
!DEC$ ATTRIBUTES DLLEXPORT :: GetEBSDFullNameList

use error

IMPLICIT NONE

character(fnlen),INTENT(IN)                   :: nmlfile
type(EBSDFullNameListType),INTENT(INOUT)      :: enl
!f2py intent(in,out) ::  enl
logical,OPTIONAL,INTENT(IN)                   :: initonly

logical                                   :: skipread = .FALSE.

character(fnlen)        :: xtalname
real(kind=dbl)          :: dmin
integer(kind=irg)       :: totnum_el
integer(kind=irg)       :: num_el
real(kind=dbl)          :: EkeV
real(kind=dbl)          :: Ehistmin
real(kind=dbl)          :: Ebinsize
real(kind=dbl)          :: depthmax
real(kind=dbl)          :: depthstep
real(kind=dbl)          :: beamcurrent
real(kind=dbl)          :: dwelltime
real(kind=dbl)          :: sig
real(kind=dbl)          :: omega
real(kind=sgl)          :: L
real(kind=sgl)          :: xpc
real(kind=sgl)          :: ypc
real(kind=sgl)          :: thetac
real(kind=sgl)          :: delta
integer(kind=irg)       :: numsx
integer(kind=irg)       :: numsy
integer(kind=irg)       :: binning
character(3)            :: scalingmode
real(kind=sgl)          :: gammavalue
character(1)            :: maskpattern
integer(kind=irg)       :: nthreads
integer(kind=irg)       :: platid
integer(kind=irg)       :: devid
integer(kind=irg)       :: globalworkgrpsz
character(3)            :: eulerconvention
character(fnlen)        :: anglefile
character(fnlen)        :: datafile
integer(kind=irg)       :: multiplier


! define the IO namelist to facilitate passing variables to the program.
namelist  / EBSDFulldata / xtalname, dmin, totnum_el, EkeV, Ehistmin, Ebinsize, depthmax, depthstep, beamcurrent,&
          dwelltime, sig, omega, L, xpc, ypc, thetac, delta, numsx, numsy, binning, scalingmode, gammavalue, maskpattern,&
          nthreads, platid, devid,  globalworkgrpsz, eulerconvention, anglefile, datafile, multiplier, num_el
! set the input parameters to default values (except for xtalname, anglefile and datafile, which must be present)

xtalname = 'undefined'        ! name of xtal
dmin = 0.04D0                 ! maximum g vector used in computation
totnum_el = 2000000000        ! number of electrons for MC run
num_el = 10                   ! number of electrons per work item
EkeV = 20.D0                  ! incident electron energy [kV]
Ehistmin = 10.D0              ! cutoff energy [kV]
Ebinsize = 1.D0               ! energy step size [kV]
depthmax = 100.D0             ! depth cutoff [nm]
depthstep = 1.D0              ! depth bin size [nm]
beamcurrent = 1000.D0         ! [nA]
dwelltime = 1000.D0           ! [micro seconds]
sig = 70.D0                   ! sample tilt angle [degrees]
omega = 0.D0                  ! tilt about RD axis [degrees]
L = 15000.0                   ! scintillator to sample distance [micro m]
xpc = 0.0                     ! units of pixel [dimensionless]
ypc = 0.0                     ! units of pixel [dimensionless] 
thetac = 10.0                 ! camera elevation [degrees]
delta = 59.2                  ! physical size of detector pixel [micro m]
numsx = 0                     ! number of pixel is x direction of scintillator
numsy = 0                     ! number of pixel is y direction of scintillator
binning = 1                   ! detector binning
scalingmode = 'not'           ! intensity scaling in detector
gammavalue = 0.34             ! intensity scaling factor
maskpattern = 'n'             ! circular mask or not
nthreads = 1                  ! number of CPU threads for computation
platid = 2                    ! platform id for GPU
devid = 1                     ! device id for GPU
globalworkgrpsz = 256         ! work group size
eulerconvention = 'tsl'       ! euler angle convention
anglefile = 'undefined'       ! list of euler angles for which simulation is done
datafile = 'undefined'        ! output HDF5 file
multiplier = 1

if (present(initonly)) then
  if (initonly) skipread = .TRUE.
end if

if (.not.skipread) then
! read the namelist file
 open(UNIT=dataunit,FILE=trim(EMsoft_toNativePath(nmlfile)),DELIM='apostrophe',STATUS='old')
 read(UNIT=dataunit,NML=EBSDFulldata)
 close(UNIT=dataunit,STATUS='keep')

! check for required entries

 if (trim(anglefile).eq.'undefined') then
  call FatalError('EMEBSD:',' angle file name is undefined in '//nmlfile)
 end if

 if (trim(xtalname).eq.'undefined') then
  call FatalError('EMEBSD:',' xtal file is undefined in '//nmlfile)
 end if

 if (trim(datafile).eq.'undefined') then
  call FatalError('EMEBSD:',' output file name is undefined in '//nmlfile)
 end if

 if (numsx.eq.0) then
  call FatalError('EMEBSD:',' pattern size numsx is zero in '//nmlfile)
 end if

 if (numsy.eq.0) then
  call FatalError('EMEBSD:',' pattern size numsy is zero in '//nmlfile)
 end if
end if

enl%xtalname = xtalname                       ! name of xtal
enl%dmin = dmin                               ! maximum g vector used in computation
enl%totnum_el = totnum_el                     ! number of electrons for MC run
enl%num_el = num_el                           ! number of electrons per work item
enl%EkeV = EkeV                               ! incident electron energy [kV]
enl%Ehistmin = Ehistmin                       ! cutoff energy [kV]
enl%Ebinsize = Ebinsize                       ! energy step size [kV]
enl%depthmax = depthmax                       ! depth cutoff [nm]
enl%depthstep = depthstep                     ! depth bin size [nm]
enl%beamcurrent = beamcurrent                 ! [nA]
enl%dwelltime = dwelltime                     ! [micro seconds]
enl%sig = sig                                 ! sample tilt angle [degrees]
enl%omega = omega                             ! tilt about RD axis [degrees]
enl%L = L                                     ! scintillator to sample distance [micro m]
enl%xpc = xpc                                 ! units of pixel [dimensionless]
enl%ypc = ypc                                 ! units of pixel [dimensionless] 
enl%thetac = thetac                           ! camera elevation [degrees]
enl%delta = delta                             ! physical size of detector pixel [micro m]
enl%numsx = numsx                             ! number of pixel is x direction of scintillator
enl%numsy = numsy                             ! number of pixel is y direction of scintillator
enl%binning = binning                         ! detector binning
enl%scalingmode = scalingmode                 ! intensity scaling in detector
enl%gammavalue = gammavalue                   ! intensity scaling factor
enl%maskpattern = maskpattern                 ! circular mask or not
enl%nthreads = nthreads                       ! number of CPU threads for computation
enl%platid = platid                           ! platform id for GPU
enl%devid = devid                             ! device id for GPU
enl%globalworkgrpsz = globalworkgrpsz         ! work group size
enl%eulerconvention = eulerconvention         ! euler angle convention
enl%anglefile = anglefile                     ! list of euler angles for which simulation is done
enl%datafile = datafile                       ! output HDF5 file
enl%multiplier = multiplier

end subroutine GetEBSDFullNameList


!--------------------------------------------------------------------------
!
! SUBROUTINE:GetSRdefectNameList
!
!> @author Patrick Callahan
!
!> @brief read namelist file for EMSRdefect
!
!> @param nmlfile namelist file name
!
!> @date 02/10/17  PGC 1.0 new routine
!--------------------------------------------------------------------------

recursive SUBROUTINE GetSRdefectNameList(nmlfile, srdnl, initonly)
!DEC$ ATTRIBUTES DLLEXPORT :: GetSRdefectNameList

use error

IMPLICIT NONE

character(fnlen),INTENT(IN)              :: nmlfile
type(SRdefectNameListType), INTENT(INOUT) :: srdnl
!f2py intent(in,out) ::  srdnl
logical, OPTIONAL, INTENT(IN)            :: initonly

logical                                  :: skipread = .FALSE.

real(kind=sgl)    :: DF_L
integer(kind=irg) :: DF_npix
integer(kind=irg) :: DF_npiy
real(kind=sgl)    :: DF_slice
real(kind=sgl)    :: dmin
character(4)      :: progmode
integer(kind=irg) :: dinfo
character(3)      :: outputformat
integer(kind=irg) :: output
character(fnlen)  :: dataname
integer(kind=irg) :: t_interval
character(fnlen)  :: dispfile
integer(kind=irg) :: nthreads
character(3)      :: dispmode
character(fnlen)  :: xtalname
real(kind=sgl)    :: voltage
integer(kind=irg) :: SRG(3)
integer(kind=irg) :: Grange
real(kind=sgl)    :: GLaue
character(fnlen)  :: STEMnmlfile
character(fnlen)  :: defectfilename

! DEFINE THE IO NAMELIST FOR VARIABLE PASSING
namelist / SRdefectdata / DF_L, DF_npix, DF_npiy, DF_slice, dmin, progmode,&
                  dinfo, outputformat, output, dataname, t_interval, dispfile, &
                  nthreads, dispmode, xtalname, voltage, SRG, Grange, GLaue, &
                  STEMnmlfile, defectfilename


!nthreads, voltage, progmode, xtalname, SRG, lauec, STEMnmlfile, &
!                         dataname, defectfilename, dispmode, dispfile, output, dinfo, t_interval, DF_L, &
!                         DF_npix, DF_npiy, DF_slice, dmin

! SET INPUT PARAMETERS TO DEFAULT VALUES (EXCEPT XTALNAME, WHICH MUST BE PRESENT)
nthreads = 6
voltage = 200000
progmode = 'STEM'
xtalname = 'undefined'
SRG = (/ 0.0, 0.0, 1.0 /)
Grange = 4
GLaue = 0.5
!lauec = (/ 0.0, 0.0 /)
STEMnmlfile = 'STEM_rundata.nml'
defectfilename = 'EMdefec/dispt.json'
dataname = '/folder/to/trialbinary.data'
dispmode = 'not'
dispfile = 'test_ZA.data'
output = 6 ! screen output
dinfo = 0 ! 1 is verbose
t_interval = 5 ! update every x steps
DF_L = 1.0
DF_npix = 256
DF_npiy = 256
DF_slice = 1.0 ! slice thickness for scattering matrix approach (nmu)
dmin = 0.03

if (.not.skipread) then
! read the namelist file
open(UNIT=dataunit,FILE=trim(EMsoft_toNativePath(nmlfile)),DELIM='apostrophe',STATUS='old')
read(UNIT=dataunit,NML=SRdefectdata)
close(UNIT=dataunit,STATUS='keep')

! check for required entries
if (trim(xtalname).eq.'undefined') then
  call FatalError('SRdefect:',' crystal structure file name is undefined in '//nmlfile)
end if

end if

srdnl%DF_L = DF_L
srdnl%DF_npix = DF_npix
srdnl%DF_npiy = DF_npiy
srdnl%DF_slice = DF_slice
srdnl%dmin = dmin
srdnl%progmode = progmode
srdnl%dinfo = dinfo
srdnl%outputformat = outputformat
srdnl%output = output
srdnl%dataname = dataname
srdnl%t_interval = t_interval
srdnl%dispfile = dispfile
srdnl%nthreads = nthreads
srdnl%dispmode = dispmode
srdnl%xtalname = xtalname
srdnl%voltage = voltage
srdnl%SRG = SRG
srdnl%Grange = Grange
srdnl%GLaue = GLaue
srdnl%STEMnmlfile = STEMnmlfile
srdnl%defectfilename = defectfilename

!srdnl%nthreads = nthreads
!srdnl%voltage = voltage
!srdnl%progmode = progmode
!srdnl%xtalname = xtalname
!srdnl%SRG = SRG
!srdnl%lauec = lauec
!srdnl%STEMnmlfile = STEMnmlfile
!srdnl%dataname = dataname
!srdnl%defectfilename = defectfilename
!srdnl%dispmode = dispmode
!srdnl%dispfile = dispfile
!srdnl%output = output
!srdnl%dinfo = dinfo
!srdnl%t_interval = t_interval
!srdnl%DF_L = DF_L
!srdnl%DF_npix = DF_npix
!srdnl%DF_npiy = DF_npiy
!srdnl%DF_slice = DF_slice
!srdnl%dmin = dmin


END SUBROUTINE GetSRdefectNameList

!--------------------------------------------------------------------------
!
! SUBROUTINE:GetPFInversionNameList
!
!> @author Saransh Singh, Carnegie Mellon University
!
!> @brief read namelist file and fill enl structure (used by PFInversionSIRT.f90)
!
!> @param nmlfile namelist file name
!> @param epf single name list structure
!
!> @date 04/02/17  SS 1.0 original
!--------------------------------------------------------------------------
recursive subroutine GetPFInversionNameList(nmlfile, epf, initonly)
!DEC$ ATTRIBUTES DLLEXPORT :: GetPFInversionNameList

use error
use constants
use io

IMPLICIT NONE

character(fnlen),INTENT(IN)                       :: nmlfile
type(PFInversionNameListType),INTENT(INOUT)       :: epf
!f2py intent(in,out) ::  epf
logical,OPTIONAL,INTENT(IN)                       :: initonly

logical                                           :: skipread = .FALSE.

integer(kind=irg)                                 :: nLam, nfiles, ncub
character(fnlen)                                  :: xtalname
character(fnlen)                                  :: datafile, flist(10), mrcfile
real(kind=dbl)                                    :: damp

namelist / PFInversion / nLam, xtalname, datafile, nfiles, flist, ncub, mrcfile, damp

nLam = 20
xtalname = 'undefined'
flist(1:10) = 'undefined'
nfiles = 1
datafile = 'undefined' 
mrcfile = 'undefined'
ncub = 40
damp = 1.D0

if (present(initonly)) then
  if (initonly) skipread = .TRUE.
end if

if (.not.skipread) then
! read the namelist file
    open(UNIT=dataunit,FILE=trim(nmlfile),DELIM='apostrophe',STATUS='old')
    read(UNIT=dataunit,NML=PFInversion)
    close(UNIT=dataunit,STATUS='keep')

! check for required entries
    if (trim(xtalname).eq.'undefined') then
        call FatalError('PFForwardTest:',' xtal file name is undefined in '//nmlfile)
    end if

    if (trim(datafile).eq.'undefined') then
        call FatalError('PFForwardTest:',' datafile name is undefined in '//nmlfile)
    end if

    if (trim(datafile).eq.'undefined') then
        call Message('PFForwardTest: MRC filename name is undefined in '//nmlfile)
    end if

end if

epf%xtalname = xtalname
epf%nfiles = nfiles
epf%flist(1:nfiles) = flist(1:nfiles)
epf%nLam = nLam
epf%datafile = datafile
epf%ncub = ncub
epf%mrcfile = mrcfile
epf%damp = damp

end subroutine GetPFInversionNameList


!--------------------------------------------------------------------------
!
! SUBROUTINE:GetEMgammaNameList
!
!> @author Marc De Graef, Carnegie Mellon University
!
!> @brief read namelist file and fill enl structure (used by EMgamma.f90)
!
!> @param nmlfile namelist file name
!> @param epf single name list structure
!
!> @date 06/28/17 MDG 1.0 original
!--------------------------------------------------------------------------
recursive subroutine GetEMgammaNameList(nmlfile, epf, initonly)
!DEC$ ATTRIBUTES DLLEXPORT :: GetEMgammaNameList

use error
use constants
use io

IMPLICIT NONE

character(fnlen),INTENT(IN)                       :: nmlfile
type(EMgammaNameListType),INTENT(INOUT)           :: epf
!f2py intent(in,out) ::  epf
logical,OPTIONAL,INTENT(IN)                       :: initonly

logical                                           :: skipread = .FALSE.

integer(kind=irg)   :: npix, k(3), fn(3)
real(kind=sgl)      :: voltage, klaue(2), dmin, convergence, thick
logical             :: variants
character(fnlen)    :: gammaname, gammapname, microfile, variantfile, defectfile, outname

namelist /GAMMAlist/ gammaname, gammapname, microfile, voltage, k, fn, klaue, dmin, &
          convergence,thick, npix, outname, variants, variantfile, defectfile

gammaname = 'undefined' ! initial value to check that the keyword is present in the nml file (gamma phase)
gammapname = 'undefined'  ! initial value to check that the keyword is present in the nml file (gamma' phase)
microfile = 'undefined' ! microstructure file name
variantfile = 'undefined' ! variant information file
defectfile = 'undefined'      ! defect data (optional)
outname = 'gammaout.data' ! output filename
variants = .FALSE.    ! do we load variant information ?
voltage = 200.0    ! acceleration voltage [kV]
k = (/ 0, 0, 1 /)   ! beam direction [direction indices]
fn = (/ 0, 0, 1 /)    ! foil normal [direction indices]
klaue = (/ 0.0, 0.0 /)    ! Laue center coordinates
dmin = 0.04     ! smallest d-spacing to include in dynamical matrix [nm]
convergence = 25.0    ! beam convergence angle [mrad]
thick = 100.0     ! thickness increment
npix = 256      ! output arrays will have size (2*npix+1 x 2*npix+1)

if (present(initonly)) then
  if (initonly) skipread = .TRUE.
end if

if (.not.skipread) then
! read the namelist file
    open(UNIT=dataunit,FILE=trim(nmlfile),DELIM='apostrophe',STATUS='old')
    read(UNIT=dataunit,NML=GAMMAlist)
    close(UNIT=dataunit,STATUS='keep')

! check for required entries
    if (trim(gammaname).eq.'undefined') then
        call FatalError('GetEMgammaNameList:',' gamma xtal file name is undefined in '//nmlfile)
    end if

    if (trim(gammapname).eq.'undefined') then
        call FatalError('GetEMgammaNameList:',' gamma prime xtal file name is undefined in '//nmlfile)
    end if

    if (trim(microfile).eq.'undefined') then
        call FatalError('GetEMgammaNameList:',' microfile name is undefined in '//nmlfile)
    end if

    if (trim(outname).eq.'undefined') then
        call FatalError('GetEMgammaNameList:',' output file name is undefined in '//nmlfile)
    end if

end if

epf%gammaname = gammaname 
epf%gammapname = gammapname 
epf%microfile = microfile
epf%variantfile = variantfile 
epf%defectfile = defectfile
epf%outname = outname
epf%variants = variants
epf%voltage = voltage
epf%k = k
epf%fn = fn
epf%klaue = klaue
epf%dmin = dmin
epf%convergence = convergence
epf%thick = thick 
epf%npix = npix

end subroutine GetEMgammaNameList

!--------------------------------------------------------------------------
!
! SUBROUTINE:GetEMgammaOpenCLNameList
!
!> @author Saransh Singh, Carnegie Mellon University
!
!> @brief read namelist file and fill enl structure (used by EMgamma.f90)
!
!> @param nmlfile namelist file name
!> @param epf single name list structure
!
!> @date 06/28/17 SS 1.0 original
!--------------------------------------------------------------------------
recursive subroutine GetEMgammaOpenCLNameList(nmlfile, epf, initonly)
!DEC$ ATTRIBUTES DLLEXPORT :: GetEMgammaOpenCLNameList

use error
use constants
use io

IMPLICIT NONE

character(fnlen),INTENT(IN)                       :: nmlfile
type(EMgammaOpenCLNameListType),INTENT(INOUT)     :: epf
!f2py intent(in,out) ::  epf
logical,OPTIONAL,INTENT(IN)                       :: initonly

logical                                           :: skipread = .FALSE.

integer(kind=irg)   :: npix, platid, devid
real(kind=sgl)      :: voltage, dmin, thick, eu(3)
character(fnlen)    :: gammaname, gammapname, microfile, variantfile, defectfile, datafile

namelist /GAMMAlist/ gammaname, gammapname, microfile, voltage, dmin, &
          thick, npix, datafile, eu, variantfile, defectfile, platid, devid

gammaname = 'undefined' ! initial value to check that the keyword is present in the nml file (gamma phase)
gammapname = 'undefined'  ! initial value to check that the keyword is present in the nml file (gamma' phase)
microfile = 'undefined' ! microstructure file name
variantfile = 'undefined' ! variant information file
defectfile = 'undefined'      ! defect data (optional)
datafile = 'gammaout.data' ! output filename
voltage = 200.0    ! acceleration voltage [kV]
eu = (/ 0.0, 0.0, 0.0 /)   ! beam direction [direction indices]
dmin = 0.04     ! smallest d-spacing to include in dynamical matrix [nm]
thick = 100.0     ! thickness increment
npix = 256      ! output arrays will have size (2*npix+1 x 2*npix+1)
platid = 1
devid = 1

if (present(initonly)) then
  if (initonly) skipread = .TRUE.
end if

if (.not.skipread) then
! read the namelist file
    open(UNIT=dataunit,FILE=trim(nmlfile),DELIM='apostrophe',STATUS='old')
    read(UNIT=dataunit,NML=GAMMAlist)
    close(UNIT=dataunit,STATUS='keep')

! check for required entries
    if (trim(gammaname).eq.'undefined') then
        call FatalError('GetEMgammaNameList:',' gamma xtal file name is undefined in '//nmlfile)
    end if

    if (trim(gammapname).eq.'undefined') then
        call FatalError('GetEMgammaNameList:',' gamma prime xtal file name is undefined in '//nmlfile)
    end if

    if (trim(microfile).eq.'undefined') then
        call FatalError('GetEMgammaNameList:',' microfile name is undefined in '//nmlfile)
    end if

    if (trim(datafile).eq.'undefined') then
        call FatalError('GetEMgammaNameList:',' output file name is undefined in '//nmlfile)
    end if

end if

epf%gammaname   = gammaname 
epf%gammapname  = gammapname 
epf%microfile   = microfile
epf%variantfile = variantfile 
epf%defectfile  = defectfile
epf%datafile    = datafile
epf%voltage     = voltage
epf%eu          = eu
epf%dmin        = dmin
epf%thick       = thick 
epf%npix        = npix
epf%platid      = platid
epf%devid       = devid

end subroutine GetEMgammaOpenCLNameList

!--------------------------------------------------------------------------
!
! SUBROUTINE:GetEMTwoPhaseNameList
!
!> @author Saransh Singh, Carnegie Mellon University
!
!> @brief read namelist file and fill enl structure (used by EMTwoPhase.f90)
!
!> @param nmlfile namelist file name
!> @param enl single name list structure
!
!> @date 06/28/17 SS 1.0 original
!--------------------------------------------------------------------------
recursive subroutine GetEMTwoPhaseNameList(nmlfile, enl, initonly)
!DEC$ ATTRIBUTES DLLEXPORT :: GetEMTwoPhaseNameList

use error
use constants
use io

IMPLICIT NONE

character(fnlen),INTENT(IN)                       :: nmlfile
type(EMTwoPhaseNameListType),INTENT(INOUT)        :: enl
!f2py intent(in,out) ::  enl
logical,OPTIONAL,INTENT(IN)                       :: initonly

logical                                           :: skipread = .FALSE.

integer(kind=irg)   :: npix
real(kind=sgl)      :: voltage, dmin, zf, zfoil
character(fnlen)    :: xtalname_f, xtalname_s, datafile

namelist /TwoPhaselist/ xtalname_f, xtalname_s, datafile, voltage, &
                        dmin, npix, zf, zfoil

xtalname_f  = 'undefined' ! initial value to check that the keyword is present in the nml file (gamma phase)
xtalname_s  = 'undefined' ! initial value to check that the keyword is present in the nml file (gamma' phase)
datafile    = 'output.h5' ! output filename
voltage     = 200.0       ! acceleration voltage [kV]
dmin        = 0.04        ! smallest d-spacing to include in dynamical matrix [nm]
zf          = 0.0         ! film thickness 
zfoil       = 100.0       ! total thickness of foil including film and substrate
npix        = 144         ! output size of square diffraction pattern

if (present(initonly)) then
  if (initonly) skipread = .TRUE.
end if

if (.not.skipread) then
! read the namelist file
    open(UNIT=dataunit,FILE=trim(nmlfile),DELIM='apostrophe',STATUS='old')
    read(UNIT=dataunit,NML=TwoPhaselist)
    close(UNIT=dataunit,STATUS='keep')

! check for required entries
    if (trim(xtalname_f).eq.'undefined') then
        call FatalError('GetEMTwoPhaseList:',' film xtal file name is undefined in '//nmlfile)
    end if

    if (trim(xtalname_s).eq.'undefined') then
        call FatalError('GetEMTwoPhaseList:','substrate xtal file name is undefined in '//nmlfile)
    end if

    if (trim(datafile).eq.'undefined') then
        call FatalError('GetEMTwoPhaseList:',' output file name is undefined in '//nmlfile)
    end if

end if

enl%xtalname_f   = xtalname_f
enl%xtalname_s   = xtalname_s
enl%datafile     = datafile
enl%dmin         = dmin
enl%voltage      = voltage
enl%zf           = zf
enl%npix         = npix
enl%zfoil        = zfoil

end subroutine GetEMTwoPhaseNameList


!--------------------------------------------------------------------------
!
! SUBROUTINE:GetMDElectronPropNameList
!
!> @author Saransh Singh, Carnegie Mellon University
!
!> @brief read namelist file and fill enl structure (used by EMDPFit.f90)
!
!> @param nmlfile namelist file name
!> @param enl ECP single name list structure
!
!> @date 02/22/16  SS 1.0 original
!--------------------------------------------------------------------------
recursive subroutine GetMDElectronPropNameList(nmlfile, enl, initonly)
!DEC$ ATTRIBUTES DLLEXPORT :: GetMDElectronPropNameList

use error

IMPLICIT NONE

character(fnlen),INTENT(IN)                       :: nmlfile
type(MDElectronPropNameListType),INTENT(INOUT)    :: enl
!f2py intent(in,out) ::  enl
logical,OPTIONAL,INTENT(IN)                       :: initonly

logical                                           :: skipread = .FALSE.

integer(kind=irg)       :: nthreads
integer(kind=irg)       :: npix
real(kind=sgl)          :: thetac
character(1)            :: maskpattern
character(fnlen)        :: energyfile
character(fnlen)        :: datafile
character(3)            :: eulerconvention
real(kind=sgl)          :: gammavalue
real(kind=dbl)          :: sampletilt
real(kind=sgl)          :: workingdistance
real(kind=sgl)          :: Rin
real(kind=sgl)          :: Rout
real(kind=dbl)          :: phi1, phi, phi2
real(kind=sgl)          :: dmin

namelist / MDElectronPropList / nthreads, npix, thetac, maskpattern, energyfile, datafile, eulerconvention, &
gammavalue, sampletilt, workingdistance, Rin, Rout, phi1, phi, phi2, dmin


nthreads = 1
npix = 512
thetac = 5.0
maskpattern = 'n'
energyfile = 'undefined'
datafile = 'undefined'
eulerconvention = 'tsl'
gammavalue = 1.0
sampletilt = 0.D0
workingdistance = 7.0
Rin = 2.0
Rout = 5.0
phi1 = 0.D0
phi = 0.D0
phi2 = 0.D0
dmin = 0.03


! if (present(initonly)) then
!   if (initonly) skipread = .TRUE.
! end if

! if (.not.skipread) then
! ! read the namelist file
!     open(UNIT=dataunit,FILE=trim(nmlfile),DELIM='apostrophe',STATUS='old')
!     read(UNIT=dataunit,NML=ECPSinglelist)
!     close(UNIT=dataunit,STATUS='keep')

! ! check for required entries
!     if (trim(energyfile).eq.'undefined') then
!         call FatalError('EMDPFit:',' energy file name is undefined in '//nmlfile)
!     end if

! end if

enl%nthreads = nthreads
enl%npix = npix
enl%thetac = thetac
enl%maskpattern = maskpattern
enl%energyfile = energyfile
enl%datafile = datafile
enl%eulerconvention = eulerconvention
enl%gammavalue = gammavalue
enl%sampletilt = sampletilt
enl%workingdistance = workingdistance
enl%Rin = Rin
enl%Rout = Rout
enl%phi1 = phi1
enl%phi = phi
enl%phi2 = phi2
enl%dmin = dmin

end subroutine GetMDElectronPropNameList

!--------------------------------------------------------------------------
!
! SUBROUTINE:GetEMgammaSTEMNameList
!
!> @author Saransh Singh, Carnegie Mellon University
!
!> @brief read namelist file and fill enl structure (used by EMgammaSTEM.f90)
!
!> @param nmlfile namelist file name
!> @param epf single name list structure
!
!> @date 11/20/17 SS 1.0 original
!--------------------------------------------------------------------------
recursive subroutine GetEMgammaSTEMNameList(nmlfile, epf, initonly)
!DEC$ ATTRIBUTES DLLEXPORT :: GetEMgammaSTEMNameList

use error
use constants
use io

IMPLICIT NONE

character(fnlen),INTENT(IN)                       :: nmlfile
type(EMgammaSTEMNameListType),INTENT(INOUT)       :: epf
!f2py intent(in,out) ::  epf
logical,OPTIONAL,INTENT(IN)                       :: initonly

logical                                           :: skipread = .FALSE.

integer(kind=irg)   :: platid, devid
real(kind=sgl)      :: voltage, dmin, eu(3), convergence
character(fnlen)    :: gammaname, gammapname, microstructurefile, datafile

namelist /GAMMAlist/ gammaname, gammapname, microstructurefile, voltage, dmin, &
          datafile, eu, platid, devid, convergence

gammaname = 'undefined' ! initial value to check that the keyword is present in the nml file (gamma phase)
gammapname = 'undefined'  ! initial value to check that the keyword is present in the nml file (gamma' phase)
microstructurefile = 'undefined' ! microstructure file name
datafile = 'undefined' ! output filename
voltage = 200.0    ! acceleration voltage [kV]
eu = (/ 0.0, 0.0, 0.0 /)   ! beam direction [direction indices]
dmin = 0.04     ! smallest d-spacing to include in dynamical matrix [nm]
platid = 1
devid = 1
convergence = 0.0

if (present(initonly)) then
  if (initonly) skipread = .TRUE.
end if

if (.not.skipread) then
! read the namelist file
    open(UNIT=dataunit,FILE=trim(nmlfile),DELIM='apostrophe',STATUS='old')
    read(UNIT=dataunit,NML=GAMMAlist)
    close(UNIT=dataunit,STATUS='keep')

! check for required entries
    if (trim(gammaname).eq.'undefined') then
        call FatalError('GetEMgammaNameList:',' gamma xtal file name is undefined in '//nmlfile)
    end if

    if (trim(gammapname).eq.'undefined') then
        call FatalError('GetEMgammaNameList:',' gamma prime xtal file name is undefined in '//nmlfile)
    end if

    if (trim(microstructurefile).eq.'undefined') then
        call FatalError('GetEMgammaNameList:',' microfile name is undefined in '//nmlfile)
    end if

    if (trim(datafile).eq.'undefined') then
        call FatalError('GetEMgammaNameList:',' output file name is undefined in '//nmlfile)
    end if

end if

epf%gammaname            = gammaname 
epf%gammapname           = gammapname 
epf%microstructurefile   = microstructurefile
epf%datafile             = datafile
epf%voltage              = voltage
epf%eu                   = eu
epf%dmin                 = dmin
epf%platid               = platid
epf%devid                = devid
epf%convergence          = convergence

end subroutine GetEMgammaSTEMNameList

!--------------------------------------------------------------------------
!
! SUBROUTINE:GetEMTGBSTEMNameList
!
!> @author Saransh Singh, Carnegie Mellon University
!
!> @brief read namelist file and fill enl structure (used by EMTGBSTEM.f90)
!
!> @param nmlfile namelist file name
!> @param epf single name list structure
!
!> @date 05/10/18 SS 1.0 original
!--------------------------------------------------------------------------
recursive subroutine GetEMTGBSTEMNameList(nmlfile, epf, initonly)
!DEC$ ATTRIBUTES DLLEXPORT :: GetEMTGBSTEMNameList

use error
use constants
use io

IMPLICIT NONE

character(fnlen),INTENT(IN)                       :: nmlfile
type(EMTGBSTEMNameListType),INTENT(INOUT)         :: epf
!f2py intent(in,out) ::  epf
logical,OPTIONAL,INTENT(IN)                       :: initonly

logical                                           :: skipread = .FALSE.

integer(kind=irg)   :: platid, usenumd, selnumd(4)
real(kind=sgl)      :: voltage, dmin, eu(3), convergence
character(fnlen)    :: xtalname, microstructurefile, datafile

namelist /TGBSTEMlist/ xtalname, microstructurefile, voltage, dmin, &
          datafile, eu, platid, usenumd, selnumd, convergence

xtalname            = 'undefined' ! initial value to check that the keyword is present in the nml file (gamma phase)
microstructurefile  = 'undefined' ! microstructure file name
datafile            = 'undefined' ! output filename
voltage             = 200.0    ! acceleration voltage [kV]
eu                  = (/ 0.0, 0.0, 0.0 /)   ! beam direction [direction indices]
dmin                = 0.04     ! smallest d-spacing to include in dynamical matrix [nm]
platid              = 1
usenumd             = 1
selnumd             = (/1, 0, 0, 0/)
convergence         = 5.0

if (present(initonly)) then
  if (initonly) skipread = .TRUE.
end if

if (.not.skipread) then
! read the namelist file
    open(UNIT=dataunit,FILE=trim(nmlfile),DELIM='apostrophe',STATUS='old')
    read(UNIT=dataunit,NML=TGBSTEMlist)
    close(UNIT=dataunit,STATUS='keep')

! check for required entries
    if (trim(xtalname).eq.'undefined') then
        call FatalError('GetEMTGBSTEMNameList:',' gamma xtal file name is undefined in '//nmlfile)
    end if

    if (trim(microstructurefile).eq.'undefined') then
        call FatalError('GetEMTGBSTEMNameList:',' microfile name is undefined in '//nmlfile)
    end if

    if (trim(datafile).eq.'undefined') then
        call FatalError('GetEMTGBSTEMNameList:',' output file name is undefined in '//nmlfile)
    end if

end if

epf%xtalname             = xtalname
epf%microstructurefile   = microstructurefile
epf%datafile             = datafile
epf%voltage              = voltage
epf%eu                   = eu
epf%dmin                 = dmin
epf%platid               = platid
epf%usenumd              = usenumd
epf%selnumd              = selnumd
epf%convergence          = convergence

end subroutine GetEMTGBSTEMNameList

!--------------------------------------------------------------------------
!
! SUBROUTINE:GetEMCBEDQCNameList
!
!> @author Saransh Singh, Carnegie Mellon University
!
!> @brief read namelist file and fill enl structure (used by EMCBEDQC.f90)
!
!> @param nmlfile namelist file name
!> @param epf single name list structure
!
!> @date 02/21/18 SS 1.0 original
!--------------------------------------------------------------------------
recursive subroutine GetEMCBEDQCNameList(nmlfile, enl, initonly)
!DEC$ ATTRIBUTES DLLEXPORT :: GetEMCBEDQCNameList

use error
use constants
use io

IMPLICIT NONE

character(fnlen),INTENT(IN)                       :: nmlfile
type(EMCBEDQCNameListType),INTENT(INOUT)          :: enl
!f2py intent(in,out) ::  enl
logical,OPTIONAL,INTENT(IN)                       :: initonly

logical                                           :: skipread = .FALSE.

integer(kind=irg)   :: nthreads, atno, npix
real(kind=sgl)      :: voltage, dmin, eu(3), convergence, DWF, QClatparm, thickness
character(fnlen)    :: datafile, qxtalname
character(1)        :: centering

namelist /CBEDQC/ qxtalname, voltage, dmin, nthreads, thickness, &
          datafile, eu, convergence, npix

qxtalname   = 'undefined'
datafile    = 'undefined'           ! output filename
voltage     = 200.0                 ! acceleration voltage [kV]
eu          = (/ 0.0, 0.0, 0.0 /)   ! beam direction [direction indices]
dmin        = 0.25                  ! smallest d-spacing to include in dynamical matrix [nm]
convergence = 10.0                  ! beam convergence angle [mRad]
nthreads    = 1                     ! number of threads
thickness   = 50.0                  ! film thickness
npix        = 50

if (present(initonly)) then
  if (initonly) skipread = .TRUE.
end if

if (.not.skipread) then
! read the namelist file
    open(UNIT=dataunit,FILE=trim(nmlfile),DELIM='apostrophe',STATUS='old')
    read(UNIT=dataunit,NML=CBEDQC)
    close(UNIT=dataunit,STATUS='keep')

! check for required entries

    if (trim(datafile).eq.'undefined' .or. trim(qxtalname) .eq. 'undefined') then
        call FatalError('GetEMCBEDQCNameList:',' output file name is undefined in '//nmlfile)
    end if

end if

enl%qxtalname         = qxtalname
enl%datafile              = datafile
enl%voltage               = voltage
enl%eu                    = eu
enl%dmin                  = dmin
enl%nthreads              = nthreads
enl%convergence           = convergence
enl%thickness             = thickness
enl%npix                  = npix

end subroutine GetEMCBEDQCNameList

!--------------------------------------------------------------------------
!
! SUBROUTINE:GetEMCBED2DQCNameList
!
!> @author Saransh Singh, Carnegie Mellon University
!
!> @brief read namelist file and fill enl structure (used by EMCBEDQC.f90)
!
!> @param nmlfile namelist file name
!> @param epf single name list structure
!
!> @date 06/28/18 SS 1.0 original
!--------------------------------------------------------------------------
recursive subroutine GetEMCBED2DQCNameList(nmlfile, enl, initonly)
!DEC$ ATTRIBUTES DLLEXPORT :: GetEMCBED2DQCNameList

use error
use constants
use io

IMPLICIT NONE

character(fnlen),INTENT(IN)                       :: nmlfile
type(EMCBED2DQCNameListType),INTENT(INOUT)        :: enl
!f2py intent(in,out) ::  enl
logical,OPTIONAL,INTENT(IN)                       :: initonly

logical                                           :: skipread = .FALSE.

integer(kind=irg)   :: nthreads, npix
real(kind=sgl)      :: voltage, dmin_qc, dmin_p, eu(3), convergence, thickness
character(fnlen)    :: datafile, qxtalname
character(1)        :: centering

namelist /CBEDQC/ qxtalname, voltage, dmin_qc, dmin_p, nthreads, thickness, &
          datafile, eu, convergence, npix

qxtalname   = 'undefined'
datafile    = 'undefined'           ! output filename
voltage     = 200.0                 ! acceleration voltage [kV]
eu          = (/ 0.0, 0.0, 0.0 /)   ! beam direction [direction indices]
dmin_qc     = 0.25                  ! smallest d-spacing to include in dynamical matrix [nm] for quaiscrystal plane
dmin_p     = 0.05           ! smallest d-spacing to include in dynamical matrix [nm] for periodic direction
convergence = 10.0                  ! beam convergence angle [mRad]
nthreads    = 1                     ! number of threads
thickness   = 50.0                  ! film thickness
npix        = 50

if (present(initonly)) then
  if (initonly) skipread = .TRUE.
end if

if (.not.skipread) then
! read the namelist file
    open(UNIT=dataunit,FILE=trim(nmlfile),DELIM='apostrophe',STATUS='old')
    read(UNIT=dataunit,NML=CBEDQC)
    close(UNIT=dataunit,STATUS='keep')

! check for required entries

    if (trim(datafile).eq.'undefined' .or. trim(qxtalname) .eq. 'undefined') then
        call FatalError('GetEMCBED2DQCNameList:',' output file name is undefined in '//nmlfile)
    end if

end if

enl%qxtalname         = qxtalname
enl%datafile              = datafile
enl%voltage               = voltage
enl%eu                    = eu
enl%dmin_qc               = dmin_qc
enl%dmin_p                = dmin_p
enl%nthreads              = nthreads
enl%convergence           = convergence
enl%thickness             = thickness
enl%npix                  = npix

end subroutine GetEMCBED2DQCNameList

!--------------------------------------------------------------------------
!
! SUBROUTINE:GetEBSDQCMasterNameList
!
!> @author Saransh Singh, Carnegie Mellon University
!
!> @brief read namelist file and fill enl structure (used by EMEBSDQCmaster.f90)
!
!> @param nmlfile namelist file name
!> @param epf single name list structure
!
!> @date 02/21/18 SS 1.0 original
!--------------------------------------------------------------------------
recursive subroutine GetEBSDQCMasterNameList(nmlfile, enl, initonly)
!DEC$ ATTRIBUTES DLLEXPORT :: GetEBSDQCMasterNameList

use error
use constants
use io

IMPLICIT NONE

character(fnlen),INTENT(IN)                           :: nmlfile
type(EBSDQCMasterNameListType),INTENT(INOUT)          :: enl
!f2py intent(in,out) ::  enl
logical,OPTIONAL,INTENT(IN)                           :: initonly

logical                                               :: skipread = .FALSE.

integer(kind=irg)                                     :: nthreads, npx, nsamples
real(kind=sgl)                                        :: dmin
character(fnlen)                                      :: energyfile

namelist /EBSDQCmastervars/ dmin, nthreads, &
          energyfile, npx, nsamples

energyfile  = 'undefined'           ! output filename
dmin        = 0.25                  ! smallest d-spacing to include in dynamical matrix [nm]
nthreads    = 1                     ! number of threads
npx         = 500                   ! size of master pattern
nsamples    = 200                   ! number of samples for sampling k vectors

if (present(initonly)) then
  if (initonly) skipread = .TRUE.
end if

if (.not.skipread) then
! read the namelist file
    open(UNIT=dataunit,FILE=trim(nmlfile),DELIM='apostrophe',STATUS='old')
    read(UNIT=dataunit,NML=EBSDQCmastervars)
    close(UNIT=dataunit,STATUS='keep')

! check for required entries

    if (trim(energyfile).eq.'undefined') then
        call FatalError('GetEMgammaNameList:',' output file name is undefined in '//nmlfile)
    end if

end if

enl%energyfile            = energyfile
enl%dmin                  = dmin
enl%nthreads              = nthreads
enl%nsamples              = nsamples
enl%npx                   = npx

end subroutine GetEBSDQCMasterNameList

!--------------------------------------------------------------------------
!
! SUBROUTINE:GetEBSD2DQCMasterNameList
!
!> @author Saransh Singh, Carnegie Mellon University
!
!> @brief read namelist file and fill enl structure (used by EMEBSDQCmaster.f90)
!
!> @param nmlfile namelist file name
!> @param enl single name list structure
!
!> @date 05/1/18 SS 1.0 original
!--------------------------------------------------------------------------
recursive subroutine GetEBSD2DQCMasterNameList(nmlfile, enl, initonly)
!DEC$ ATTRIBUTES DLLEXPORT :: GetEBSD2DQCMasterNameList

use error
use constants
use io

IMPLICIT NONE

character(fnlen),INTENT(IN)                           :: nmlfile
type(EBSD2DQCMasterNameListType),INTENT(INOUT)        :: enl
!f2py intent(in,out) ::  enl
logical,OPTIONAL,INTENT(IN)                           :: initonly

logical                                               :: skipread = .FALSE.

integer(kind=irg)                                     :: nthreads, atno, npx, nsamples
real(kind=sgl)                                        :: dmin_qc, dmin_p, DWF, QClatparm_a, QClatparm_c
character(fnlen)                                      :: energyfile
character(3)                                          :: QCtype

namelist /EBSD2DQCmastervars/ dmin_qc, dmin_p, nthreads, &
          energyfile, QClatparm_a, QClatparm_c, npx

energyfile  = 'undefined'           ! output filename
dmin_qc     = 0.25                  ! smallest d-spacing to include in dynamical matrix [nm] in quasiperiodic dimensions
dmin_p      = 0.05                  ! smallest d-spacing to include in dynamical matrix [nm] in periodic dimensions
QClatparm_a = 0.50                  ! lattice parameter of hyper-lattice in aperiodic plane
QClatparm_c = 0.50                  ! lattice parameter of hyper-lattice in periodic axial direction
nthreads    = 1                     ! number of threads
npx         = 500                   ! size of master pattern

if (present(initonly)) then
  if (initonly) skipread = .TRUE.
end if

if (.not.skipread) then
! read the namelist file
    open(UNIT=dataunit,FILE=trim(nmlfile),DELIM='apostrophe',STATUS='old')
    read(UNIT=dataunit,NML=EBSD2DQCmastervars)
    close(UNIT=dataunit,STATUS='keep')

! check for required entries

    if (trim(energyfile).eq.'undefined') then
        call FatalError('GetEMgammaNameList:',' output file name is undefined in '//nmlfile)
    end if

    if (trim(QCtype).eq.'undefined') then
        call FatalError('GetEMgammaNameList:',' type of 2D quasi-crystals is undefined in '//nmlfile)
    end if

end if

enl%energyfile            = energyfile
enl%dmin_qc               = dmin_qc
enl%dmin_p                = dmin_p
enl%nthreads              = nthreads
enl%DWF                   = DWF
enl%atno                  = atno
enl%QClatparm_a           = QClatparm_a
enl%QClatparm_c           = QClatparm_c
enl%QCtype                = QCtype
enl%npx                   = npx

end subroutine GetEBSD2DQCMasterNameList

!--------------------------------------------------------------------------
!
! SUBROUTINE:GetEMmdSTEMNameList
!
!> @author JosephTessmer, Carnegie Mellon University
!
!> @brief read namelist file and fill mdstem structure (used by EMgammaSTEM.f90)

!
!> @date 06/28/17 jt 1.0 original
!--------------------------------------------------------------------------

recursive subroutine GetEMmdSTEMNameList(nmlfile, msnml, initonly)
!DEC$ ATTRIBUTES DLLEXPORT :: GetEMmdSTEMNameList

use error
use constants
use io

IMPLICIT NONE

type(EMmdSTEMNameListType),INTENT(INOUT)          :: msnml
!f2py intent(in,out) ::  msnml
character(fnlen),INTENT(IN)                       :: nmlfile

logical,OPTIONAL,INTENT(IN)                       :: initonly

logical                                           :: skipread = .FALSE.
character(fnlen)        :: xtalname,datafile,inputfilename
logical                 :: hypslab,dwflag
character(3)            :: eulerconvention
integer(kind=irg)       :: platid, devid, discsize, usenumd, selnumd(4), maxnumincell
real(kind=sgl)          :: voltage, dmin, eu(3), convergence, scalefactor(6), stride
real(kind=dbl)          :: phi1, phi2, phi3, thk 
logical                 :: presorted
integer(kind=irg)       :: subslice
integer(kind=irg)       :: ZAindex(3)
real(kind=sgl)          :: lauec(2)




namelist /MDSTEMlist/ xtalname, datafile, eu, eulerconvention, phi1, phi2, phi3, dmin, &
  voltage, convergence, platid, devid, inputfilename, scalefactor, usenumd, selnumd, &
  discsize, stride, maxnumincell, hypslab, dwflag, thk, presorted, subslice, ZAindex, &
  lauec


datafile            = 'undefined' ! output filename
inputfilename       = 'undefined' ! input filename
voltage             = 200.0    ! acceleration voltage [kV]
eu                  = (/ 0.0, 0.0, 0.0 /)   ! beam direction [direction indices]
scalefactor         = (/ 1.0, 1.0, 1.0, 1.0, 1.0, 1.0 /)
dmin                = 0.04 ! smallest d-spacing to include in dynamical matrix [nm]
platid              = 1
devid               = 1
convergence         = 0.001 
usenumd             = 1
selnumd             = (/1, 0, 0, 0/)
discsize            = 10.0   ! keep this
stride              = 0.0001 ! keep this
maxnumincell        = 8
hypslab             = .TRUE. ! keep this
dwflag              = .TRUE. ! keep this
thk                 = 1.0
presorted           = .False.
subslice            = 1 ! how many subslices to use, default 0
ZAindex             = (/ 0, 0, 1 /)
lauec               = (/ 0.0, 0.0 /)


if (present(initonly)) then
  if (initonly) skipread = .TRUE.
end if

if (.not.skipread) then
! read the namelist file
    open(UNIT=dataunit,FILE=trim(nmlfile),DELIM='apostrophe',STATUS='old')
    read(UNIT=dataunit,NML=MDSTEMlist)
    close(UNIT=dataunit,STATUS='keep')

! check for required entries

    if (trim(datafile).eq.'undefined') then
        call FatalError('GetEMmdSTEMNameList:',' output file name is undefined in '//nmlfile)
    end if

    if (trim(inputfilename).eq.'undefined') then
        call FatalError('GetEMmdSTEMNameList:',' input file name is undefined in '//nmlfile)
    end if
end if


! both 
msnml%thk                  = thk
msnml%subslice             = subslice
msnml%lauec                = lauec
msnml%ZAindex              = ZAindex
msnml%xtalname             = xtalname
msnml%datafile             = datafile
msnml%voltage              = voltage
msnml%eu                   = eu
msnml%dmin                 = dmin
msnml%platid               = platid
msnml%devid                = devid
msnml%convergence          = convergence
msnml%inputfilename        = inputfilename
msnml%usenumd              = usenumd
msnml%selnumd              = selnumd
msnml%discsize             = discsize
msnml%hypslab              = hypslab

! DDD
msnml%presorted            = presorted
msnml%scalefactor          = scalefactor

! MD
msnml%dwflag               = dwflag
msnml%stride               = stride
msnml%maxnumincell         = maxnumincell

end subroutine GetEMmdSTEMNameList

!--------------------------------------------------------------------------
!
! SUBROUTINE:GetEMIntegrateSTEMNameList
!
!> @author JosephTessmer, Carnegie Mellon University
!
!> @brief read namelist file and fill mdstem structure (used by EMgammaSTEM.f90)

!
!> @date 06/28/17 jt 1.0 original
!--------------------------------------------------------------------------

recursive subroutine GetEMIntegrateSTEMNameList(nmlfile, isnml, initonly)
!DEC$ ATTRIBUTES DLLEXPORT :: GetEMIntegrateSTEMNameList

use error
use constants
use io

IMPLICIT NONE

type(EMIntegrateSTEMNameListType),INTENT(INOUT)   :: isnml
character(fnlen),INTENT(IN)                       :: nmlfile

logical,OPTIONAL,INTENT(IN)                       :: initonly

logical                                           :: skipread = .FALSE.
character(fnlen)        :: inputfilename
integer(kind=irg)       :: mode
integer(kind=irg)       :: ref(3)
integer(kind=irg)       :: camlen
integer(kind=irg)       :: pixsize
real(kind=sgl)          :: id 
real(kind=sgl)          :: od
logical                 :: CBED




namelist /IntegrateSTEMNamelist/ inputfilename, mode, ref, camlen, pixsize, id, od, CBED


inputfilename       = 'undefined'    ! input filename
mode                = 2              ! annular detector mode
ref                 = (/ 0, 0, 0 /)  ! default reflection for single ref is the through beam
camlen              = 3              ! camera length in cm 
pixsize             = 9000           ! pixel size of detector in nanometers
id                  = 9              ! id in mm
od                  = 18             ! od in mm
CBED                = .False.        ! generate a cbed pattern

if (present(initonly)) then
  if (initonly) skipread = .TRUE.
end if

if (.not.skipread) then
! read the namelist file
    open(UNIT=dataunit,FILE=trim(nmlfile),DELIM='apostrophe',STATUS='old')
    read(UNIT=dataunit,NML=IntegrateSTEMNamelist)
    close(UNIT=dataunit,STATUS='keep')

! check for required entries
    if (trim(inputfilename).eq.'undefined') then
        call FatalError('GetEMIntegrateSTEMNameList:',' input file name is undefined in '//nmlfile)
    end if
end if


isnml%inputfilename = inputfilename
isnml%mode          = mode
isnml%ref           = ref
isnml%camlen        = camlen
isnml%pixsize       = pixsize
isnml%id            = id
isnml%od            = od
isnml%CBED          = CBED

end subroutine GetEMIntegrateSTEMNameList

!--------------------------------------------------------------------------
!
! SUBROUTINE:GetEMhh4NameList
!
!> @author Marc De Graef, Carnegie Mellon University
!
!> @brief read namelist file and fill hhnl structure (used by EMhh4.f90)
!
!> @param nmlfile namelist file name
!> @param hhnl name list structure
!> @param initonly [optional] logical
!
!> @date 08/15/19  MDG 1.0 new routine
!--------------------------------------------------------------------------
recursive subroutine GetEMhh4NameList(nmlfile, hhnl, initonly)
!DEC$ ATTRIBUTES DLLEXPORT :: GetEMhh4NameList

use error

IMPLICIT NONE

character(fnlen),INTENT(IN)                 :: nmlfile
type(EMhh4NameListType),INTENT(INOUT)       :: hhnl
!f2py intent(in,out) ::  hhnl
logical,OPTIONAL,INTENT(IN)                 :: initonly

logical                                     :: skipread = .FALSE.

integer(kind=irg)       :: IROW
integer(kind=irg)       :: ICOL
integer(kind=irg)       :: LB(3), LD 
integer(kind=irg)       :: LB2(3), LD2
integer(kind=irg)       :: LB3(3), LD3
integer(kind=irg)       :: LB4(3), LD4
integer(kind=irg)       :: LU(3)
integer(kind=irg)       :: LG(3)
integer(kind=irg)       :: LBM(3)
integer(kind=irg)       :: LFN(3)
integer(kind=irg)       :: wnum
integer(kind=irg)       :: LFP1(3), LFP(3), LFP3(3)
integer(kind=irg)       :: LS1(3), LQ1 
integer(kind=irg)       :: LS2(3), LQ2 
integer(kind=irg)       :: LS3(3), LQ3 
integer(kind=sgl)       :: LTEST
real(kind=sgl)          :: kV
real(kind=sgl)          :: THICK, START, FINISH
real(kind=sgl)          :: wmin, wmax
real(kind=sgl)          :: SEP, SEP2
real(kind=sgl)          :: FAP1, FAP3
real(kind=sgl)          :: D1row1(6)
real(kind=sgl)          :: D1row2(6)
real(kind=sgl)          :: D1row3(6)
real(kind=sgl)          :: D1row4(6)
real(kind=sgl)          :: D1row5(6)
real(kind=sgl)          :: D1row6(6)
character(fnlen)        :: xtalname
character(fnlen)        :: outname
character(fnlen)        :: imageprefix
character(fnlen)        :: imagetype 

namelist /hhlist/ IROW, ICOL, LB, LD , LB2, LD2, LB3, LD3, LB4, LD4, LU, LG, LBM, LFN, &
                  wnum, LFP1, LFP, LFP3, LS1, LQ1 , LS2, LQ2 , LS3, LQ3 , LTEST, kV, THICK, START, FINISH, &
                  wmin, wmax, SEP, SEP2, FAP1, FAP3, D1row1, D1row2, D1row3, D1row4, D1row5, D1row6,&
                  xtalname, outname, imageprefix, imagetype

 xtalname = 'undefined'
 outname = 'undefined'
 imageprefix = 'undefined'
 imagetype = 'tiff'
 IROW = 160
 ICOL = 256
 kV = 200.0
 LB = (/1, 0, 1/)
 LD = 2
 LB2 = (/0, 0, 0/) 
 LD2 = 1
 LB3 = (/0, 0, 0/)
 LD3 = 1
 LB4 = (/0, 0, 0/)
 LD4 = 1
 LU = (/1, 1, 1/)
 LG = (/2, 0, 0/)
 LBM = (/0, 0, 1/)
 LFN = (/0, 0, 1/)
 THICK = 5.0
 START = 0.0
 FINISH = 6.0
 wmin = -1.0
 wmax =  1.0
 wnum =  5
 LFP1 = (/0, 0, 0/)
 LFP = (/0, 0, 0/)
 LFP3 = (/0, 0, 0/) 
 LS1 = (/0, 0, 0/) 
 LQ1 = 2
 LS2 = (/0, 0, 0/) 
 LQ2 = 2
 LS3 = (/0, 0, 0/) 
 LQ3 = 2      
 SEP = 2.0
 SEP2 = 2.0
 FAP1 = 0.0
 FAP3 = 0.0
 D1row1 = (/100.0, 80.0, 80.0,  0.0,  0.0,  0.0/)
 D1row2 = (/ 80.0,100.0, 80.0,  0.0,  0.0,  0.0/)
 D1row3 = (/ 80.0, 80.0,100.0,  0.0,  0.0,  0.0/)
 D1row4 = (/  0.0,  0.0,  0.0, 50.0,  0.0,  0.0/)
 D1row5 = (/  0.0,  0.0,  0.0,  0.0, 50.0,  0.0/)
 D1row6 = (/  0.0,  0.0,  0.0,  0.0,  0.0, 50.0/)
 LTEST = 0

if (present(initonly)) then
  if (initonly) skipread = .TRUE.
end if

if (.not.skipread) then
! read the namelist file
 open(UNIT=dataunit,FILE=trim(EMsoft_toNativePath(nmlfile)),DELIM='apostrophe',STATUS='old')
 read(UNIT=dataunit,NML=hhlist)
 close(UNIT=dataunit,STATUS='keep')

! check for required entries
 if (trim(outname).eq.'undefined') then
  call FatalError('GetEMhh4NameList:',' output HDF file name is undefined in '//nmlfile)
 end if

 if (trim(xtalname).eq.'undefined') then
  call FatalError('GetEMhh4NameList:',' xtalname name is undefined in '//nmlfile)
 end if

end if

hhnl%IROW = IROW
hhnl%ICOL = ICOL
hhnl%LB = LB
hhnl%LD  = LD
hhnl%LB2 = LB2
hhnl%LD2 = LD2
hhnl%LB3 = LB3
hhnl%LD3 = LD3
hhnl%LB4 = LB4
hhnl%LD4 = LD4
hhnl%LU = LU
hhnl%LG = LG
hhnl%LBM = LBM
hhnl%LFN = LFN
hhnl%wnum = wnum
hhnl%LFP1 = LFP1
hhnl%LFP = LFP
hhnl%LFP3 = LFP3
hhnl%LS1 = LS1
hhnl%LQ1  = LQ1
hhnl%LS2 = LS2
hhnl%LQ2  = LQ2
hhnl%LS3 = LS3
hhnl%LQ3  = LQ3
hhnl%LTEST = LTEST
hhnl%kV = kV
hhnl%THICK = THICK
hhnl%START = START
hhnl%FINISH = FINISH
hhnl%wmin = wmin
hhnl%wmax = wmax
hhnl%SEP = SEP
hhnl%SEP2 = SEP2
hhnl%FAP1 = FAP1
hhnl%FAP3 = FAP3
hhnl%D1row1 = D1row1 
hhnl%D1row2 = D1row2 
hhnl%D1row3 = D1row3 
hhnl%D1row4 = D1row4 
hhnl%D1row5 = D1row5 
hhnl%D1row6 = D1row6 
hhnl%xtalname = xtalname
hhnl%outname = outname
hhnl%imageprefix = imageprefix
hhnl%imagetype = imagetype 

end subroutine GetEMhh4NameList


end module NameListHandlers<|MERGE_RESOLUTION|>--- conflicted
+++ resolved
@@ -4545,14 +4545,8 @@
 delta           = 25.0          ! [microns]
 xpc             = 0.0           ! [pixels]
 ypc             = 0.0           ! [pixels]
-<<<<<<< HEAD
-omega           = 0.0
 energymin       = 10.0          ! minimum energy to consider
 energymax       = 20.0          ! maximum energy to consider
-=======
-energymin       = 15.0          ! minimum energy to consider
-energymax       = 30.0          ! maximum energy to consider
->>>>>>> 6475f680
 gammavalue      = 1.0           ! gamma factor
 alphaBD         = 0.0           ! transfer lens barrel distortion parameter
 maskradius      = 240           ! mask radius
