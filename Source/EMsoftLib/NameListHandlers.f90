!--------------------------------------------------------------------------
! Copyright (c) 2013-2019, Marc De Graef Research Group/Carnegie Mellon University
! All rights reserved.
!
! Redistribution and use in source and binary forms, with or without modification, are 
! permitted provided that the following conditions are met:
!
!     - Redistributions of source code must retain the above copyright notice, this list 
!        of conditions and the following disclaimer.
!     - Redistributions in binary form must reproduce the above copyright notice, this 
!        list of conditions and the following disclaimer in the documentation and/or 
!        other materials provided with the distribution.
!     - Neither the names of Marc De Graef, Carnegie Mellon University nor the names 
!        of its contributors may be used to endorse or promote products derived from 
!        this software without specific prior written permission.
!
! THIS SOFTWARE IS PROVIDED BY THE COPYRIGHT HOLDERS AND CONTRIBUTORS "AS IS" 
! AND ANY EXPRESS OR IMPLIED WARRANTIES, INCLUDING, BUT NOT LIMITED TO, THE 
! IMPLIED WARRANTIES OF MERCHANTABILITY AND FITNESS FOR A PARTICULAR PURPOSE 
! ARE DISCLAIMED. IN NO EVENT SHALL THE COPYRIGHT HOLDER OR CONTRIBUTORS BE 
! LIABLE FOR ANY DIRECT, INDIRECT, INCIDENTAL, SPECIAL, EXEMPLARY, OR CONSEQUENTIAL 
! DAMAGES (INCLUDING, BUT NOT LIMITED TO, PROCUREMENT OF SUBSTITUTE GOODS OR 
! SERVICES; LOSS OF USE, DATA, OR PROFITS; OR BUSINESS INTERRUPTION) HOWEVER 
! CAUSED AND ON ANY THEORY OF LIABILITY, WHETHER IN CONTRACT, STRICT LIABILITY, 
! OR TORT (INCLUDING NEGLIGENCE OR OTHERWISE) ARISING IN ANY WAY OUT OF THE 
! USE OF THIS SOFTWARE, EVEN IF ADVISED OF THE POSSIBILITY OF SUCH DAMAGE.
! ###################################################################
!--------------------------------------------------------------------------
! EMsoft:NameListHandlers.f90
!--------------------------------------------------------------------------
!
! PROGRAM: NameListHandlers
!
!> @author Marc De Graef, Carnegie Mellon University
!
!> @brief routines for reading and returning name list type structures
!
!> @date 06/13/14 MDG 1.0 original
!> @date 05/05/15 MDG 1.1 removed primelist variable from name list files
!> @date 08/12/15 MDG 1.2 added initonly optional keyword to skip reading from file
!--------------------------------------------------------------------------
module NameListHandlers

use local
use NameListTypedefs

contains

!--------------------------------------------------------------------------
!
! SUBROUTINE:GetGrainVizNameList
!
!> @author Marc De Graef, Carnegie Mellon University
!
!> @brief read namelist file and fill gvnl structure (used by EMgrainviz.f90)
!
!> @param nmlfile namelist file name
!> @param gvnl name list structure
!> @param initonly [optional] logical
!
!> @date 04/22/18  MDG 1.0 new routine
!--------------------------------------------------------------------------
recursive subroutine GetGrainVizNameList(nmlfile, gvnl, initonly)
!DEC$ ATTRIBUTES DLLEXPORT :: GetGrainVizNameList

use error

IMPLICIT NONE

character(fnlen),INTENT(IN)                 :: nmlfile
type(GrainVizNameListType),INTENT(INOUT)    :: gvnl
!f2py intent(in,out) ::  gvnl
logical,OPTIONAL,INTENT(IN)                 :: initonly

logical                                     :: skipread = .FALSE.

real(kind=dbl)          :: fraction
real(kind=dbl)          :: pA(4)
integer(kind=irg)       :: numbins
character(6)            :: inside
character(fnlen)        :: qAfilename
character(fnlen)        :: qBfilename
character(fnlen)        :: povname

namelist /GrainVizlist/ fraction, numbins, inside, qAfilename, qBfilename, povname, pA

fraction = 1.D0   ! 0=cube, 1=sphere
pA = (/ 1.D0, 0.D0, 0.D0, 0.D0 /)
numbins = 50      ! number of sampling points along semi edge of Lambert square
inside = 'inside' ! 'inside' or 'all'
qAfilename = 'undefined'
qBfilename = 'undefined'
povname = 'undefined'

if (present(initonly)) then
  if (initonly) skipread = .TRUE.
end if

if (.not.skipread) then
! read the namelist file
 open(UNIT=dataunit,FILE=trim(EMsoft_toNativePath(nmlfile)),DELIM='apostrophe',STATUS='old')
 read(UNIT=dataunit,NML=GrainVizlist)
 close(UNIT=dataunit,STATUS='keep')

! check for required entries
 if (trim(qAfilename).eq.'undefined') then
  call FatalError('EMgrainviz:',' qA output file name is undefined in '//nmlfile)
 end if
 if (trim(qBfilename).eq.'undefined') then
  call FatalError('EMgrainviz:',' qB output file name is undefined in '//nmlfile)
 end if

 if (trim(povname).eq.'undefined') then
  call FatalError('EMgrainviz:',' powray output file name is undefined in '//nmlfile)
 end if
end if

gvnl%fraction = fraction 
gvnl%pA = pA
gvnl%numbins = numbins
gvnl%inside = trim(inside)
gvnl%qAfilename = trim(qAfilename)
gvnl%qBfilename = trim(qBfilename)
gvnl%povname = trim(povname)

end subroutine GetGrainVizNameList

!--------------------------------------------------------------------------
!
! SUBROUTINE:GetChangeSettingNameList
!
!> @author Marc De Graef, Carnegie Mellon University
!
!> @brief read namelist file and fill gvnl structure (used by EMgrainviz.f90)
!
!> @param nmlfile namelist file name
!> @param gvnl name list structure
!> @param initonly [optional] logical
!
!> @date 07/18/18  MDG 1.0 new routine
!--------------------------------------------------------------------------
recursive subroutine GetChangeSettingNameList(nmlfile, csnl, initonly)
!DEC$ ATTRIBUTES DLLEXPORT :: GetChangeSettingNameList

use error

IMPLICIT NONE

character(fnlen),INTENT(IN)                 :: nmlfile
type(ChangeSettingNameListType),INTENT(INOUT) :: csnl
!f2py intent(in,out) ::  csnl
logical,OPTIONAL,INTENT(IN)                 :: initonly

logical                                     :: skipread = .FALSE.

integer(kind=irg)       :: orthorhombicSetting
integer(kind=irg)       :: nthreads
character(fnlen)        :: dotproductfile
character(fnlen)        :: newctffile

namelist /ChangeSettingslist/ nthreads, orthorhombicSetting, dotproductfile, newctffile

dotproductfile = 'undefined'
newctffile = 'undefined'
orthorhombicSetting = 1
nthreads = 1

if (present(initonly)) then
  if (initonly) skipread = .TRUE.
end if

if (.not.skipread) then
! read the namelist file
 open(UNIT=dataunit,FILE=trim(EMsoft_toNativePath(nmlfile)),DELIM='apostrophe',STATUS='old')
 read(UNIT=dataunit,NML=ChangeSettingslist)
 close(UNIT=dataunit,STATUS='keep')

! check for required entries
 if (trim(dotproductfile).eq.'undefined') then
  call FatalError('GetChangeSettingNameList:',' dotproductfile name is undefined in '//nmlfile)
 end if

 if (trim(newctffile).eq.'undefined') then
  call FatalError('GetChangeSettingNameList:',' newctffile name is undefined in '//nmlfile)
 end if
end if

csnl%dotproductfile = dotproductfile 
csnl%newctffile = newctffile
csnl%nthreads = nthreads
csnl%orthorhombicSetting = orthorhombicSetting 

end subroutine GetChangeSettingNameList

!--------------------------------------------------------------------------
!
! SUBROUTINE:GetCTFNameList
!
!> @author Marc De Graef, Carnegie Mellon University
!
!> @brief read namelist file and fill csnl structure (used by EMgetCTF.f90)
!
!> @param nmlfile namelist file name
!> @param csnl name list structure
!> @param initonly [optional] logical
!
!> @date 07/19/18  MDG 1.0 new routine
!--------------------------------------------------------------------------
recursive subroutine GetCTFNameList(nmlfile, csnl, initonly)
!DEC$ ATTRIBUTES DLLEXPORT :: GetCTFNameList

use error

IMPLICIT NONE

character(fnlen),INTENT(IN)                 :: nmlfile
type(CTFNameListType),INTENT(INOUT)         :: csnl
!f2py intent(in,out) ::  csnl
logical,OPTIONAL,INTENT(IN)                 :: initonly

logical                                     :: skipread = .FALSE.

character(4)            :: modality
character(8)            :: angledataset   ! 'original' or 'refined'
character(fnlen)        :: xtalname
character(fnlen)        :: newctffile
character(fnlen)        :: dotproductfile


namelist /CTFlist/ modality, xtalname, angledataset, dotproductfile, newctffile

dotproductfile = 'undefined'
newctffile = 'undefined'
xtalname = 'undefined'
modality = 'EBSD'
angledataset = 'original'

if (present(initonly)) then
  if (initonly) skipread = .TRUE.
end if

if (.not.skipread) then
! read the namelist file
 open(UNIT=dataunit,FILE=trim(EMsoft_toNativePath(nmlfile)),DELIM='apostrophe',STATUS='old')
 read(UNIT=dataunit,NML=CTFlist)
 close(UNIT=dataunit,STATUS='keep')

! check for required entries
 if (trim(dotproductfile).eq.'undefined') then
  call FatalError('GetCTFNameList:',' dotproductfile name is undefined in '//nmlfile)
 end if

 if (trim(xtalname).eq.'undefined') then
  call FatalError('GetCTFNameList:',' xtalname name is undefined in '//nmlfile)
 end if

 if (trim(newctffile).eq.'undefined') then
  call FatalError('GetCTFNameList:',' newctffile name is undefined in '//nmlfile)
 end if
end if

csnl%dotproductfile = dotproductfile 
csnl%newctffile = newctffile
csnl%xtalname = xtalname
csnl%modality = trim(modality)
csnl%angledataset = trim(angledataset) 

end subroutine GetCTFNameList

!--------------------------------------------------------------------------
!
! SUBROUTINE:GetANGNameList
!
!> @author Marc De Graef, Carnegie Mellon University
!
!> @brief read namelist file and fill csnl structure (used by EMgetANG.f90)
!
!> @param nmlfile namelist file name
!> @param csnl name list structure
!> @param initonly [optional] logical
!
!> @date 07/19/18  MDG 1.0 new routine
!--------------------------------------------------------------------------
recursive subroutine GetANGNameList(nmlfile, csnl, initonly)
!DEC$ ATTRIBUTES DLLEXPORT :: GetANGNameList

use error

IMPLICIT NONE

character(fnlen),INTENT(IN)                 :: nmlfile
type(ANGNameListType),INTENT(INOUT)         :: csnl
!f2py intent(in,out) ::  csnl
logical,OPTIONAL,INTENT(IN)                 :: initonly

logical                                     :: skipread = .FALSE.

character(4)            :: modality
character(8)            :: angledataset   ! 'original' or 'refined'
character(fnlen)        :: xtalname
character(fnlen)        :: newangfile
character(fnlen)        :: dotproductfile


namelist /ANGlist/ modality, xtalname, angledataset, dotproductfile, newangfile

dotproductfile = 'undefined'
newangfile = 'undefined'
xtalname = 'undefined'
modality = 'EBSD'
angledataset = 'original'

if (present(initonly)) then
  if (initonly) skipread = .TRUE.
end if

if (.not.skipread) then
! read the namelist file
 open(UNIT=dataunit,FILE=trim(EMsoft_toNativePath(nmlfile)),DELIM='apostrophe',STATUS='old')
 read(UNIT=dataunit,NML=ANGlist)
 close(UNIT=dataunit,STATUS='keep')

! check for required entries
 if (trim(dotproductfile).eq.'undefined') then
  call FatalError('GetANGNameList:',' dotproductfile name is undefined in '//nmlfile)
 end if

 if (trim(xtalname).eq.'undefined') then
  call FatalError('GetANGNameList:',' xtalname name is undefined in '//nmlfile)
 end if

 if (trim(newangfile).eq.'undefined') then
  call FatalError('GetANGNameList:',' newangfile name is undefined in '//nmlfile)
 end if
end if

csnl%dotproductfile = dotproductfile 
csnl%newangfile = newangfile
csnl%xtalname = xtalname
csnl%modality = trim(modality)
csnl%angledataset = trim(angledataset) 

end subroutine GetANGNameList

!--------------------------------------------------------------------------
!
! SUBROUTINE:GetEulersNameList
!
!> @author Marc De Graef, Carnegie Mellon University
!
!> @brief read namelist file and fill csnl structure (used by EMgetEulers.f90)
!
!> @param nmlfile namelist file name
!> @param csnl name list structure
!> @param initonly [optional] logical
!
!> @date 05/22/19  MDG 1.0 new routine
!--------------------------------------------------------------------------
recursive subroutine GetEulersNameList(nmlfile, csnl, initonly)
!DEC$ ATTRIBUTES DLLEXPORT :: GetEulersNameList

use error

IMPLICIT NONE

character(fnlen),INTENT(IN)                 :: nmlfile
type(EulersNameListType),INTENT(INOUT)      :: csnl
!f2py intent(in,out) ::  csnl
logical,OPTIONAL,INTENT(IN)                 :: initonly

logical                                     :: skipread = .FALSE.

character(8)            :: angledataset   ! 'original' or 'refined'
character(3)            :: raddeg         ! 'rad' or 'deg'
character(fnlen)        :: txtfile
character(fnlen)        :: datafile
character(fnlen)        :: EMEBSDnmlfile
character(fnlen)        :: dotproductfile


namelist /Eulerslist/ datafile, txtfile, angledataset, dotproductfile, EMEBSDnmlfile, raddeg

dotproductfile = 'undefined'
txtfile = 'undefined'
datafile = 'undefined'
EMEBSDnmlfile = 'undefined'
angledataset = 'original'
raddeg = 'deg'

if (present(initonly)) then
  if (initonly) skipread = .TRUE.
end if

if (.not.skipread) then
! read the namelist file
 open(UNIT=dataunit,FILE=trim(EMsoft_toNativePath(nmlfile)),DELIM='apostrophe',STATUS='old')
 read(UNIT=dataunit,NML=Eulerslist)
 close(UNIT=dataunit,STATUS='keep')

! check for required entries
 if (trim(dotproductfile).eq.'undefined') then
  call FatalError('GetEulersNameList:',' dotproductfile name is undefined in '//nmlfile)
 end if

 if (trim(txtfile).eq.'undefined') then
  call FatalError('GetEulersNameList:',' txtfile name is undefined in '//nmlfile)
 end if

 if (trim(datafile).eq.'undefined') then
  call FatalError('GetEulersNameList:',' datafile name is undefined in '//nmlfile)
 end if
end if

csnl%dotproductfile = dotproductfile 
csnl%txtfile = txtfile
csnl%datafile = datafile
csnl%EMEBSDnmlfile = EMEBSDnmlfile
csnl%angledataset = trim(angledataset) 
csnl%raddeg = raddeg

end subroutine GetEulersNameList

!--------------------------------------------------------------------------
!
! SUBROUTINE:GetGBONameList
!
!> @author Marc De Graef, Carnegie Mellon University
!
!> @brief read namelist file and fill gbonl structure (used by EMGBO.f90)
!
!> @param nmlfile namelist file name
!> @param gbonl name list structure
!> @param initonly [optional] logical
!
!> @date 04/22/18  MDG 1.0 new routine
!--------------------------------------------------------------------------
recursive subroutine GetGBONameList(nmlfile, gbonl, initonly)
!DEC$ ATTRIBUTES DLLEXPORT :: GetGBONameList

use error

IMPLICIT NONE

character(fnlen),INTENT(IN)                 :: nmlfile
type(GBONameListType),INTENT(INOUT)         :: gbonl
!f2py intent(in,out) ::  gbonl
logical,OPTIONAL,INTENT(IN)                 :: initonly

logical                                     :: skipread = .FALSE.

integer(kind=irg)       :: nthreads
integer(kind=irg)       :: numsamples
integer(kind=irg)       :: numbins
integer(kind=irg)       :: pgnum
character(3)            :: CSLtype
logical                 :: fixedAB
character(fnlen)        :: outname

namelist /GBOlist/ pgnum, numsamples, numbins, outname, nthreads, CSLtype, fixedAB

nthreads = 1
outname = 'undefined' 
pgnum = 32
numsamples = 100000
numbins = 180
CSLtype = ''
fixedAB = .FALSE.

if (present(initonly)) then
  if (initonly) skipread = .TRUE.
end if

if (.not.skipread) then
! read the namelist file
 open(UNIT=dataunit,FILE=trim(EMsoft_toNativePath(nmlfile)),DELIM='apostrophe',STATUS='old')
 read(UNIT=dataunit,NML=GBOlist)
 close(UNIT=dataunit,STATUS='keep')

! check for required entries
 if (trim(outname).eq.'undefined') then
  call FatalError('EMGBO:',' output file name is undefined in '//nmlfile)
 end if
end if

gbonl%nthreads = nthreads
gbonl%pgnum = pgnum
gbonl%numsamples = numsamples
gbonl%numbins = numbins
gbonl%outname = outname
gbonl%CSLtype = trim(CSLtype)
gbonl%fixedAB = fixedAB

end subroutine GetGBONameList

!--------------------------------------------------------------------------
!
! SUBROUTINE:GetGBOdmNameList
!
!> @author Marc De Graef, Carnegie Mellon University
!
!> @brief read namelist file and fill gbonl structure (used by EMGBOdm.f90)
!
!> @param nmlfile namelist file name
!> @param gbonl name list structure
!> @param initonly [optional] logical
!
!> @date 04/22/18  MDG 1.0 new routine
!--------------------------------------------------------------------------
recursive subroutine GetGBOdmNameList(nmlfile, gbonl, initonly)
!DEC$ ATTRIBUTES DLLEXPORT :: GetGBOdmNameList

use error

IMPLICIT NONE

character(fnlen),INTENT(IN)                 :: nmlfile
type(GBOdmNameListType),INTENT(INOUT)       :: gbonl
!f2py intent(in,out) ::  gbonl
logical,OPTIONAL,INTENT(IN)                 :: initonly

logical                                     :: skipread = .FALSE.

integer(kind=irg)       :: pgnum
integer(kind=irg)       :: nthreads
character(fnlen)        :: workmode
character(fnlen)        :: metric
character(fnlen)        :: inname
character(fnlen)        :: outname

namelist /GBOdmlist/ pgnum, outname, nthreads, inname, metric, workmode

nthreads = 0
<<<<<<< HEAD
metric = 'octonion'    ! or 'Olmsted' or 'Riemannian'
workmode = 'newmatrix' ! or 'addcolumns'
=======
metric = 'octonion'   ! or 'Olmsted' or 'Riemannian'
>>>>>>> e068bbe5
outname = 'undefined' 
inname = 'undefined' 
pgnum = 32

if (present(initonly)) then
  if (initonly) skipread = .TRUE.
end if

if (.not.skipread) then
! read the namelist file
 open(UNIT=dataunit,FILE=trim(EMsoft_toNativePath(nmlfile)),DELIM='apostrophe',STATUS='old')
 read(UNIT=dataunit,NML=GBOdmlist)
 close(UNIT=dataunit,STATUS='keep')

! check for required entries
 if (trim(outname).eq.'undefined') then
  call FatalError('EMGBOdm:',' output file name is undefined in '//nmlfile)
 end if

 if (trim(inname).eq.'undefined') then
  call FatalError('EMGBOdm:',' input file name is undefined in '//nmlfile)
 end if
end if

gbonl%nthreads = nthreads
gbonl%pgnum = pgnum
gbonl%outname = outname
gbonl%metric = metric
gbonl%workmode = workmode
gbonl%inname = inname

end subroutine GetGBOdmNameList


!--------------------------------------------------------------------------
!
! SUBROUTINE:GetoSLERPNameList
!
!> @author Marc De Graef, Carnegie Mellon University
!
!> @brief read namelist file and fill onl structure (used by EMoSLERP.f90)
!
!> @param nmlfile namelist file name
!> @param onl name list structure
!> @param initonly [optional] logical
!
!> @date 05/05/18  MDG 1.0 new routine
!--------------------------------------------------------------------------
recursive subroutine GetoSLERPNameList(nmlfile, onl, initonly)
!DEC$ ATTRIBUTES DLLEXPORT :: GetoSLERPNameList

use error

IMPLICIT NONE

character(fnlen),INTENT(IN)                 :: nmlfile
type(oSLERPNameListType),INTENT(INOUT)      :: onl
!f2py intent(in,out) ::  onl
logical,OPTIONAL,INTENT(IN)                 :: initonly

logical                                     :: skipread = .FALSE.

integer(kind=irg)       :: framesize
real(kind=dbl)          :: qm(4)
real(kind=dbl)          :: mA(3)
real(kind=dbl)          :: mC(3)
real(kind=dbl)          :: o1(8)
real(kind=dbl)          :: o2(8)
real(kind=dbl)          :: dOmega
character(fnlen)        :: GBmode
character(fnlen)        :: rendermode
character(fnlen)        :: xtalname 
character(fnlen)        :: povrayfile
character(fnlen)        :: framefolder
character(fnlen)        :: moviename

namelist /oSLERPlist/ framesize, qm, mA, mC, o1, o2, dOmega, GBmode, xtalname, povrayfile, framefolder, &
                      rendermode, moviename

framesize = 1024
! if GBmode = 'normal'
qm = (/ 1.D0, 0.D0, 0.D0, 0.D0 /)
mA = (/ 1.D0, 0.D0, 0.D0 /)
mC = (/ 1.D0, 0.D0, 0.D0 /)
! if GBmode = 'octonion'
o1 = (/ 1.D0, 0.D0, 0.D0, 0.D0, 1.D0, 0.D0, 0.D0, 0.D0 /)   ! normalization will be done by program
o2 = (/ 1.D0, 0.D0, 0.D0, 0.D0, 1.D0, 0.D0, 0.D0, 0.D0 /)   ! normalization will be done by program

dOmega = 0.25D0
GBmode = 'normal'      ! 'normal' for (mA, qm) description; 'octonion' for (qA, qB) description
rendermode = 'cubes'
xtalname = 'undefined'
povrayfile = 'underfined'
framefolder = 'frames'
moviename = 'render.mp4'

if (present(initonly)) then
  if (initonly) skipread = .TRUE.
end if

if (.not.skipread) then
! read the namelist file
 open(UNIT=dataunit,FILE=trim(EMsoft_toNativePath(nmlfile)),DELIM='apostrophe',STATUS='old')
 read(UNIT=dataunit,NML=oSLERPlist)
 close(UNIT=dataunit,STATUS='keep')

! check for required entries
 if (trim(xtalname).eq.'undefined') then
  call FatalError('EMoSLERP:',' xtal input file name is undefined in '//nmlfile)
 end if
 if (trim(povrayfile).eq.'undefined') then
  call FatalError('EMoSLERP:',' POVray output file name is undefined in '//nmlfile)
 end if
end if

onl%framesize = framesize
onl%qm = qm
onl%mA = mA
onl%mC = mC
onl%o1 = o1
onl%o2 = o2
onl%qm = qm
onl%dOmega = dOmega
onl%rendermode = rendermode
onl%xtalname = trim(xtalname)
onl%povrayfile = trim(povrayfile) 
onl%framefolder = trim(framefolder)
onl%moviename = trim(moviename)

end subroutine GetoSLERPNameList

!--------------------------------------------------------------------------
!
! SUBROUTINE:GetLorentzNameList
!
!> @author Marc De Graef, Carnegie Mellon University
!
!> @brief read namelist file and fill enl structure (used by EMLorentz.f90)
!
!> @param nmlfile namelist file name
!> @param enl Lorentz name list structure
!> @param initonly [optional] logical
!
!> @date 06/13/14  MDG 1.0 new routine
!--------------------------------------------------------------------------
recursive subroutine GetLorentzNameList(nmlfile, enl, initonly)
!DEC$ ATTRIBUTES DLLEXPORT :: GetLorentzNameList

use error

IMPLICIT NONE

character(fnlen),INTENT(IN)             :: nmlfile
type(LorentzNameListType),INTENT(INOUT) :: enl
!f2py intent(in,out) ::  enl
logical,OPTIONAL,INTENT(IN)             :: initonly

logical                                 :: skipread = .FALSE.

integer(kind=irg)       :: nthreads
integer(kind=irg)       :: numappos
integer(kind=irg)       :: numdefocus
integer(kind=irg)       :: numtilts
real(kind=sgl)          :: voltage
real(kind=sgl)          :: apertureradius
real(kind=sgl)          :: apertureposition(2)
real(kind=sgl)          :: defocusstart
real(kind=sgl)          :: defocusstep
real(kind=sgl)          :: defocusspread
real(kind=sgl)          :: thetac
real(kind=sgl)          :: astigmatism(2)
real(kind=sgl)          :: beamdc(3)
real(kind=sgl)          :: tiltaxis(3)
real(kind=sgl)          :: tiltstart
real(kind=sgl)          :: tiltstepsize
character(fnlen)        :: phasemethod
character(fnlen)        :: frfo
character(fnlen)        :: Magfile
character(fnlen)        :: outputfile
character(fnlen)        :: phiefile
character(fnlen)        :: phimfile
character(fnlen)        :: intBxfile
character(fnlen)        :: intByfile
character(fnlen)        :: colormapfile

namelist /EMLorentz/ nthreads, numappos, numdefocus, numtilts, voltage, apertureradius, apertureposition, &
                     defocusstart, defocusstep, defocusspread, thetac, astigmatism, beamdc, tiltaxis, tiltstepsize, frfo, &
                     tiltstart, phasemethod, Magfile, outputfile, phiefile, phimfile, intByfile, intBxfile, colormapfile

! default values that are set in the name list file
nthreads = 1
numappos = 1
numdefocus = 1
numtilts = 0
voltage = 200.0
apertureradius = 10.0
apertureposition = (/ 0.0, 0.0 /)
defocusstart = 0.0
defocusstep = 10.0
defocusspread = 10.0
thetac = 0.001
astigmatism = (/ 0.0, 0.0 /)
beamdc = (/ 0.0, 0.0, 1.0 /)
tiltaxis = (/ 1.0, 0.0, 0.0 /)
tiltstart = -70.0
tiltstepsize = 2.0
phasemethod = 'mansuripur'
frfo = 'Fresnel'
Magfile = 'undefined'
outputfile = 'undefined'
phiefile = 'undefined'
phimfile = 'undefined'
intBxfile = 'undefined'
intByfile = 'undefined'
colormapfile = 'undefined'

if (present(initonly)) then
  if (initonly) skipread = .TRUE.
end if

if (.not.skipread) then
! read the namelist file
 open(UNIT=dataunit,FILE=trim(EMsoft_toNativePath(nmlfile)),DELIM='apostrophe',STATUS='old')
 read(UNIT=dataunit,NML=EMLorentz)
 close(UNIT=dataunit,STATUS='keep')

! check for required entries
 if (trim(Magfile).eq.'undefined') then
  call FatalError('EMLorentz:',' Mag HDF5 input file name is undefined in '//nmlfile)
 end if
 if (trim(outputfile).eq.'undefined') then
  call FatalError('EMLorentz:',' output HDF5 file name is undefined in '//nmlfile)
 end if
end if

! and assign the values to the namelist structure
enl%nthreads = nthreads
enl%numappos = numappos
enl%numdefocus = numdefocus
enl%numtilts = numtilts
enl%voltage = voltage
enl%apertureradius = apertureradius
enl%apertureposition = apertureposition
enl%defocusstart = defocusstart
enl%defocusstep = defocusstep
enl%defocusspread = defocusspread
enl%thetac = thetac
enl%astigmatism = astigmatism
enl%beamdc = beamdc
enl%tiltaxis = tiltaxis
enl%tiltstart = tiltstart
enl%tiltstepsize = tiltstepsize
enl%phasemethod = phasemethod
enl%frfo = frfo
enl%Magfile = Magfile
enl%outputfile = outputfile
enl%phiefile = phiefile
enl%phimfile = phimfile
enl%intBxfile = intBxfile
enl%intByfile = intByfile
enl%colormapfile = colormapfile

end subroutine GetLorentzNameList

!--------------------------------------------------------------------------
!
! SUBROUTINE:GetMultiPhaseNameList
!
!> @author Marc De Graef, Carnegie Mellon University
!
!> @brief read namelist file and fill enl structure (used by EMMultiphase.f90)
!
!> @param nmlfile namelist file name
!> @param enl multiphase name list structure
!> @param initonly [optional] logical
!
!> @date 02/21/17  MDG 1.0 new routine
!--------------------------------------------------------------------------
recursive subroutine GetMultiPhaseNameList(nmlfile, enl, initonly)
!DEC$ ATTRIBUTES DLLEXPORT :: GetMultiPhaseNameList

use error

IMPLICIT NONE

character(fnlen),INTENT(IN)                 :: nmlfile
type(MultiPhaseNameListType),INTENT(INOUT)  :: enl
!f2py intent(in,out) ::  enl
logical,OPTIONAL,INTENT(IN)                 :: initonly

logical                                     :: skipread = .FALSE.

integer(kind=irg)       :: nthreads
character(fnlen)        :: dp1file
character(fnlen)        :: dp2file
character(fnlen)        :: dp3file
character(fnlen)        :: outputfile

namelist /multiphaselist/ dp1file, dp2file, dp3file, outputfile, nthreads

nthreads = 1
dp1file = 'undefined' 
dp2file = 'undefined' 
dp3file = 'undefined' 
outputfile = 'undefined' 

if (present(initonly)) then
  if (initonly) skipread = .TRUE.
end if

if (.not.skipread) then
! read the namelist file
 open(UNIT=dataunit,FILE=trim(EMsoft_toNativePath(nmlfile)),DELIM='apostrophe',STATUS='old')
 read(UNIT=dataunit,NML=multiphaselist)
 close(UNIT=dataunit,STATUS='keep')

! check for required entries
 if (trim(dp1file).eq.'undefined') then
  call FatalError('Emultiphase:',' dp1 file name is undefined in '//nmlfile)
 end if
 if (trim(dp2file).eq.'undefined') then
  call FatalError('Emultiphase:',' dp2 file name is undefined in '//nmlfile)
 end if
 if (trim(dp3file).eq.'undefined') then
  call FatalError('Emultiphase:',' dp3 file name is undefined in '//nmlfile)
 end if
 if (trim(outputfile).eq.'undefined') then
  call FatalError('Emultiphase:',' output file name is undefined in '//nmlfile)
 end if
end if

enl%nthreads = nthreads
enl%dp1file = dp1file
enl%dp2file = dp2file
enl%dp3file = dp3file
enl%outputfile = outputfile

end subroutine GetMultiPhaseNameList

!--------------------------------------------------------------------------
!
! SUBROUTINE:GetKosselNameList
!
!> @author Marc De Graef, Carnegie Mellon University
!
!> @brief read namelist file and fill knl structure (used by EMKossel.f90)
!
!> @param nmlfile namelist file name
!> @param knl Kossel name list structure
!> @param initonly [optional] logical
!
!> @date 06/13/14  MDG 1.0 new routine
!--------------------------------------------------------------------------
recursive subroutine GetKosselNameList(nmlfile, knl, initonly)
!DEC$ ATTRIBUTES DLLEXPORT :: GetKosselNameList

use error

IMPLICIT NONE

character(fnlen),INTENT(IN)             :: nmlfile
type(KosselNameListType),INTENT(INOUT)  :: knl
!f2py intent(in,out) ::  knl
logical,OPTIONAL,INTENT(IN)             :: initonly

logical                                 :: skipread = .FALSE.

integer(kind=irg)       :: stdout
integer(kind=irg)       :: numthick
integer(kind=irg)       :: npix
integer(kind=irg)       :: maxHOLZ
integer(kind=irg)       :: nthreads
integer(kind=irg)       :: k(3)
integer(kind=irg)       :: fn(3)
real(kind=sgl)          :: voltage
real(kind=sgl)          :: dmin
real(kind=sgl)          :: convergence
real(kind=sgl)          :: startthick
real(kind=sgl)          :: thickinc
real(kind=sgl)          :: minten
character(fnlen)        :: xtalname
character(fnlen)        :: outname


namelist /Kossellist/ stdout, xtalname, voltage, k, fn, dmin, convergence, minten, nthreads, &
                              startthick, thickinc, numthick, outname, npix, maxHOLZ

! set the input parameters to default values (except for xtalname, which must be present)
stdout = 6                      ! standard output
numthick = 10                   ! number of increments
npix = 256                      ! output arrays will have size npix x npix
maxHOLZ = 3                     ! output arrays will have size npix x npix
nthreads = 4                    ! default number of threads for OpenMP
k = (/ 0, 0, 1 /)               ! beam direction [direction indices]
fn = (/ 0, 0, 1 /)              ! foil normal [direction indices]
voltage = 200000.0              ! acceleration voltage [V]
dmin = 0.025                    ! smallest d-spacing to include in dynamical matrix [nm]
convergence = 25.0              ! beam convergence angle [mrad]
startthick = 10.0               ! starting thickness [nm]
thickinc = 10.0                 ! thickness increment
minten = 1.0E-5                 ! minimum intensity in diffraction disk to make it into the output file
xtalname = 'undefined'          ! initial value to check that the keyword is present in the nml file
outname = 'Kosselout.data'      ! output filename

if (present(initonly)) then
  if (initonly) skipread = .TRUE.
end if

if (.not.skipread) then
! read the namelist file
 open(UNIT=dataunit,FILE=trim(EMsoft_toNativePath(nmlfile)),DELIM='apostrophe',STATUS='old')
 read(UNIT=dataunit,NML=Kossellist)
 close(UNIT=dataunit,STATUS='keep')

! check for required entries
 if (trim(xtalname).eq.'undefined') then
  call FatalError('EMKossel:',' structure file name is undefined in '//nmlfile)
 end if
end if

! if we get here, then all appears to be ok, and we need to fill in the knl fields
knl%stdout = stdout
knl%numthick = numthick
knl%npix = npix
knl%maxHOLZ = maxHOLZ
knl%nthreads = nthreads
knl%k = k
knl%fn = fn
knl%voltage = voltage
knl%dmin = dmin
knl%convergence = convergence
knl%startthick = startthick
knl%thickinc = thickinc
knl%minten = minten
knl%xtalname = xtalname
knl%outname = outname

end subroutine GetKosselNameList
!--------------------------------------------------------------------------
!
! SUBROUTINE:GetKosselMasterNameList
!
!> @author Marc De Graef, Carnegie Mellon University
!
!> @brief read namelist file and fill knl structure (used by EMKosselmaster.f90)
!
!> @param nmlfile namelist file name
!> @param knl Kossel name list structure
!
!> @date 09/09/14  MDG 1.0 new routine
!--------------------------------------------------------------------------
recursive subroutine GetKosselMasterNameList(nmlfile, knl, initonly)
!DEC$ ATTRIBUTES DLLEXPORT :: GetKosselMasterNameList

use error

IMPLICIT NONE

character(fnlen),INTENT(IN)             :: nmlfile
type(KosselMasterNameListType),INTENT(INOUT)  :: knl
!f2py intent(in,out) ::  knl
logical,OPTIONAL,INTENT(IN)             :: initonly

logical                                 :: skipread = .FALSE.

integer(kind=irg)       :: stdout
integer(kind=irg)       :: numthick
integer(kind=irg)       :: npx
integer(kind=irg)       :: nthreads
real(kind=sgl)          :: voltage
real(kind=sgl)          :: dmin
real(kind=sgl)          :: startthick
real(kind=sgl)          :: thickinc
real(kind=sgl)          :: tfraction
character(6)            :: Kosselmode
character(fnlen)        :: xtalname
character(fnlen)        :: outname

namelist /Kosselmasterlist/ stdout, xtalname, voltage, dmin,  nthreads, &
                              startthick, thickinc, numthick, tfraction, outname, npx, Kosselmode

! set the input parameters to default values (except for xtalname, which must be present)
stdout = 6                      ! standard output
numthick = 10                   ! number of increments
npx = 256                       ! output arrays will have size npix x npix
nthreads = 4                    ! default number of threads for OpenMP
voltage = 200000.0              ! acceleration voltage [V]
dmin = 0.025                    ! smallest d-spacing to include in dynamical matrix [nm]
startthick = 10.0               ! starting thickness [nm]
thickinc = 10.0                 ! thickness increment
xtalname = 'undefined'          ! initial value to check that the keyword is present in the nml file
outname = 'Kosselout.data'      ! output filename
Kosselmode = 'normal'           ! 'thicks' for thickness determination, 'normal' for normal plot
tfraction = 0.1                 ! thickness fraction for 'thicks' mode

if (present(initonly)) then
  if (initonly) skipread = .TRUE.
end if

if (.not.skipread) then
! read the namelist file
 open(UNIT=dataunit,FILE=trim(EMsoft_toNativePath(nmlfile)),DELIM='apostrophe',STATUS='old')
 read(UNIT=dataunit,NML=Kosselmasterlist)
 close(UNIT=dataunit,STATUS='keep')

! check for required entries
 if (trim(xtalname).eq.'undefined') then
  call FatalError('EMKosselMaster:',' structure file name is undefined in '//nmlfile)
 end if
end if

! if we get here, then all appears to be ok, and we need to fill in the knl fields
knl%stdout = stdout
knl%numthick = numthick
knl%npx = npx
knl%nthreads = nthreads
knl%voltage = voltage
knl%dmin = dmin
knl%startthick = startthick
knl%thickinc = thickinc
knl%tfraction = tfraction
knl%Kosselmode = Kosselmode
knl%xtalname = xtalname
knl%outname = outname

end subroutine GetKosselMasterNameList

!--------------------------------------------------------------------------
!
! SUBROUTINE:GetOMmasterNameList
!
!> @author Marc De Graef, Carnegie Mellon University
!
!> @brief read namelist file and fill mcnl structure (used by EMMC.f90)
!
!> @param nmlfile namelist file name
!> @param omnl name list structure
!
!> @date 06/18/14  MDG 1.0 new routine
!--------------------------------------------------------------------------
recursive subroutine GetOMmasterNameList(nmlfile, omnl, initonly)
!DEC$ ATTRIBUTES DLLEXPORT :: GetOMmasterNameList

use error

IMPLICIT NONE

character(fnlen),INTENT(IN)                   :: nmlfile
type(OMmasterNameListType),INTENT(INOUT)      :: omnl
!f2py intent(in,out) ::  omnl
logical,OPTIONAL,INTENT(IN)                   :: initonly

logical                                       :: skipread = .FALSE.

integer(kind=irg)                             :: npx
integer(kind=irg)                             :: nthreads
real(kind=sgl)                                :: eps1Re
real(kind=sgl)                                :: eps1Im
real(kind=sgl)                                :: eps2Re
real(kind=sgl)                                :: eps2Im
real(kind=sgl)                                :: wl
real(kind=sgl)                                :: theta 
logical                                       :: normalize
character(3)                                  :: Notify
character(fnlen)                              :: xtalname
character(fnlen)                              :: masterfile

! define the IO namelist to facilitate passing variables to the program.
namelist  / OMMasterData / npx, nthreads, eps1Re, eps1Im, eps2Re, eps2Im, wl, theta, &
                           Notify, xtalname, masterfile, normalize

xtalname = 'undefined'
theta = 0.0 
wl = 750.0
eps1Re =  1.0
eps1Im =  0.0
eps2Re =  1.0
eps2Im =  0.0
npx = 360
normalize = .FALSE.
nthreads = 1
masterfile = 'undefined'
Notify = 'Off' 

if (present(initonly)) then
  if (initonly) skipread = .TRUE.
end if

if (.not.skipread) then
! read the namelist file
 open(UNIT=dataunit,FILE=trim(EMsoft_toNativePath(nmlfile)),DELIM='apostrophe',STATUS='old')
 read(UNIT=dataunit,NML=OMMasterdata)
 close(UNIT=dataunit,STATUS='keep')

! check for required entries
 if (trim(xtalname).eq.'undefined') then
  call FatalError('GetOMmasterNameList:',' structure file name is undefined in '//nmlfile)
 end if
 if (trim(masterfile).eq.'undefined') then
  call FatalError('GetOMmasterNameList:',' master output file name is undefined in '//nmlfile)
 end if
end if

omnl%npx = npx
omnl%nthreads = nthreads
omnl%eps1Re = eps1Re
omnl%eps1Im = eps1Im
omnl%eps2Re = eps2Re
omnl%eps2Im = eps2Im
omnl%wl = wl
omnl%theta = theta
omnl%normalize = normalize
omnl%Notify = Notify 
omnl%xtalname = xtalname
omnl%masterfile = masterfile

end subroutine GetOMmasterNameList

!--------------------------------------------------------------------------
!
! SUBROUTINE:GetLaueMasterNameList
!
!> @author Marc De Graef, Carnegie Mellon University
!
!> @brief read namelist file and fill mcnl structure (used by EMLauemaster.f90)
!
!> @param nmlfile namelist file name
!> @param lmnl name list structure
!
!> @date 03/14/19  MDG 1.0 new routine
!--------------------------------------------------------------------------
recursive subroutine GetLaueMasterNameList(nmlfile, lmnl, initonly)
!DEC$ ATTRIBUTES DLLEXPORT :: GetLaueMasterNameList

use error

IMPLICIT NONE

character(fnlen),INTENT(IN)                   :: nmlfile
type(LaueMasterNameListType),INTENT(INOUT)    :: lmnl
!f2py intent(in,out) ::  lmnl
logical,OPTIONAL,INTENT(IN)                   :: initonly

logical                                       :: skipread = .FALSE.

integer(kind=irg)       :: npx
integer(kind=irg)       :: patchw
real(kind=sgl)          :: lambdamin
real(kind=sgl)          :: lambdamax
real(kind=dbl)          :: kappaVMF
real(kind=dbl)          :: intfactor
character(fnlen)        :: hdfname
character(fnlen)        :: tiffname
character(fnlen)        :: xtalname

! define the IO namelist to facilitate passing variables to the program.
namelist  / LaueMasterData / npx, lambdamin, lambdamax, kappaVMF, hdfname, xtalname, &
                             intfactor, tiffname, patchw

npx = 500
patchw = 5
lambdamin = 0.10
lambdamax = 0.16
kappaVMF = 50000.D0
intfactor = 0.0001D0
xtalname = 'undefined'
hdfname = 'undefined'
tiffname = 'undefined'

if (present(initonly)) then
  if (initonly) skipread = .TRUE.
end if

if (.not.skipread) then
! read the namelist file
 open(UNIT=dataunit,FILE=trim(EMsoft_toNativePath(nmlfile)),DELIM='apostrophe',STATUS='old')
 read(UNIT=dataunit,NML=LaueMasterData)
 close(UNIT=dataunit,STATUS='keep')

! check for required entries
 if (trim(xtalname).eq.'undefined') then
  call FatalError('GetLaueMasterNameList:',' structure file name is undefined in '//nmlfile)
 end if
 if (trim(hdfname).eq.'undefined') then
  call FatalError('GetLaueMasterNameList:',' master output file name is undefined in '//nmlfile)
 end if
end if

lmnl%npx = npx
lmnl%patchw = patchw
lmnl%lambdamin = lambdamin
lmnl%lambdamax = lambdamax
lmnl%kappaVMF = kappaVMF
lmnl%intfactor = intfactor
lmnl%xtalname = xtalname
lmnl%hdfname = hdfname
lmnl%tiffname = tiffname 

end subroutine GetLaueMasterNameList

!--------------------------------------------------------------------------
!
! SUBROUTINE:GetLaueNameList
!
!> @author Marc De Graef, Carnegie Mellon University
!
!> @brief read namelist file and fill lnl structure (used by EMLaue.f90)
!
!> @param nmlfile namelist file name
!> @param lmnl name list structure
!
!> @date 03/28/19  MDG 1.0 new routine
!> @dete 07/30/19  MDG 1.1 reorganization of namelist
!--------------------------------------------------------------------------
recursive subroutine GetLaueNameList(nmlfile, lnl, initonly)
!DEC$ ATTRIBUTES DLLEXPORT :: GetLaueNameList

use error

IMPLICIT NONE

character(fnlen),INTENT(IN)                   :: nmlfile
type(LaueNameListType),INTENT(INOUT)          :: lnl
!f2py intent(in,out) ::  lnl
logical,OPTIONAL,INTENT(IN)                   :: initonly

logical                                       :: skipread = .FALSE.

integer(kind=irg)       :: numpx
integer(kind=irg)       :: numpy
integer(kind=irg)       :: nthreads
integer(kind=irg)       :: BPx
real(kind=sgl)          :: spotw
real(kind=sgl)          :: pixelsize
real(kind=sgl)          :: maxVoltage
real(kind=sgl)          :: minVoltage
real(kind=sgl)          :: SDdistance
real(kind=sgl)          :: gammavalue
character(fnlen)        :: backprojection
character(fnlen)        :: Lauemode
character(fnlen)        :: orientationfile
character(fnlen)        :: tiffprefix
character(fnlen)        :: xtalname
character(fnlen)        :: hdfname

! define the IO namelist to facilitate passing variables to the program.
namelist  / LaueData / numpx, numpy, nthreads, spotw, pixelsize, maxVoltage, minVoltage, SDdistance, &
                       gammavalue, Lauemode, orientationfile, tiffprefix, xtalname, hdfname, BPx, &
                       backprojection

numpx = 1024                   ! detector x-size (pixels)
numpy = 768                    ! detector y-size (pixels)
nthreads = 1                   ! number of parallel threads for pattern computation
BPx = 300                      ! semi-edge length for back projection square Lambert maps
pixelsize = 50.0               ! micron
spotw = 0.1                    ! spot size weight factor (1/(2*sigma^2))
maxVoltage = 30.0              ! in kV
minVoltage = 15.0              ! in kV
SDdistance = 100.0             ! mm
gammavalue = 1.0               ! scaling factor for gamma intensity scaling
backprojection = 'No'          ! 'Yes' or 'No'; adds backprojections to output file
Lauemode = 'transmission'      ! 'transmission' or 'reflection'
orientationfile = 'undefined'  ! input file with orientation list 
tiffprefix = 'undefined'       ! prefix for tiff output files with individual patterns
xtalname = 'undefined'         ! structure file name
hdfname = 'undefined'          ! HDF output file name

if (present(initonly)) then
  if (initonly) skipread = .TRUE.
end if

if (.not.skipread) then
! read the namelist file
 open(UNIT=dataunit,FILE=trim(EMsoft_toNativePath(nmlfile)),DELIM='apostrophe',STATUS='old')
 read(UNIT=dataunit,NML=LaueData)
 close(UNIT=dataunit,STATUS='keep')

! check for required entries
 if (trim(xtalname).eq.'undefined') then
  call FatalError('GetLaueNameList:',' crystal structure file name is undefined in '//nmlfile)
 end if
 if (trim(hdfname).eq.'undefined') then
  call FatalError('GetLaueNameList:',' output file name is undefined in '//nmlfile)
 end if
 if (trim(orientationfile).eq.'undefined') then
  call FatalError('GetLaueNameList:',' orientation file name is undefined in '//nmlfile)
 end if
end if

lnl%numpx = numpx
lnl%numpy = numpy
lnl%nthreads = nthreads
lnl%pixelsize = pixelsize
lnl%BPx = BPx
lnl%spotw = spotw
lnl%maxVoltage= maxVoltage
lnl%minVoltage= minVoltage
lnl%SDdistance = SDdistance  
lnl%gammavalue = gammavalue
lnl%backprojection = backprojection
lnl%Lauemode = Lauemode
lnl%orientationfile = orientationfile
lnl%xtalname = xtalname
lnl%hdfname = hdfname
lnl%tiffprefix = tiffprefix

end subroutine GetLaueNameList

!--------------------------------------------------------------------------
!
! SUBROUTINE:GetOMNameList
!
!> @author Marc De Graef, Carnegie Mellon University
!
!> @brief read namelist file and fill mcnl structure (used by EMMC.f90)
!
!> @param nmlfile namelist file name
!> @param omnl name list structure
!
!> @date 09/21/17  MDG 1.0 new routine
!--------------------------------------------------------------------------
recursive subroutine GetOMNameList(nmlfile, omnl, initonly)
!DEC$ ATTRIBUTES DLLEXPORT :: GetOMNameList

use error

IMPLICIT NONE

character(fnlen),INTENT(IN)                   :: nmlfile
type(OMNameListType),INTENT(INOUT)            :: omnl
!f2py intent(in,out) ::  omnl
logical,OPTIONAL,INTENT(IN)                   :: initonly

logical                                       :: skipread = .FALSE.

integer(kind=irg)       :: phinum
integer(kind=irg)       :: numpx
integer(kind=irg)       :: numpy
character(fnlen)        :: masterfile
character(fnlen)        :: anglefile
character(fnlen)        :: outputfile
character(fnlen)        :: tiffprefix

! define the IO namelist to facilitate passing variables to the program.
namelist  / OMData / phinum, numpx, numpy, masterfile, outputfile, anglefile, tiffprefix

phinum = 36
numpx = 100
numpy = 100
masterfile = 'undefined'
outputfile = 'undefined'
anglefile = 'undefined'
tiffprefix = 'undefined'

if (present(initonly)) then
  if (initonly) skipread = .TRUE.
end if

if (.not.skipread) then
! read the namelist file
 open(UNIT=dataunit,FILE=trim(EMsoft_toNativePath(nmlfile)),DELIM='apostrophe',STATUS='old')
 read(UNIT=dataunit,NML=OMdata)
 close(UNIT=dataunit,STATUS='keep')

! check for required entries
 if (trim(masterfile).eq.'undefined') then
  call FatalError('GetOMmasterNameList:',' master output file name is undefined in '//nmlfile)
 end if
 if (trim(anglefile).eq.'undefined') then
  call FatalError('GetOMmasterNameList:',' angle input file name is undefined in '//nmlfile)
 end if
 if (trim(outputfile).eq.'undefined') then
  call FatalError('GetOMmasterNameList:',' intensity output file name is undefined in '//nmlfile)
 end if
end if

omnl%phinum = phinum
omnl%numpx = numpx
omnl%numpy = numpy
omnl%masterfile = masterfile
omnl%outputfile = outputfile
omnl%anglefile = anglefile
omnl%tiffprefix = tiffprefix

end subroutine GetOMNameList
!--------------------------------------------------------------------------
!
! SUBROUTINE:GetMCNameList
!
!> @author Marc De Graef, Carnegie Mellon University
!
!> @brief read namelist file and fill mcnl structure (used by EMMC.f90)
!
!> @param nmlfile namelist file name
!> @param mcnl Monte Carloname list structure
!
!> @date 06/18/14  MDG 1.0 new routine
!--------------------------------------------------------------------------
recursive subroutine GetMCNameList(nmlfile, mcnl, initonly)
!DEC$ ATTRIBUTES DLLEXPORT :: GetMCNameList

use error

IMPLICIT NONE

character(fnlen),INTENT(IN)             :: nmlfile
type(MCNameListType),INTENT(INOUT)      :: mcnl
!f2py intent(in,out) ::  mcnl
logical,OPTIONAL,INTENT(IN)             :: initonly

logical                                 :: skipread = .FALSE.

integer(kind=irg)       :: stdout
integer(kind=irg)       :: numsx
integer(kind=irg)       :: num_el
integer(kind=irg)       :: primeseed
integer(kind=irg)       :: nthreads
real(kind=dbl)          :: sig
real(kind=dbl)          :: omega
real(kind=dbl)          :: EkeV
real(kind=dbl)          :: Ehistmin
real(kind=dbl)          :: Ebinsize
real(kind=dbl)          :: depthmax
real(kind=dbl)          :: depthstep
character(4)            :: MCmode
character(fnlen)        :: xtalname
character(fnlen)        :: dataname

! define the IO namelist to facilitate passing variables to the program.
namelist  / MCdata / stdout, xtalname, sig, numsx, num_el, primeseed, EkeV, &
                dataname, nthreads, Ehistmin, Ebinsize, depthmax, depthstep, omega, MCmode

! set the input parameters to default values (except for xtalname, which must be present)
stdout = 6
numsx = 1501
primeseed = 932117
num_el = 12500000
nthreads = 1
sig = 70.D0
omega = 0.D0
EkeV = 30.D0
Ehistmin = 5.D0
Ebinsize = 0.5D0
depthmax = 100.D0
depthstep = 1.0D0
MCmode = 'CSDA'
xtalname = 'undefined'
dataname = 'MCoutput.data'

if (present(initonly)) then
  if (initonly) skipread = .TRUE.
end if

if (.not.skipread) then
! read the namelist file
 open(UNIT=dataunit,FILE=trim(EMsoft_toNativePath(nmlfile)),DELIM='apostrophe',STATUS='old')
 read(UNIT=dataunit,NML=MCdata)
 close(UNIT=dataunit,STATUS='keep')

! check for required entries
 if (trim(xtalname).eq.'undefined') then
  call FatalError('EMMC:',' structure file name is undefined in '//nmlfile)
 end if
end if

! if we get here, then all appears to be ok, and we need to fill in the mcnl fields
mcnl%stdout = stdout
mcnl%numsx = numsx
mcnl%primeseed = primeseed
mcnl%num_el = num_el
mcnl%nthreads = nthreads
mcnl%sig = sig
mcnl%omega = omega
mcnl%EkeV = EkeV
mcnl%Ehistmin = Ehistmin
mcnl%Ebinsize = Ebinsize
mcnl%depthmax = depthmax
mcnl%depthstep = depthstep
mcnl%MCmode = MCmode
mcnl%xtalname = xtalname
mcnl%dataname = dataname
mcnl%stdout = stdout

end subroutine GetMCNameList


!--------------------------------------------------------------------------
!
! SUBROUTINE:GetMCLIPSSNameList
!
!> @author Marc De Graef, Carnegie Mellon University
!
!> @brief read namelist file and fill mcnl structure (used by EMMC.f90)
!
!> @param nmlfile namelist file name
!> @param mcnl Monte Carloname list structure
!
!> @date 12/01/15  PGC 1.0 new routine
!--------------------------------------------------------------------------
recursive subroutine GetMCLIPSSNameList(nmlfile, mcnl, initonly)
!DEC$ ATTRIBUTES DLLEXPORT :: GetMCLIPSSNameList

use error

IMPLICIT NONE

character(fnlen),INTENT(IN)             :: nmlfile
type(MCLIPSSNameListType),INTENT(INOUT)      :: mcnl
!f2py intent(in,out) ::  mcnl
logical,OPTIONAL,INTENT(IN)             :: initonly

logical                                 :: skipread = .FALSE.

integer(kind=irg)       :: stdout
integer(kind=irg)       :: numsx
integer(kind=irg)       :: num_el
integer(kind=irg)       :: primeseed
integer(kind=irg)       :: nthreads
real(kind=dbl)          :: sig
real(kind=dbl)          :: omega
real(kind=dbl)          :: EkeV
real(kind=dbl)          :: Ehistmin
real(kind=dbl)          :: Ebinsize
real(kind=dbl)          :: depthmax
real(kind=dbl)          :: depthstep
real(kind=dbl)          :: lipssamp ! lipss amplitude
real(kind=dbl)          :: lipsswave ! lipss wavelength
real(kind=dbl)          :: scaled ! scale factor
integer(kind=irg)       :: npx ! array size of trajectory accumulator
integer(kind=irg)       :: vis ! write large trajectory accumulator (0-no, 1-yes)
character(4)            :: MCmode
character(fnlen)        :: xtalname
character(fnlen)        :: dataname

! define the IO namelist to facilitate passing variables to the program.
namelist  / MCdata / stdout, xtalname, sig, numsx, num_el, primeseed, EkeV, &
                dataname, nthreads, Ehistmin, Ebinsize, depthmax, depthstep, &
                lipssamp, lipsswave, scaled, npx, vis, omega, MCmode

! set the input parameters to default values (except for xtalname, which must be present)
stdout = 6
numsx = 1501
primeseed = 932117
num_el = 12500000
nthreads = 1
sig = 70.D0
omega = 0.D0
EkeV = 30.D0
Ehistmin = 5.D0
Ebinsize = 0.5D0
depthmax = 100.D0
depthstep = 1.0D0
lipssamp = 50.D0
lipsswave = 300.D0
scaled=1.0D7
npx = 500
vis = 0
MCmode = 'CSDA'
xtalname = 'undefined'
dataname = 'MCLIPSSoutput.data'

if (present(initonly)) then
  if (initonly) skipread = .TRUE.
end if

if (.not.skipread) then
! read the namelist file
 open(UNIT=dataunit,FILE=trim(EMsoft_toNativePath(nmlfile)),DELIM='apostrophe',STATUS='old')
 read(UNIT=dataunit,NML=MCdata)
 close(UNIT=dataunit,STATUS='keep')

! check for required entries
 if (trim(xtalname).eq.'undefined') then
  call FatalError('EMMCLIPSS:',' structure file name is undefined in '//nmlfile)
 end if
end if

! if we get here, then all appears to be ok, and we need to fill in the mcnl fields
mcnl%stdout = stdout
mcnl%numsx = numsx
mcnl%primeseed = primeseed
mcnl%num_el = num_el
mcnl%nthreads = nthreads
mcnl%sig = sig
mcnl%omega = omega
mcnl%EkeV = EkeV
mcnl%Ehistmin = Ehistmin
mcnl%Ebinsize = Ebinsize
mcnl%depthmax = depthmax
mcnl%depthstep = depthstep
mcnl%MCmode = MCmode
mcnl%xtalname = xtalname
mcnl%dataname = dataname
mcnl%stdout = stdout
mcnl%lipssamp = lipssamp
mcnl%lipsswave = lipsswave
mcnl%scaled = scaled
mcnl%npx = npx
mcnl%vis = vis

end subroutine GetMCLIPSSNameList




!--------------------------------------------------------------------------
!
! SUBROUTINE:GetConvertOrientationsNameList
!
!> @author Marc De Graef, Carnegie Mellon University
!
!> @brief read namelist file and fill mcnl structure (used by EMConvertOrientations.f90 program)
!
!> @param nmlfile namelist file name
!> @param enl name list structure
!
!> @date 01/31/17 MDG 1.0 new routine
!--------------------------------------------------------------------------
recursive subroutine GetConvertOrientationsNameList(nmlfile, enl, initonly)
!DEC$ ATTRIBUTES DLLEXPORT :: GetConvertOrientationsNameList

use error

IMPLICIT NONE

character(fnlen),INTENT(IN)             :: nmlfile
type(ConvertOrientationsNameListType),INTENT(INOUT)    :: enl
!f2py intent(in,out) ::  enl
logical,OPTIONAL,INTENT(IN)             :: initonly

logical                                 :: skipread = .FALSE.
integer(kind=irg)                       :: cnt

integer(kind=irg)       :: reducetoRFZ
character(fnlen)        :: xtalname
character(fnlen)        :: cubochoric
character(fnlen)        :: homochoric
character(fnlen)        :: rodrigues
character(fnlen)        :: stereographic
character(fnlen)        :: eulerangles
character(fnlen)        :: axisangle
character(fnlen)        :: quaternion
character(fnlen)        :: rotationmatrix
character(fnlen)        :: anglefile

! define the IO namelist to facilitate passing variables to the program.
namelist  / EMConvertOrientations / cubochoric, homochoric, rodrigues, stereographic, eulerangles, &
                              axisangle, quaternion, rotationmatrix, xtalname, anglefile, reducetoRFZ

! initialize
reducetoRFZ = 1
cubochoric = 'undefined'
homochoric = 'undefined'
rodrigues = 'undefined'
stereographic = 'undefined'
eulerangles = 'undefined'
axisangle = 'undefined'
quaternion = 'undefined'
rotationmatrix = 'undefined'
xtalname = 'undefined'
anglefile = 'undefined'

if (present(initonly)) then
  if (initonly) skipread = .TRUE.
end if

if (.not.skipread) then
! read the namelist file
 open(UNIT=dataunit,FILE=trim(EMsoft_toNativePath(nmlfile)),DELIM='apostrophe',STATUS='old')
 read(UNIT=dataunit,NML=EMConvertOrientations)
 close(UNIT=dataunit,STATUS='keep')

! check for required entries
 if (trim(xtalname).eq.'undefined') then
  call FatalError('GetConvertOrientationsNameList:',' structure file name is undefined in '//nmlfile)
 end if
 if (trim(anglefile).eq.'undefined') then
  call FatalError('GetConvertOrientationsNameList:',' angle file name is undefined in '//nmlfile)
 end if
! at least one of the output file strings must be different from 'undefined'
 cnt = 0
 if (cubochoric.eq.'undefined') cnt = cnt+1
 if (homochoric.eq.'undefined') cnt = cnt+1
 if (rodrigues.eq.'undefined') cnt = cnt+1
 if (stereographic.eq.'undefined') cnt = cnt+1
 if (eulerangles.eq.'undefined') cnt = cnt+1
 if (quaternion.eq.'undefined') cnt = cnt+1
 if (axisangle.eq.'undefined') cnt = cnt+1
 if (rotationmatrix.eq.'undefined') cnt = cnt+1
 if (cnt.eq.8) then
   call FatalError('GetConvertOrientationsNameList',' at least one output file name must be defined in '//nmlfile)
 end if
end if

enl%reducetoRFZ = reducetoRFZ
enl%cubochoric = trim(cubochoric)
enl%homochoric = trim(homochoric)
enl%rodrigues = trim(rodrigues)
enl%stereographic = trim(stereographic)
enl%eulerangles = trim(eulerangles)
enl%axisangle = trim(axisangle)
enl%quaternion = trim(quaternion)
enl%rotationmatrix = trim(rotationmatrix)
enl%xtalname = trim(xtalname)
enl%anglefile = trim(anglefile)

end subroutine GetConvertOrientationsNameList


!--------------------------------------------------------------------------
!
! SUBROUTINE:GetOrientationVizNameList
!
!> @author Marc De Graef, Carnegie Mellon University
!
!> @brief read namelist file and fill mcnl structure (used by EMOrientationViz.f90 program)
!
!> @param nmlfile namelist file name
!> @param enl name list structure
!
!> @date 01/30/17 MDG 1.0 new routine
!> @date 06/13/17 MDG 1.1 added support for .mrc files
!--------------------------------------------------------------------------
recursive subroutine GetOrientationVizNameList(nmlfile, enl, initonly)
!DEC$ ATTRIBUTES DLLEXPORT :: GetOrientationVizNameList

use error

IMPLICIT NONE

character(fnlen),INTENT(IN)             :: nmlfile
type(OrientationVizNameListType),INTENT(INOUT)    :: enl
!f2py intent(in,out) ::  enl
logical,OPTIONAL,INTENT(IN)             :: initonly

logical                                 :: skipread = .FALSE.

integer(kind=irg)       :: cubochoric
integer(kind=irg)       :: homochoric
integer(kind=irg)       :: rodrigues
integer(kind=irg)       :: stereographic
integer(kind=irg)       :: eulerspace
integer(kind=irg)       :: reducetoRFZ
integer(kind=irg)       :: nx
integer(kind=irg)       :: ny
integer(kind=irg)       :: nz
integer(kind=irg)       :: overridepgnum
integer(kind=irg)       :: MacKenzieCell
real(kind=sgl)          :: rgb(3)
real(kind=sgl)          :: sphrad
real(kind=sgl)          :: distance
character(3)            :: scalingmode
character(3)            :: mrcmode
character(fnlen)        :: df3file
character(fnlen)        :: mrcfile
character(fnlen)        :: framemrcfile
character(fnlen)        :: xtalname
character(fnlen)        :: povrayfile
character(fnlen)        :: anglefile

! define the IO namelist to facilitate passing variables to the program.
namelist  / EMOrientationViz / cubochoric, homochoric, rodrigues, stereographic, eulerspace, &
                              xtalname, povrayfile, anglefile, reducetoRFZ, rgb, sphrad, df3file, &
                              mrcfile, framemrcfile, mrcmode, &
                              nx, ny, nz, distance, scalingmode, overridepgnum, MacKenzieCell

! initialize
cubochoric = 0
homochoric = 0
rodrigues = 0
stereographic = 0
eulerspace = 0
reducetoRFZ = 1
overridepgnum = 0
MacKenzieCell = 0
rgb = (/ 0.0, 0.0, 1.0 /)
sphrad = 0.015
distance = 4.0
nx = 64
ny = 64
nz = 64
scalingmode = 'lev'   ! or 'log' or 'lev' (for equi-level contours)
mrcmode = 'off'       ! 'off', 'reg', 'frm'
df3file = 'undefined'
mrcfile = 'undefined'
framemrcfile = 'undefined'
xtalname = 'undefined'
povrayfile = 'undefined'
anglefile = 'undefined'

if (present(initonly)) then
  if (initonly) skipread = .TRUE.
end if

if (.not.skipread) then
! read the namelist file
 open(UNIT=dataunit,FILE=trim(EMsoft_toNativePath(nmlfile)),DELIM='apostrophe',STATUS='old')
 read(UNIT=dataunit,NML=EMOrientationViz)
 close(UNIT=dataunit,STATUS='keep')

! check for required entries
 if (trim(xtalname).eq.'undefined') then
  call FatalError('EMOrientationViz:',' structure file name is undefined in '//nmlfile)
 end if
 if (mrcmode.eq.'off') then
   if (trim(povrayfile).eq.'undefined') then
    call FatalError('EMOrientationViz:',' povray file name is undefined in '//nmlfile)
   end if
 else
  if (mrcmode.eq.'reg') then
   if (trim(mrcfile).eq.'undefined') then
    call FatalError('EMOrientationViz:',' mrc file name is undefined in '//nmlfile)
   end if
  else
   if (trim(framemrcfile).eq.'undefined') then
    call FatalError('EMOrientationViz:',' frame mrc file name is undefined in '//nmlfile)
   end if
  end if
 end if
 if (trim(anglefile).eq.'undefined') then
  call FatalError('EMOrientationViz:',' angle file name is undefined in '//nmlfile)
 end if
end if

enl%cubochoric = cubochoric
enl%homochoric = homochoric
enl%rodrigues = rodrigues
enl%stereographic = stereographic
enl%eulerspace = eulerspace
enl%reducetoRFZ = reducetoRFZ
enl%nx = nx
enl%ny = ny
enl%nz = nz
enl%overridepgnum = overridepgnum
enl%MacKenzieCell = MacKenzieCell
enl%rgb = rgb
enl%sphrad = sphrad
enl%distance = distance
enl%scalingmode = scalingmode
enl%mrcmode = mrcmode
enl%df3file = df3file
enl%mrcfile = mrcfile
enl%framemrcfile = framemrcfile
enl%xtalname = trim(xtalname)
enl%povrayfile = trim(povrayfile)
enl%anglefile = trim(anglefile)

end subroutine GetOrientationVizNameList

!--------------------------------------------------------------------------
!
! SUBROUTINE:GetMCCLNameList
!
!> @author Saransh Singh/Marc De Graef, Carnegie Mellon University
!
!> @brief read namelist file and fill mcnl structure (used by EMMCCL.f90 and other programs)
!
!> @param nmlfile namelist file name
!> @param mcnl Monte Carloname list structure
!
!> @date 06/18/14  SS 1.0 new routine
!> @date 09/09/15 MDG 1.1 added devid (GPU device id)
!--------------------------------------------------------------------------
recursive subroutine GetMCCLNameList(nmlfile, mcnl, initonly)
!DEC$ ATTRIBUTES DLLEXPORT :: GetMCCLNameList

use error

IMPLICIT NONE

character(fnlen),INTENT(IN)             :: nmlfile
type(MCCLNameListType),INTENT(INOUT)    :: mcnl
!f2py intent(in,out) ::  mcnl
logical,OPTIONAL,INTENT(IN)             :: initonly

logical                                 :: skipread = .FALSE.

integer(kind=irg)       :: stdout
integer(kind=irg)       :: numsx
integer(kind=irg)       :: globalworkgrpsz
integer(kind=irg)       :: num_el
integer(kind=irg)       :: totnum_el
integer(kind=irg)       :: multiplier
integer(kind=irg)       :: devid
integer(kind=irg)       :: platid
real(kind=dbl)          :: sig
real(kind=dbl)          :: sigstart
real(kind=dbl)          :: sigend
real(kind=dbl)          :: sigstep
real(kind=dbl)          :: omega
real(kind=dbl)          :: EkeV
real(kind=dbl)          :: Ehistmin
real(kind=dbl)          :: Ebinsize
real(kind=dbl)          :: depthmax
real(kind=dbl)          :: depthstep
character(3)            :: Notify
character(4)            :: MCmode
character(fnlen)        :: xtalname
character(fnlen)        :: dataname
character(fnlen)        :: mode

! define the IO namelist to facilitate passing variables to the program.
namelist  / MCCLdata / stdout, xtalname, sigstart, numsx, num_el, globalworkgrpsz, EkeV, multiplier, &
dataname, totnum_el, Ehistmin, Ebinsize, depthmax, depthstep, omega, MCmode, mode, devid, platid, &
sigend, sigstep, sig, Notify

! set the input parameters to default values (except for xtalname, which must be present)
stdout = 6
numsx = 1501
globalworkgrpsz = 100
num_el = 10
totnum_el = 2000000000
multiplier = 1
devid = 1
platid = 1
sig = 70.D0
sigstart = 70.D0
sigend = 70.D0
sigstep = 1.D0
omega = 0.D0
EkeV = 30.D0
Ehistmin = 5.D0
Ebinsize = 0.5D0
depthmax = 100.D0
depthstep = 1.0D0
Notify = 'Off'
MCmode = 'CSDA'
xtalname = 'undefined'
dataname = 'MCoutput.data'
mode = 'full'

if (present(initonly)) then
  if (initonly) skipread = .TRUE.
end if
write(*,*)EMsoft_toNativePath(nmlfile)
if (.not.skipread) then
! read the namelist file
open(UNIT=dataunit,FILE=trim(EMsoft_toNativePath(nmlfile)),DELIM='apostrophe',STATUS='old')
read(UNIT=dataunit,NML=MCCLdata)
close(UNIT=dataunit,STATUS='keep')

! check for required entries
if (trim(xtalname).eq.'undefined') then
call FatalError('EMMC:',' structure file name is undefined in '//nmlfile)
end if
end if

! if we get here, then all appears to be ok, and we need to fill in the mcnl fields
mcnl%stdout = stdout
mcnl%numsx = numsx
mcnl%globalworkgrpsz = globalworkgrpsz
mcnl%num_el = num_el
mcnl%totnum_el = totnum_el
mcnl%multiplier = multiplier
mcnl%devid = devid
mcnl%platid = platid
mcnl%sigstart = sigstart
mcnl%sigend = sigend
mcnl%sigstep = sigstep
mcnl%sig = sig
mcnl%omega = omega
mcnl%EkeV = EkeV
mcnl%Ehistmin = Ehistmin
mcnl%Ebinsize = Ebinsize
mcnl%depthmax = depthmax
mcnl%depthstep = depthstep
mcnl%Notify= Notify
mcnl%MCmode = MCmode
mcnl%xtalname = xtalname
mcnl%dataname = dataname
mcnl%mode = mode

end subroutine GetMCCLNameList

!--------------------------------------------------------------------------
!
! SUBROUTINE:GetMCCLMultiLayerNameList
!
!> @author Saransh Singh/Marc De Graef, Carnegie Mellon University
!
!> @brief read namelist file and fill mcnl structure (used by EMMCCL.f90)
!
!> @param nmlfile namelist file name
!> @param mcnl Monte Carloname list structure
!
!> @date 06/18/14  SS 1.0 new routine
!--------------------------------------------------------------------------
recursive subroutine GetMCCLMultiLayerNameList(nmlfile, mcnl, initonly)
!DEC$ ATTRIBUTES DLLEXPORT :: GetMCCLMultiLayerNameList

use error

IMPLICIT NONE

character(fnlen),INTENT(IN)             :: nmlfile
type(MCCLMultiLayerNameListType),INTENT(INOUT)      :: mcnl
!f2py intent(in,out) ::  mcnl
logical,OPTIONAL,INTENT(IN)             :: initonly

logical                                 :: skipread = .FALSE.

integer(kind=irg)       :: stdout
integer(kind=irg)       :: numsx
integer(kind=irg)       :: globalworkgrpsz
integer(kind=irg)       :: num_el
integer(kind=irg)       :: totnum_el
real(kind=dbl)          :: sig
real(kind=dbl)          :: omega
real(kind=dbl)          :: EkeV
real(kind=dbl)          :: Ehistmin
real(kind=dbl)          :: Ebinsize
real(kind=dbl)          :: depthmax
real(kind=dbl)          :: depthstep
real(kind=dbl)          :: filmthickness
real(kind=dbl)          :: filmstep
character(4)            :: MCmode
character(fnlen)        :: xtalname_film
character(fnlen)        :: xtalname_subs
character(fnlen)        :: dataname
character(fnlen)        :: mode

! define the IO namelist to facilitate passing variables to the program.
namelist  / MCCLdata / stdout, sig, numsx, num_el, globalworkgrpsz, EkeV, &
        dataname, totnum_el, Ehistmin, Ebinsize, depthmax, &
        depthstep, omega, MCmode, mode, xtalname_film, xtalname_subs, &
        filmthickness, filmstep


! set the input parameters to default values (except for xtalname, which must be present)
stdout = 6
numsx = 1501
globalworkgrpsz = 100
num_el = 10
totnum_el = 100000
sig = 70.D0
omega = 0.D0
EkeV = 30.D0
Ehistmin = 5.D0
Ebinsize = 0.5D0
depthmax = 100.D0
depthstep = 1.0D0
MCmode = 'CSDA'
xtalname_film = 'undefined'
xtalname_subs = 'undefined'
dataname = 'MCoutput.data'
mode = 'full'
filmthickness = 20.D0
filmstep = 2.D0

if (present(initonly)) then
  if (initonly) skipread = .TRUE.
end if

if (.not.skipread) then
! read the namelist file
open(UNIT=dataunit,FILE=trim(EMsoft_toNativePath(nmlfile)),DELIM='apostrophe',STATUS='old')
read(UNIT=dataunit,NML=MCCLdata)
close(UNIT=dataunit,STATUS='keep')

! check for required entries
if ((trim(xtalname_film).eq.'undefined') .or. (trim(xtalname_subs).eq.'undefined')) then
call FatalError('EMMC:',' structure file name is undefined in '//nmlfile)
end if
end if

! if we get here, then all appears to be ok, and we need to fill in the mcnl fields
mcnl%stdout = stdout
mcnl%numsx = numsx
mcnl%globalworkgrpsz = globalworkgrpsz
mcnl%num_el = num_el
mcnl%totnum_el = totnum_el
mcnl%sig = sig
mcnl%omega = omega
mcnl%EkeV = EkeV
mcnl%Ehistmin = Ehistmin
mcnl%Ebinsize = Ebinsize
mcnl%depthmax = depthmax
mcnl%depthstep = depthstep
mcnl%MCmode = MCmode
mcnl%xtalname_film = xtalname_film
mcnl%xtalname_subs = xtalname_subs
mcnl%dataname = dataname
mcnl%mode = mode
mcnl%filmthickness = filmthickness
mcnl%filmstep = filmstep

end subroutine GetMCCLMultiLayerNameList

!--------------------------------------------------------------------------
!
! SUBROUTINE:GetDisorientationsNameList
!
!> @author Marc De Graef, Carnegie Mellon University
!
!> @brief read namelist file and fill mcnl structure (used by EMDisorientations.f90)
!
!> @param nmlfile namelist file name
!> @param emnl name list structure
!
!> @date 06/24/16  MDG 1.0 new routine
!--------------------------------------------------------------------------
recursive subroutine GetDisorientationsNameList(nmlfile, emnl, initonly)
!DEC$ ATTRIBUTES DLLEXPORT :: GetDisorientationsNameList

use error

IMPLICIT NONE

character(fnlen),INTENT(IN)                     :: nmlfile
type(DisorientationsNameListType),INTENT(INOUT)      :: emnl
!f2py intent(in,out) ::  emnl
logical,OPTIONAL,INTENT(IN)             :: initonly

logical                                 :: skipread = .FALSE.

integer(kind=irg)       :: pgnum
integer(kind=irg)       :: pgnum2
character(fnlen)        :: inputfile
character(fnlen)        :: outputfile

! define the IO namelist to facilitate passing variables to the program.
namelist /Disorientations/ pgnum, pgnum2, inputfile, outputfile

! set the input parameters to default values 
pgnum = 32                  ! 
pgnum2 = 32                 ! 
inputfile = 'undefined'     ! default filename for input file
outputfile = 'undefined'    ! default filename for input file

if (present(initonly)) then
  if (initonly) skipread = .TRUE.
end if

if (.not.skipread) then
! read the namelist file
 open(UNIT=dataunit,FILE=trim(EMsoft_toNativePath(nmlfile)),DELIM='apostrophe',STATUS='old')
 read(UNIT=dataunit,NML=Disorientations)
 close(UNIT=dataunit,STATUS='keep')

! check for required entries
 if (trim(inputfile).eq.'undefined') then
  call FatalError(' EMDisorientations',' input file name is undefined in '//nmlfile)
 end if

 if (trim(outputfile).eq.'undefined') then
  call FatalError(' EMDisorientations',' output file name is undefined in '//nmlfile)
 end if

end if

! if we get here, then all appears to be ok, and we need to fill in the emnl fields
emnl%pgnum = pgnum
emnl%pgnum2 = pgnum2
emnl%inputfile = inputfile
emnl%outputfile = outputfile

end subroutine GetDisorientationsNameList



!--------------------------------------------------------------------------
!
! SUBROUTINE:GetAverageOrientationNameList
!
!> @author Marc De Graef, Carnegie Mellon University
!
!> @brief read namelist file and fill mcnl structure (used by EMAverageOrient.f90)
!
!> @param nmlfile namelist file name
!> @param emnl name list structure
!
!> @date 06/24/16  MDG 1.0 new routine
!--------------------------------------------------------------------------
recursive subroutine GetAverageOrientationNameList(nmlfile, emnl, initonly)
!DEC$ ATTRIBUTES DLLEXPORT :: GetAverageOrientationNameList

use error

IMPLICIT NONE

character(fnlen),INTENT(IN)                     :: nmlfile
type(AverageOrientationNameListType),INTENT(INOUT)      :: emnl
!f2py intent(in,out) ::  emnl
logical,OPTIONAL,INTENT(IN)             :: initonly

logical                                 :: skipread = .FALSE.

integer(kind=irg)       :: nmuse
integer(kind=irg)       :: reldisx
integer(kind=irg)       :: reldisy
character(1)            :: refined
character(fnlen)        :: dotproductfile
character(fnlen)        :: averagectffile
character(fnlen)        :: averagetxtfile
character(fnlen)        :: disorientationmap

! define the IO namelist to facilitate passing variables to the program.
namelist /AverageOrientation/ nmuse, dotproductfile, averagectffile, averagetxtfile, &
                              reldisx, reldisy, disorientationmap, refined

! set the input parameters to default values (except for xtalname, which must be present)
nmuse = 10                      ! number of near-matches to use
reldisx = 0                     ! x-coordinate for relative disorientation map
reldisy = 0                     ! y-coordinate for relative disorientation map
refined = 'n'                   ! which Euler angle set to be used for disorientation map ...
dotproductfile = 'undefined'    ! default filename for input dotproduct file (HDF5)
averagectffile = 'undefined'    ! default filename for output ctf file
averagetxtfile = 'undefined'    ! default filename for output txt file (only with oldformat=.TRUE.
disorientationmap = 'undefined' ! default filename for relative disorientation map file


if (present(initonly)) then
  if (initonly) skipread = .TRUE.
end if

if (.not.skipread) then
! read the namelist file
 open(UNIT=dataunit,FILE=trim(EMsoft_toNativePath(nmlfile)),DELIM='apostrophe',STATUS='old')
 read(UNIT=dataunit,NML=AverageOrientation)
 close(UNIT=dataunit,STATUS='keep')

! check for required entries
 if (trim(dotproductfile).eq.'undefined') then
  call FatalError(' EMAverageOrient',' dotproduct file name is undefined in '//nmlfile)
 end if

 if (trim(averagectffile).eq.'undefined') then
  call FatalError(' EMAverageOrient',' ctf output file name is undefined in '//nmlfile)
 end if
end if

! if we get here, then all appears to be ok, and we need to fill in the emnl fields
emnl%nmuse = nmuse
emnl%reldisx = reldisx
emnl%reldisy = reldisy
emnl%refined = refined
emnl%dotproductfile = dotproductfile
emnl%averagectffile = averagectffile
emnl%averagetxtfile = averagetxtfile
emnl%disorientationmap = disorientationmap

end subroutine GetAverageOrientationNameList

!--------------------------------------------------------------------------
!
! SUBROUTINE:GetOrientationSimilarityNameList
!
!> @author Marc De Graef, Carnegie Mellon University
!
!> @brief read namelist file and fill mcnl structure (used by EMOrientationSimilarity.f90)
!
!> @param nmlfile namelist file name
!> @param emnl name list structure
!
!> @date 07/29/16  MDG 1.0 new routine
!--------------------------------------------------------------------------
recursive subroutine GetOrientationSimilarityNameList(nmlfile, emnl, initonly)
!DEC$ ATTRIBUTES DLLEXPORT :: GetOrientationSimilarityNameList

use error

IMPLICIT NONE

character(fnlen),INTENT(IN)             :: nmlfile
type(OrientationSimilarityNameListType),INTENT(INOUT)      :: emnl
!f2py intent(in,out) ::  emnl
logical,OPTIONAL,INTENT(IN)             :: initonly

logical                                 :: skipread = .FALSE.

integer(kind=irg)       :: nmuse
character(fnlen)        :: dotproductfile
character(fnlen)        :: osmtiff

! define the IO namelist to facilitate passing variables to the program.
namelist /OrientationSimilarity/ nmuse, dotproductfile, osmtiff

! set the input parameters to default values (except for xtalname, which must be present)
nmuse = 10                      ! number of near-matches to use
dotproductfile = 'undefined'    ! default filename for input dotproduct file (HDF5)
osmtiff = 'undefined'    ! default filename for input dotproduct file (HDF5)

if (present(initonly)) then
  if (initonly) skipread = .TRUE.
end if

if (.not.skipread) then
! read the namelist file
 open(UNIT=dataunit,FILE=trim(EMsoft_toNativePath(nmlfile)),DELIM='apostrophe',STATUS='old')
 read(UNIT=dataunit,NML=OrientationSimilarity)
 close(UNIT=dataunit,STATUS='keep')

! check for required entries
 if (trim(dotproductfile).eq.'undefined') then
  call FatalError(' EMOrientationSimilarity',' dotproduct file name is undefined in '//nmlfile)
 end if

 if (trim(osmtiff).eq.'undefined') then
  call FatalError(' EMOrientationSimilarity',' osm.tiff output file name is undefined in '//nmlfile)
 end if
end if

! if we get here, then all appears to be ok, and we need to fill in the emnl fields
emnl%nmuse = nmuse
emnl%dotproductfile = dotproductfile
emnl%osmtiff = osmtiff

end subroutine GetOrientationSimilarityNameList

!--------------------------------------------------------------------------
!
! SUBROUTINE:GetKAMNameList
!
!> @author Marc De Graef, Carnegie Mellon University
!
!> @brief read namelist file and fill mcnl structure (used by EMOrientationSimilarity.f90)
!
!> @param nmlfile namelist file name
!> @param emnl name list structure
!
!> @date 07/29/16  MDG 1.0 new routine
!--------------------------------------------------------------------------
recursive subroutine GetKAMNameList(nmlfile, emnl, initonly)
!DEC$ ATTRIBUTES DLLEXPORT :: GetKAMNameList

use error

IMPLICIT NONE

character(fnlen),INTENT(IN)             :: nmlfile
type(KAMNameListType),INTENT(INOUT)     :: emnl
!f2py intent(in,out) ::  emnl
logical,OPTIONAL,INTENT(IN)             :: initonly

logical                                 :: skipread = .FALSE.

real(kind=sgl)          :: kamcutoff
integer(kind=irg)       :: orav
character(fnlen)        :: dotproductfile
character(fnlen)        :: kamtiff

! define the IO namelist to facilitate passing variables to the program.
namelist /KAM/ kamcutoff, orav, dotproductfile, kamtiff

! set the input parameters to default values (except for xtalname, which must be present)
kamcutoff = 5.0                 ! number of near-matches to use
orav = 0                        ! perform orientation average first ?
dotproductfile = 'undefined'    ! default filename for input dotproduct file (HDF5)
kamtiff = 'undefined'    ! default filename for input dotproduct file (HDF5)

if (present(initonly)) then
  if (initonly) skipread = .TRUE.
end if

if (.not.skipread) then
! read the namelist file
 open(UNIT=dataunit,FILE=trim(EMsoft_toNativePath(nmlfile)),DELIM='apostrophe',STATUS='old')
 read(UNIT=dataunit,NML=KAM)
 close(UNIT=dataunit,STATUS='keep')

! check for required entries
 if (trim(dotproductfile).eq.'undefined') then
  call FatalError(' EMKAM',' dotproduct file name is undefined in '//nmlfile)
 end if

 if (trim(kamtiff).eq.'undefined') then
  call FatalError(' EMKAM',' kam.tiff output file name is undefined in '//nmlfile)
 end if
end if

! if we get here, then all appears to be ok, and we need to fill in the emnl fields
emnl%kamcutoff = kamcutoff
emnl%orav = orav
emnl%dotproductfile = dotproductfile
emnl%kamtiff = kamtiff

end subroutine GetKAMNameList

!--------------------------------------------------------------------------
!
! SUBROUTINE:GetDvsDNameList
!
!> @author Marc De Graef, Carnegie Mellon University
!
!> @brief read namelist file and fill mcnl structure (used by EMOrientationSimilarity.f90)
!
!> @param nmlfile namelist file name
!> @param emnl name list structure
!
!> @date 07/29/16  MDG 1.0 new routine
!--------------------------------------------------------------------------
recursive subroutine GetDvsDNameList(nmlfile, emnl, initonly)
!DEC$ ATTRIBUTES DLLEXPORT :: GetDvsDNameList

use error

IMPLICIT NONE

character(fnlen),INTENT(IN)             :: nmlfile
type(DvsDNameListType),INTENT(INOUT)    :: emnl
!f2py intent(in,out) ::  emnl
logical,OPTIONAL,INTENT(IN)             :: initonly

logical                                 :: skipread = .FALSE.

integer(kind=irg)       :: nmuse
real(kind=sgl)          :: maxdis
real(kind=sgl)          :: minang
real(kind=sgl)          :: maxang
character(fnlen)        :: dotproductfile
character(fnlen)        :: outfile
character(fnlen)        :: povfile
character(fnlen)        :: xtalfile

! define the IO namelist to facilitate passing variables to the program.
namelist /DvsD/ nmuse, maxdis, minang, maxang, dotproductfile, outfile, povfile, xtalfile

! set the input parameters to default values (except for xtalname, which must be present)
nmuse = 10
maxdis = 3.0
minang = 10.0
maxang = 20.0
dotproductfile = 'undefined'    ! default filename for input dotproduct file (HDF5)
outfile = 'undefined'    ! default filename for output file (txt)
povfile = 'undefined'    ! default filename for output file (txt)
xtalfile = 'undefined'    ! default filename for output file (txt)

if (present(initonly)) then
  if (initonly) skipread = .TRUE.
end if

if (.not.skipread) then
! read the namelist file
 open(UNIT=dataunit,FILE=trim(EMsoft_toNativePath(nmlfile)),DELIM='apostrophe',STATUS='old')
 read(UNIT=dataunit,NML=DvsD)
 close(UNIT=dataunit,STATUS='keep')

! check for required entries
 if (trim(xtalfile).eq.'undefined') then
  call FatalError(' EMDvsD',' xtal file name is undefined in '//nmlfile)
 end if

 if (trim(dotproductfile).eq.'undefined') then
  call FatalError(' EMDvsD',' dotproduct file name is undefined in '//nmlfile)
 end if

 if (trim(outfile).eq.'undefined') then
  call FatalError(' EMDvsD',' outfile output file name is undefined in '//nmlfile)
 end if
end if

! if we get here, then all appears to be ok, and we need to fill in the emnl fields
emnl%nmuse = nmuse
emnl%maxdis = maxdis
emnl%minang = minang
emnl%maxang = maxang
emnl%dotproductfile = dotproductfile
emnl%outfile = outfile
emnl%povfile = povfile
emnl%xtalfile = xtalfile

end subroutine GetDvsDNameList



!--------------------------------------------------------------------------
!
! SUBROUTINE:GetEBSDMasterNameList
!
!> @author Marc De Graef, Carnegie Mellon University
!
!> @brief read namelist file and fill mcnl structure (used by EMEBSDmaster.f90)
!
!> @param nmlfile namelist file name
!> @param emnl EBSD master name list structure
!
!> @date 06/19/14  MDG 1.0 new routine
!--------------------------------------------------------------------------
recursive subroutine GetEBSDMasterNameList(nmlfile, emnl, initonly)
!DEC$ ATTRIBUTES DLLEXPORT :: GetEBSDMasterNameList

use error

IMPLICIT NONE

character(fnlen),INTENT(IN)                     :: nmlfile
type(EBSDMasterNameListType),INTENT(INOUT)      :: emnl
!f2py intent(in,out) ::  emnl
logical,OPTIONAL,INTENT(IN)                     :: initonly

logical                                         :: skipread = .FALSE.

integer(kind=irg)       :: stdout
integer(kind=irg)       :: npx
integer(kind=irg)       :: Esel
integer(kind=irg)       :: nthreads
real(kind=sgl)          :: dmin
character(3)            :: Notify
character(fnlen)        :: latgridtype
character(fnlen)        :: copyfromenergyfile
character(fnlen)        :: energyfile
logical                 :: combinesites
logical                 :: restart
logical                 :: uniform

! define the IO namelist to facilitate passing variables to the program.
namelist /EBSDmastervars/ dmin,npx,nthreads,copyfromenergyfile,energyfile,Esel,restart,uniform,Notify, &
                          combinesites, latgridtype

! set the input parameters to default values (except for xtalname, which must be present)
stdout = 6
npx = 500                       ! Nx pixels (total = 2Nx+1)
nthreads = 1
Esel = -1                       ! selected energy value for single energy run
dmin = 0.025                    ! smallest d-spacing to include in dynamical matrix [nm]
Notify = 'Off'
latgridtype = 'Lambert'        ! 'Lambert' (regular) or 'Legendre' (for EMSphInx indexing)
copyfromenergyfile = 'undefined'! default filename for z_0(E_e) data from a different Monte Carlo simulation
energyfile = 'undefined'        ! default filename for z_0(E_e) data from EMMC Monte Carlo simulations
combinesites = .FALSE.          ! combine all atom sites into one BSE yield or not
restart = .FALSE.               ! when .TRUE. an existing file will be assumed 
uniform = .FALSE.               ! when .TRUE., the output master patterns will contain 1.0 everywhere

if (present(initonly)) then
  if (initonly) skipread = .TRUE.
end if

if (.not.skipread) then
! read the namelist file
 open(UNIT=dataunit,FILE=trim(EMsoft_toNativePath(nmlfile)),DELIM='apostrophe',STATUS='old')
 read(UNIT=dataunit,NML=EBSDmastervars)
 close(UNIT=dataunit,STATUS='keep')

! check for required entries
 if (trim(energyfile).eq.'undefined') then
  call FatalError('EMEBSDmaster:',' output (energy) file name is undefined in '//nmlfile)
 end if
end if

! if we get here, then all appears to be ok, and we need to fill in the emnl fields
emnl%stdout = stdout
emnl%npx = npx
emnl%Esel = Esel
emnl%nthreads = nthreads
emnl%dmin = dmin
emnl%latgridtype = latgridtype
emnl%copyfromenergyfile = copyfromenergyfile
emnl%energyfile = energyfile
emnl%Notify = Notify
emnl%outname = energyfile       ! as off release 3.1, outname must be the same as energyfile
emnl%combinesites = combinesites
emnl%restart = restart
emnl%uniform = uniform

end subroutine GetEBSDMasterNameList


!--------------------------------------------------------------------------
!
! SUBROUTINE:GetEBSDSingleMasterNameList
!
!> @author Marc De Graef, Carnegie Mellon University
!
!> @brief read namelist file and fill emnl structure (used by EMEBSDsinglemaster.f90)
!
!> @param nmlfile namelist file name
!> @param emnl EBSD master name list structure
!
!> @date 11/13/18  MDG 1.0 new routine
!--------------------------------------------------------------------------
recursive subroutine GetEBSDSingleMasterNameList(nmlfile, emnl, initonly)
!DEC$ ATTRIBUTES DLLEXPORT :: GetEBSDSingleMasterNameList

use error

IMPLICIT NONE

character(fnlen),INTENT(IN)                     :: nmlfile
type(EBSDSingleMasterNameListType),INTENT(INOUT):: emnl
!f2py intent(in,out) ::  emnl
logical,OPTIONAL,INTENT(IN)                     :: initonly

logical                                         :: skipread = .FALSE.

integer(kind=irg)       :: npx
integer(kind=irg)       :: nthreads
real(kind=sgl)          :: dmin
real(kind=sgl)          :: kV
real(kind=sgl)          :: tstep
character(3)            :: Notify
character(fnlen)        :: outname
character(fnlen)        :: xtalname
logical                 :: combinesites

! define the IO namelist to facilitate passing variables to the program.
namelist /EBSDsinglemastervars/ dmin,npx,nthreads,kV,tstep,xtalname,Notify,outname,combinesites

! set the input parameters to default values (except for xtalname, which must be present)
npx = 500                       ! Nx pixels (total = 2Nx+1)
nthreads = 1
kV = 20.0                       ! microscope accelerating voltage
dmin = 0.05                     ! smallest d-spacing to include in dynamical matrix [nm]
tstep = 0.5                     ! thickness increment in nm
Notify = 'Off'
combinesites = .TRUE.           ! combine all atom sites into one BSE yield or not
xtalname = 'undefined'
outname = 'undefined'

if (present(initonly)) then
  if (initonly) skipread = .TRUE.
end if

if (.not.skipread) then
! read the namelist file
 open(UNIT=dataunit,FILE=trim(EMsoft_toNativePath(nmlfile)),DELIM='apostrophe',STATUS='old')
 read(UNIT=dataunit,NML=EBSDsinglemastervars)
 close(UNIT=dataunit,STATUS='keep')

! check for required entries
 if (trim(xtalname).eq.'undefined') then
  call FatalError('EMEBSDsinglemaster:',' xtal file name is undefined in '//nmlfile)
 end if

 if (trim(outname).eq.'undefined') then
  call FatalError('EMEBSDsinglemaster:',' output file name is undefined in '//nmlfile)
 end if
end if

! if we get here, then all appears to be ok, and we need to fill in the emnl fields
emnl%npx = npx
emnl%kV = kV
emnl%nthreads = nthreads
emnl%dmin = dmin
emnl%tstep = tstep
emnl%xtalname = trim(xtalname)
emnl%Notify = Notify
emnl%outname = trim(outname)
emnl%combinesites = combinesites

end subroutine GetEBSDSingleMasterNameList

!--------------------------------------------------------------------------
!
! SUBROUTINE:GetTKDMasterNameList
!
!> @author Marc De Graef, Carnegie Mellon University
!
!> @brief read namelist file and fill mcnl structure (used by EMTKDmaster.f90)
!
!> @param nmlfile namelist file name
!> @param emnl TKD master name list structure
!
!> @date 01/16/17  MDG 1.0 new routine
!> @date 11/06/17  MDG 1.1 added combinesites parameter
!--------------------------------------------------------------------------
recursive subroutine GetTKDMasterNameList(nmlfile, emnl, initonly)
!DEC$ ATTRIBUTES DLLEXPORT :: GetTKDMasterNameList

use error

IMPLICIT NONE

character(fnlen),INTENT(IN)                     :: nmlfile
type(TKDMasterNameListType),INTENT(INOUT)       :: emnl
!f2py intent(in,out) ::  emnl
logical,OPTIONAL,INTENT(IN)                     :: initonly

logical                                         :: skipread = .FALSE.

integer(kind=irg)       :: stdout
integer(kind=irg)       :: npx
integer(kind=irg)       :: Esel
integer(kind=irg)       :: nthreads
real(kind=sgl)          :: dmin
character(fnlen)        :: energyfile
logical                 :: combinesites
logical                 :: restart
logical                 :: uniform

! define the IO namelist to facilitate passing variables to the program.
namelist /TKDmastervars/ dmin,npx,nthreads,energyfile,Esel,restart,uniform,combinesites

! set the input parameters to default values (except for xtalname, which must be present)
stdout = 6
npx = 500                       ! Nx pixels (total = 2Nx+1)
nthreads = 1
Esel = -1                       ! selected energy value for single energy run
dmin = 0.025                    ! smallest d-spacing to include in dynamical matrix [nm]
energyfile = 'undefined'        ! default filename for z_0(E_e) data from EMMC Monte Carlo simulations
combinesites = .FALSE.          ! keep asymmetric unit sites separate or not
restart = .FALSE.               ! when .TRUE. an existing file will be assumed 
uniform = .FALSE.               ! when .TRUE., the output master patterns will contain 1.0 everywhere

if (present(initonly)) then
  if (initonly) skipread = .TRUE.
end if

if (.not.skipread) then
! read the namelist file
 open(UNIT=dataunit,FILE=trim(EMsoft_toNativePath(nmlfile)),DELIM='apostrophe',STATUS='old')
 read(UNIT=dataunit,NML=TKDmastervars)
 close(UNIT=dataunit,STATUS='keep')

! check for required entries
 if (trim(energyfile).eq.'undefined') then
  call FatalError('EMTKDmaster:',' energy file name is undefined in '//nmlfile)
 end if
end if

! if we get here, then all appears to be ok, and we need to fill in the emnl fields
emnl%stdout = stdout
emnl%npx = npx
emnl%Esel = Esel
emnl%nthreads = nthreads
emnl%dmin = dmin
emnl%energyfile = energyfile
emnl%outname = energyfile       ! as off release 3.1, outname must be the same as energyfile
emnl%combinesites = combinesites
emnl%restart = restart
emnl%uniform = uniform

end subroutine GetTKDMasterNameList



!--------------------------------------------------------------------------
!
! SUBROUTINE:GetEBSDMasterOpenCLNameList
!
!> @author Marc De Graef, Carnegie Mellon University
!
!> @brief read namelist file and fill mcnl structure (used by EMEBSDmasterOpenCL.f90)
!
!> @param nmlfile namelist file name
!> @param emnl EBSD master name list structure
!
!> @date 12/10/16  MDG 1.0 new routine
!--------------------------------------------------------------------------
recursive subroutine GetEBSDMasterOpenCLNameList(nmlfile, emnl, initonly)
!DEC$ ATTRIBUTES DLLEXPORT :: GetEBSDMasterOpenCLNameList

use error

IMPLICIT NONE

character(fnlen),INTENT(IN)                     :: nmlfile
type(EBSDMasterOpenCLNameListType),INTENT(INOUT):: emnl
!f2py intent(in,out) ::  emnl
logical,OPTIONAL,INTENT(IN)                     :: initonly

logical                                         :: skipread = .FALSE.

integer(kind=irg)       :: stdout
integer(kind=irg)       :: npx
integer(kind=irg)       :: Esel
integer(kind=irg)       :: nthreads
integer(kind=irg)       :: platid
integer(kind=irg)       :: devid
integer(kind=irg)       :: globalworkgrpsz
real(kind=sgl)          :: dmin
character(fnlen)        :: energyfile
logical                 :: restart
logical                 :: uniform

! define the IO namelist to facilitate passing variables to the program.
namelist /EBSDmastervars/ stdout,dmin,npx,platid,devid,globalworkgrpsz,energyfile,restart,uniform,Esel,nthreads

! set the input parameters to default values (except for xtalname, which must be present)
stdout = 6
npx = 500                       ! Nx pixels (total = 2Nx+1)
nthreads = 1
platid = 1
devid = 1
globalworkgrpsz = 150
Esel = -1                       ! selected energy value for single energy run
dmin = 0.025                    ! smallest d-spacing to include in dynamical matrix [nm]
energyfile = 'undefined'        ! default filename for z_0(E_e) data from EMMC Monte Carlo simulations
restart = .FALSE.               ! when .TRUE. an existing file will be assumed 
uniform = .FALSE.               ! when .TRUE., the output master patterns will contain 1.0 everywhere

if (present(initonly)) then
  if (initonly) skipread = .TRUE.
end if

if (.not.skipread) then
! read the namelist file
 open(UNIT=dataunit,FILE=trim(EMsoft_toNativePath(nmlfile)),DELIM='apostrophe',STATUS='old')
 read(UNIT=dataunit,NML=EBSDmastervars)
 close(UNIT=dataunit,STATUS='keep')

! check for required entries
 if (trim(energyfile).eq.'undefined') then
  call FatalError('EMEBSDmaster:',' energy file name is undefined in '//nmlfile)
 end if
end if

! if we get here, then all appears to be ok, and we need to fill in the emnl fields
emnl%stdout = stdout
emnl%npx = npx
emnl%Esel = Esel
emnl%nthreads = nthreads
emnl%platid = platid 
emnl%devid = devid 
emnl%globalworkgrpsz = globalworkgrpsz 
emnl%dmin = dmin
emnl%energyfile = energyfile
emnl%restart = restart
emnl%uniform = uniform

end subroutine GetEBSDMasterOpenCLNameList

!--------------------------------------------------------------------------
!
! SUBROUTINE:GetEBSDclusterNameList
!
!> @author Marc De Graef, Carnegie Mellon University
!
!> @brief read namelist file and fill emnl structure (used by EMEBSDcluster.f90)
!
!> @param nmlfile namelist file name
!> @param emnl EBSD master name list structure
!
!> @date 06/19/14  MDG 1.0 new routine
!--------------------------------------------------------------------------
recursive subroutine GetEBSDclusterNameList(nmlfile, emnl, initonly)
!DEC$ ATTRIBUTES DLLEXPORT :: GetEBSDclusterNameList

use error

IMPLICIT NONE

character(fnlen),INTENT(IN)                     :: nmlfile
type(EBSDclusterNameListType),INTENT(INOUT)     :: emnl
!f2py intent(in,out) ::  emnl
logical,OPTIONAL,INTENT(IN)                     :: initonly

logical                                         :: skipread = .FALSE.

integer(kind=irg)       :: stdout
integer(kind=irg)       :: NClusters, NIterations, binfactor
character(fnlen)        :: inputfilename, groupname, datasetname

! define the IO namelist to facilitate passing variables to the program.
namelist /EBSDclustervars/ NClusters, NIterations, binfactor, inputfilename, groupname, datasetname

! set the input parameters to default values (except for xtalname, which must be present)
NClusters = 100                 ! initial number of clusters to look for
NIterations = 50                ! number of iterations in K-means algorithm
binfactor = 1                   ! no binning by default
inputfilename = 'undefined'     ! default filename for HDF5 data input file
groupname = 'undefined'         ! default groupname for EBSD data
datasetname = 'undefined'       ! default dataset name 

if (present(initonly)) then
  if (initonly) skipread = .TRUE.
end if

if (.not.skipread) then
! read the namelist file
 open(UNIT=dataunit,FILE=trim(EMsoft_toNativePath(nmlfile)),DELIM='apostrophe',STATUS='old')
 read(UNIT=dataunit,NML=EBSDclustervars)
 close(UNIT=dataunit,STATUS='keep')

! check for required entries
 if (trim(inputfilename).eq.'undefined') then
  call FatalError('EMEBSDcluster:',' HDF5 input data file name is undefined in '//nmlfile)
 end if
 if (trim(groupname).eq.'undefined') then
  call FatalError('EMEBSDcluster:',' Data group name is undefined in '//nmlfile)
 end if
 if (trim(datasetname).eq.'undefined') then
  call FatalError('EMEBSDcluster:',' Data set name is undefined in '//nmlfile)
 end if
end if

! if we get here, then all appears to be ok, and we need to fill in the emnl fields
emnl%NClusters = NClusters
emnl%NIterations = NIterations
emnl%binfactor = binfactor
emnl%inputfilename = inputfilename
emnl%groupname = groupname
emnl%datasetname = datasetname

! parameters that are not in the nml file
emnl%NScanColumns = 0
emnl%NScanRows = 0

end subroutine GetEBSDclusterNameList

!--------------------------------------------------------------------------
!
! SUBROUTINE:GetECPQCMasterNameList
!
!> @author Saransh Singh/Marc De Graef, Carnegie Mellon University
!
!> @brief read namelist file and fill mcnl structure (used by EMECPQCmaster.f90)
!
!> @param nmlfile namelist file name
!> @param emnl ECP master name list structure
!
!> @date 06/19/14  SS 1.0 new routine
!> @date 08/12/15 MDG 1.1 correction of type for startthick and fn(3)
!> @date 09/15/15  SS 1.2 clean up of the subroutine
!> @date 01/04/18 MDG 1.3 added to Public repo
!--------------------------------------------------------------------------
recursive subroutine GetECPQCMasterNameList(nmlfile, ecpnl, initonly)
!DEC$ ATTRIBUTES DLLEXPORT :: GetECPQCMasterNameList

use error

IMPLICIT NONE

character(fnlen),INTENT(IN)                    :: nmlfile
type(ECPQCMasterNameListType),INTENT(INOUT)    :: ecpnl
!f2py intent(in,out) ::  ecpnl
logical,OPTIONAL,INTENT(IN)                    :: initonly

logical                                        :: skipread = .FALSE.

integer(kind=irg)       :: nsamples
integer(kind=irg)       :: npx
integer(kind=irg)       :: Esel
integer(kind=irg)       :: nthreads
integer(kind=irg)       :: atno
real(kind=sgl)          :: DWF
real(kind=sgl)          :: dmin
real(kind=sgl)          :: gmax_orth
real(kind=sgl)          :: QClatparm
character(1)            :: centering
character(fnlen)        :: energyfile

! define the IO namelist to facilitate passing variables to the program.
namelist /ECPQCmastervars/ nsamples, dmin, energyfile, npx, nthreads

! set the input parameters to default values (except for xtalname, which must be present)
nthreads = 1
dmin = 0.1                     ! smallest d-spacing to include in dynamical matrix [nm]
nsamples = 400
npx = 256
energyfile = 'undefined'       ! default filename for z_0(E_e) data from EMMC Monte Carlo simulations

if (present(initonly)) then
  if (initonly) skipread = .TRUE.
end if

if (.not.skipread) then
! read the namelist file
open(UNIT=dataunit,FILE=trim(EMsoft_toNativePath(nmlfile)),DELIM='apostrophe',STATUS='old')
read(UNIT=dataunit,NML=ECPQCmastervars)
close(UNIT=dataunit,STATUS='keep')

! check for required entries
if (trim(energyfile).eq.'undefined') then
call FatalError('EMECPQCmaster:',' energy file name is undefined in '//nmlfile)
end if
end if

! if we get here, then all appears to be ok, and we need to fill in the emnl fields
ecpnl%nsamples = nsamples
ecpnl%npx = npx
ecpnl%nthreads = nthreads
ecpnl%dmin = dmin
ecpnl%energyfile = energyfile

end subroutine GetECPQCMasterNameList


!--------------------------------------------------------------------------
!
! SUBROUTINE:GetCTEMQCNameList
!
!> @author Saransh Singh/Marc De Graef, Carnegie Mellon University
!
!> @brief read namelist file and fill mcnl structure (used by EMECPQCmaster.f90)
!
!> @param nmlfile namelist file name
!> @param ctemqcnl EMCTEMQC name list structure
!
!> @date 06/19/14  SS 1.0 new routine
!> @date 08/12/15 MDG 1.1 correction of type for startthick and fn(3)
!> @date 09/15/15  SS 1.2 clean up of the subroutine
!> @date 01/04/18 MDG 1.3 added to Public repo
!--------------------------------------------------------------------------
recursive subroutine GetCTEMQCNameList(nmlfile, ctemqcnl, initonly)
!DEC$ ATTRIBUTES DLLEXPORT :: GetCTEMQCNameList

use error

IMPLICIT NONE

character(fnlen),INTENT(IN)                    :: nmlfile
type(CTEMQCNameListType),INTENT(INOUT)         :: ctemqcnl
!f2py intent(in,out) ::  ctemqcnl
logical,OPTIONAL,INTENT(IN)                    :: initonly

logical                                        :: skipread = .FALSE.

integer(kind=irg)       :: nthreads
integer(kind=irg)       :: npix
integer(kind=irg)       :: wwmax
real(kind=sgl)          :: kvec(3)
real(kind=sgl)          :: dmin
real(kind=sgl)          :: rnmpp
real(kind=sgl)          :: voltage
character(fnlen)        :: qxtalname
character(fnlen)        :: hdfname
character(fnlen)        :: tiffname

! define the IO namelist to facilitate passing variables to the program.
namelist /CTEMQCvars/ dmin, npix, wwmax, nthreads, kvec, rnmpp, voltage, qxtalname, hdfname, tiffname

! set the input parameters to default values (except for xtalname, which must be present)
nthreads = 1
npix = 512
wwmax = 100
kvec = (/ 0.0, 0.0, 1.0 /)
dmin = 0.25
rnmpp = 200.0
voltage = 200.0
qxtalname = 'undefined'
hdfname = 'undefined'
tiffname = 'undefined'

if (present(initonly)) then
  if (initonly) skipread = .TRUE.
end if

if (.not.skipread) then
! read the namelist file
  open(UNIT=dataunit,FILE=trim(EMsoft_toNativePath(nmlfile)),DELIM='apostrophe',STATUS='old')
  read(UNIT=dataunit,NML=CTEMQCvars)
  close(UNIT=dataunit,STATUS='keep')

  ! check for required entries
  if (trim(qxtalname).eq.'undefined') then
    call FatalError('GetCTEMQCNameList:',' qxtalname file name is undefined in '//nmlfile)
  end if

  if (trim(hdfname).eq.'undefined') then
    call FatalError('GetCTEMQCNameList:',' hdf file name is undefined in '//nmlfile)
  end if

  if (trim(tiffname).eq.'undefined') then
    call FatalError('GetCTEMQCNameList:',' tiff file name is undefined in '//nmlfile)
  end if
end if

! if we get here, then all appears to be ok, and we need to fill in the emnl fields
ctemqcnl%nthreads = nthreads
ctemqcnl%npix = npix
ctemqcnl%wwmax = wwmax 
ctemqcnl%kvec = kvec
ctemqcnl%dmin = dmin
ctemqcnl%rnmpp = rnmpp 
ctemqcnl%voltage = voltage
ctemqcnl%qxtalname = qxtalname
ctemqcnl%hdfname = hdfname
ctemqcnl%tiffname = tiffname

end subroutine GetCTEMQCNameList



!--------------------------------------------------------------------------
!
! SUBROUTINE:GetECPMasterNameList
!
!> @author Saransh Singh/Marc De Graef, Carnegie Mellon University
!
!> @brief read namelist file and fill mcnl structure (used by EMECPmaster.f90)
!
!> @param nmlfile namelist file name
!> @param emnl ECP master name list structure
!
!> @date 06/19/14  SS 1.0 new routine
!> @date 08/12/15 MDG 1.1 correction of type for startthick and fn(3)
!> @date 09/15/15  SS 1.2 clean up of the subroutine
!--------------------------------------------------------------------------
recursive subroutine GetECPMasterNameList(nmlfile, ecpnl, initonly)
!DEC$ ATTRIBUTES DLLEXPORT :: GetECPMasterNameList

use error

IMPLICIT NONE

character(fnlen),INTENT(IN)                    :: nmlfile
type(ECPMasterNameListType),INTENT(INOUT)      :: ecpnl
!f2py intent(in,out) ::  ecpnl
logical,OPTIONAL,INTENT(IN)                    :: initonly

logical                                        :: skipread = .FALSE.

integer(kind=irg)       :: stdout
integer(kind=irg)       :: npx
integer(kind=irg)       :: Esel
integer(kind=irg)       :: nthreads
real(kind=sgl)          :: dmin
character(3)            :: Notify
character(fnlen)        :: compmode
character(fnlen)        :: copyfromenergyfile
character(fnlen)        :: energyfile
logical                 :: combinesites

! define the IO namelist to facilitate passing variables to the program.
namelist /ECPmastervars/ stdout, dmin, compmode, Notify, &
    energyfile, Esel, npx, nthreads, copyfromenergyfile, combinesites

! set the input parameters to default values (except for xtalname, which must be present)
stdout = 6
Esel = -1                       ! selected energy value for single energy run
nthreads = 1
dmin = 0.04                    ! smallest d-spacing to include in dynamical matrix [nm]
npx = 256
Notify = 'Off'
compmode = 'Blochwv'
energyfile = 'undefined'        ! default filename for z_0(E_e) data from EMMC Monte Carlo simulations
copyfromenergyfile = 'undefined'
combinesites = .FALSE.

if (present(initonly)) then
  if (initonly) skipread = .TRUE.
end if

if (.not.skipread) then
! read the namelist file
open(UNIT=dataunit,FILE=trim(EMsoft_toNativePath(nmlfile)),DELIM='apostrophe',STATUS='old')
read(UNIT=dataunit,NML=ECPmastervars)
close(UNIT=dataunit,STATUS='keep')

! check for required entries
if (trim(energyfile).eq.'undefined') then
call FatalError('EMECPmaster:',' energy file name is undefined in '//nmlfile)
end if
end if

! if we get here, then all appears to be ok, and we need to fill in the emnl fields
ecpnl%stdout = stdout
ecpnl%Esel = Esel
ecpnl%npx = npx
ecpnl%nthreads = nthreads
ecpnl%dmin = dmin
ecpnl%Notify = Notify
ecpnl%compmode = compmode
ecpnl%copyfromenergyfile = copyfromenergyfile
ecpnl%energyfile = energyfile
ecpnl%combinesites = combinesites

end subroutine GetECPMasterNameList

!--------------------------------------------------------------------------
!
! SUBROUTINE:GetreflectorNameList
!
!> @author Marc De Graef
!
!> @brief read reflector namelist for EMreflectors program
!
!> @param nmlfile namelist file name
!> @param rnl reflect name list structure
!
!> @date 05/31/16 MDG 1.0 new routine
!--------------------------------------------------------------------------
recursive subroutine GetreflectorNameList(nmlfile, rnl, initonly)
!DEC$ ATTRIBUTES DLLEXPORT :: GetreflectorNameList

use error

IMPLICIT NONE

character(fnlen),INTENT(IN)                    :: nmlfile
type(reflectorNameListType),INTENT(INOUT)      :: rnl
!f2py intent(in,out) ::  rnl
logical,OPTIONAL,INTENT(IN)                    :: initonly

logical                                        :: skipread = .FALSE.

real(kind=sgl)                                 :: increment
real(kind=sgl)                                 :: dmin
integer(kind=irg)                              :: numlist
integer(kind=irg)                              :: nthreads
character(fnlen)                               :: outputformat
character(fnlen)                               :: masterfile
character(fnlen)                               :: listfile

! define the IO namelist to facilitate passing variables to the program.
namelist /EBSDreflectors/ increment, dmin, masterfile, listfile, numlist, nthreads, outputformat

! set the input parameters to default values (except for xtalname, which must be present)
increment = 0.025               ! angular increment [°]
dmin = 0.05                     ! smallest d-spacing to include in dynamical matrix [nm]
numlist = 20
nthreads = 1
outputformat = 'csv'            ! options: 'latex', 'csv', and 'markdown'
masterfile = 'undefined'        ! master pattern filename
listfile = 'undefined'          ! filename for output (no extension)

if (present(initonly)) then
  if (initonly) skipread = .TRUE.
end if

if (.not.skipread) then
! read the namelist file
  open(UNIT=dataunit,FILE=trim(EMsoft_toNativePath(nmlfile)),DELIM='apostrophe',STATUS='old')
  read(UNIT=dataunit,NML=EBSDreflectors)
  close(UNIT=dataunit,STATUS='keep')

! check for required entries
  if (trim(listfile).eq.'undefined') then
    call FatalError('EMreflectors:',' output file name is undefined in '//nmlfile)
  end if
  if (trim(masterfile).eq.'undefined') then
    call FatalError('EMreflectors:',' master file name is undefined in '//nmlfile)
  end if
end if

! if we get here, then all appears to be ok, and we need to fill in the emnl fields
rnl%increment = increment
rnl%dmin = dmin
rnl%outputformat = trim(outputformat)
rnl%numlist = numlist
rnl%nthreads = nthreads
rnl%masterfile = trim(masterfile)
rnl%listfile = trim(listfile)

end subroutine GetreflectorNameList

!--------------------------------------------------------------------------
!
! SUBROUTINE:GetkinematicalNameList
!
!> @author Marc De Graef
!
!> @brief read reflector namelist for EMreflectors program
!
!> @param nmlfile namelist file name
!> @param rnl reflect name list structure
!
!> @date 05/31/16 MDG 1.0 new routine
!--------------------------------------------------------------------------
recursive subroutine GetkinematicalNameList(nmlfile, knl, initonly)
!DEC$ ATTRIBUTES DLLEXPORT :: GetkinematicalNameList

use error

IMPLICIT NONE

character(fnlen),INTENT(IN)                    :: nmlfile
type(kinematicalNameListType),INTENT(INOUT)    :: knl
!f2py intent(in,out) ::  knl
logical,OPTIONAL,INTENT(IN)                    :: initonly

logical                                        :: skipread = .FALSE.

real(kind=sgl)                                 :: dmin
real(kind=sgl)                                 :: thr
real(kind=sgl)                                 :: voltage
character(fnlen)                               :: xtalname
character(fnlen)                               :: datafile

! define the IO namelist to facilitate passing variables to the program.
namelist /EMkinematical/ dmin, voltage, thr, xtalname, datafile

! set the input parameters to default values (except for xtalname, which must be present)
dmin = 0.05                    ! smallest d-spacing to include in dynamical matrix [nm]
thr = 1.0                      ! smallest |structurefactor|^2 to include
voltage = 30000.0              ! microscope voltage [V]
datafile = 'undefined'         ! output file name
xtalname = 'undefined'         ! structure file name

if (present(initonly)) then
  if (initonly) skipread = .TRUE.
end if

if (.not.skipread) then
! read the namelist file
  open(UNIT=dataunit,FILE=trim(EMsoft_toNativePath(nmlfile)),DELIM='apostrophe',STATUS='old')
  read(UNIT=dataunit,NML=EMkinematical)
  close(UNIT=dataunit,STATUS='keep')

! check for required entries
  if (trim(xtalname).eq.'undefined') then
    call FatalError('EMkinematical:','  crystal structure file name is undefined in '//nmlfile)
  end if
  if (trim(datafile).eq.'undefined') then
    call FatalError('EMkinematical:',' output file name is undefined in '//nmlfile)
  end if
end if

! if we get here, then all appears to be ok, and we need to fill in the emnl fields
knl%dmin = dmin
knl%thr = thr
knl%voltage = voltage
knl%xtalname = xtalname
knl%datafile = datafile

end subroutine GetkinematicalNameList

!--------------------------------------------------------------------------
!
! SUBROUTINE:GetEBSDNameList
!
!> @author Marc De Graef, Carnegie Mellon University
!
!> @brief read namelist file and fill enl structure (used by EMEBSD.f90)
!
!> @param nmlfile namelist file name
!> @param enl EBSD name list structure
!
!> @date 06/23/14  MDG 1.0 new routine
!> @date 05/16/19  MDG 1.1 disable energyfile parameter from namelist file
!--------------------------------------------------------------------------
recursive subroutine GetEBSDNameList(nmlfile, enl, initonly)
!DEC$ ATTRIBUTES DLLEXPORT :: GetEBSDNameList

use error

IMPLICIT NONE

character(fnlen),INTENT(IN)             :: nmlfile
type(EBSDNameListType),INTENT(INOUT)    :: enl
!f2py intent(in,out) ::  enl
logical,OPTIONAL,INTENT(IN)             :: initonly

logical                                 :: skipread = .FALSE.

integer(kind=irg)       :: stdout
integer(kind=irg)       :: numsx
integer(kind=irg)       :: numsy
integer(kind=irg)       :: binning
integer(kind=irg)       :: nthreads
integer(kind=irg)       :: energyaverage
integer(kind=irg)       :: maskradius
integer(kind=irg)       :: nregions
real(kind=sgl)          :: L
real(kind=sgl)          :: thetac
real(kind=sgl)          :: delta
real(kind=sgl)          :: xpc
real(kind=sgl)          :: ypc
real(kind=sgl)          :: omega
real(kind=sgl)          :: energymin
real(kind=sgl)          :: energymax
real(kind=sgl)          :: gammavalue
real(kind=sgl)          :: alphaBD
real(kind=sgl)          :: axisangle(4)
real(kind=sgl)          :: hipassw
real(kind=dbl)          :: Ftensor(3,3)
real(kind=dbl)          :: beamcurrent
real(kind=dbl)          :: dwelltime
character(1)            :: includebackground
character(1)            :: poisson
character(1)            :: makedictionary
character(1)            :: applyDeformation
character(1)            :: maskpattern
character(1)            :: spatialaverage
character(3)            :: scalingmode
character(3)            :: eulerconvention
character(3)            :: outputformat
character(5)            :: bitdepth
character(fnlen)        :: anglefile
character(fnlen)        :: anglefiletype
character(fnlen)        :: masterfile
character(fnlen)        :: energyfile  ! removed from template file 05/16/19 [MDG]
character(fnlen)        :: datafile

! define the IO namelist to facilitate passing variables to the program.
namelist  / EBSDdata / stdout, L, thetac, delta, numsx, numsy, xpc, ypc, anglefile, eulerconvention, masterfile, bitdepth, &
                        energyfile, datafile, beamcurrent, dwelltime, energymin, energymax, binning, gammavalue, alphaBD, &
                        scalingmode, axisangle, nthreads, outputformat, maskpattern, energyaverage, omega, spatialaverage, &
                        applyDeformation, Ftensor, includebackground, anglefiletype, makedictionary, hipassw, nregions, &
                        maskradius, poisson

! set the input parameters to default values (except for xtalname, which must be present)
stdout          = 6
numsx           = 0             ! [dimensionless]
numsy           = 0             ! [dimensionless]
binning         = 1             ! binning mode  (1, 2, 4, or 8)
L               = 20000.0       ! [microns]
nthreads        = 1             ! number of OpenMP threads
nregions        = 10            ! number of regions in adaptive histogram equalization
energyaverage   = 0             ! apply energy averaging (1) or not (0); useful for dictionary computations
thetac          = 0.0           ! [degrees]
delta           = 25.0          ! [microns]
xpc             = 0.0           ! [pixels]
ypc             = 0.0           ! [pixels]
omega           = 0.0
energymin       = 15.0          ! minimum energy to consider
energymax       = 30.0          ! maximum energy to consider
gammavalue      = 1.0           ! gamma factor
alphaBD         = 0.0           ! transfer lens barrel distortion parameter
maskradius      = 240           ! mask radius
hipassw         = 0.05          ! hi-pass filter radius
axisangle       = (/0.0, 0.0, 1.0, 0.0/)        ! no additional axis angle rotation
Ftensor         = reshape( (/ 1.D0, 0.D0, 0.D0, 0.D0, 1.D0, 0.D0, 0.D0, 0.D0, 1.D0 /), (/ 3,3 /) )
beamcurrent     = 14.513D0      ! beam current (actually emission current) in nano ampere
dwelltime       = 100.0D0       ! in microseconds
makedictionary  = 'y'
poisson         = 'n'           ! apply poisson noise ? 
includebackground = 'y'         ! set to 'n' to remove realistic background intensity profile
applyDeformation = 'n'          ! should we apply a deformation tensor to the unit cell?
maskpattern     = 'n'           ! 'y' or 'n' to include a circular mask
scalingmode     = 'not'         ! intensity selector ('lin', 'gam', or 'not')
eulerconvention = 'tsl'         ! convention for the first Euler angle ['tsl' or 'hkl']
outputformat    = 'gui'         ! output format for 'bin' or 'gui' use
bitdepth        = '8bit'        ! format for output; '8char' for [0..255], '##int' for integers, 'float' for floats
! the '##int' notation stands for the actual bitdepth; all values are stored as 32bit integers, but they are scaled
! from the float values to a maximum that is given by the first two digits, which indicate the bit depth; so, valid
! values would be '10int' for a 10-bit integer scale, '16int' for a 16-bit integer scale, and so on.
anglefile       = 'undefined'   ! filename
anglefiletype   = 'orientations'! 'orientations' or 'orpcdef'
masterfile      = 'undefined'   ! filename
energyfile      = 'undefined'   ! name of file that contains energy histograms for all scintillator pixels (output from MC program)
datafile        = 'undefined'   ! output file name
spatialaverage  = 'n'

if (present(initonly)) then
  if (initonly) skipread = .TRUE.
end if

if (.not.skipread) then
! read the namelist file
 open(UNIT=dataunit,FILE=trim(EMsoft_toNativePath(nmlfile)),DELIM='apostrophe',STATUS='old')
 read(UNIT=dataunit,NML=EBSDdata)
 close(UNIT=dataunit,STATUS='keep')

! check for required entries

! we no longer require the energyfile parameter, but for backwards compatibility
! we still allow the user to include it (it doesn't do anything though)
! if (trim(energyfile).eq.'undefined') then
!  call FatalError('GetEBSDNameList:',' energy file name is undefined in '//nmlfile)
! end if

 if (trim(anglefile).eq.'undefined') then
  call FatalError('GetEBSDNameList:',' angle file name is undefined in '//nmlfile)
 end if

 if (trim(masterfile).eq.'undefined') then
  call FatalError('GetEBSDNameList:',' master pattern file name is undefined in '//nmlfile)
 end if

 if (trim(datafile).eq.'undefined') then
  call FatalError('GetEBSDNameList:',' output file name is undefined in '//nmlfile)
 end if

 if (numsx.eq.0) then 
  call FatalError('GetEBSDNameList:',' pattern size numsx is zero '//nmlfile)
 end if

 if (numsx.eq.0) then 
  call FatalError('GetEBSDNameList:',' pattern size numsy is zero '//nmlfile)
 end if
end if

! if we get here, then all appears to be ok, and we need to fill in the emnl fields
enl%stdout = stdout
enl%numsx = numsx
enl%numsy = numsy
enl%binning = binning
enl%nregions = nregions
enl%maskradius = maskradius
enl%L = L
enl%nthreads = nthreads
enl%energyaverage = energyaverage
enl%thetac = thetac
enl%delta = delta
enl%xpc = xpc
enl%ypc = ypc
enl%energymin = energymin
enl%energymax = energymax
enl%gammavalue = gammavalue
enl%alphaBD = alphaBD
enl%hipassw = hipassw
enl%axisangle = axisangle
enl%Ftensor = Ftensor
enl%beamcurrent = beamcurrent
enl%dwelltime = dwelltime
enl%includebackground = includebackground
enl%makedictionary = makedictionary
enl%poisson = poisson
enl%applyDeformation = applyDeformation
enl%maskpattern = maskpattern
enl%scalingmode = scalingmode
enl%eulerconvention = eulerconvention
enl%outputformat = outputformat
enl%bitdepth = bitdepth
enl%anglefile = anglefile
enl%anglefiletype = anglefiletype
enl%masterfile = masterfile
! we require energyfile to be identical to masterfile, so the 
! user definition, if any, in the namelist file is overwritten here...
enl%energyfile = enl%masterfile       ! changed on 05/16/19 [MDG]
enl%datafile = datafile
enl%omega = omega
enl%spatialaverage = spatialaverage
end subroutine GetEBSDNameList

!--------------------------------------------------------------------------
!
! SUBROUTINE:GetTKDNameList
!
!> @author Marc De Graef, Carnegie Mellon University
!
!> @brief read namelist file and fill enl structure (used by EMTKD.f90)
!
!> @param nmlfile namelist file name
!> @param enl TKD name list structure
!
!> @date 05/09/17  MDG 1.0 new routine
!--------------------------------------------------------------------------
recursive subroutine GetTKDNameList(nmlfile, enl, initonly)
!DEC$ ATTRIBUTES DLLEXPORT :: GetTKDNameList

use error

IMPLICIT NONE

character(fnlen),INTENT(IN)             :: nmlfile
type(TKDNameListType),INTENT(INOUT)     :: enl
!f2py intent(in,out) ::  enl
logical,OPTIONAL,INTENT(IN)             :: initonly

logical                                 :: skipread = .FALSE.

integer(kind=irg)       :: stdout
integer(kind=irg)       :: numsx
integer(kind=irg)       :: numsy
integer(kind=irg)       :: binning
integer(kind=irg)       :: nthreads
integer(kind=irg)       :: energyaverage
real(kind=sgl)          :: L
real(kind=sgl)          :: thetac
real(kind=sgl)          :: delta
real(kind=sgl)          :: xpc
real(kind=sgl)          :: ypc
real(kind=sgl)          :: omega
real(kind=sgl)          :: energymin
real(kind=sgl)          :: energymax
real(kind=sgl)          :: gammavalue
real(kind=sgl)          :: alphaBD
real(kind=sgl)          :: axisangle(4)
real(kind=dbl)          :: beamcurrent
real(kind=dbl)          :: dwelltime
character(1)            :: maskpattern
character(1)            :: spatialaverage
character(3)            :: scalingmode
character(3)            :: eulerconvention
character(3)            :: outputformat
character(fnlen)        :: anglefile
character(fnlen)        :: masterfile
character(fnlen)        :: energyfile 
character(fnlen)        :: datafile

! define the IO namelist to facilitate passing variables to the program.
namelist  / TKDdata / stdout, L, thetac, delta, numsx, numsy, xpc, ypc, anglefile, eulerconvention, masterfile, &
                     energyfile, datafile, beamcurrent, dwelltime, energymin, energymax, binning, gammavalue, alphaBD, &
                     scalingmode, axisangle, nthreads, outputformat, maskpattern, energyaverage, omega, spatialaverage

! set the input parameters to default values (except for xtalname, which must be present)
stdout          = 6
numsx           = 0             ! [dimensionless]
numsy           = 0             ! [dimensionless]
binning         = 1             ! binning mode  (1, 2, 4, or 8)
L               = 20000.0       ! [microns]
nthreads        = 1             ! number of OpenMP threads
energyaverage   = 0             ! apply energy averaging (1) or not (0); useful for dictionary computations
thetac          = 0.0           ! [degrees]
delta           = 25.0          ! [microns]
xpc             = 0.0           ! [pixels]
ypc             = 0.0           ! [pixels]
omega           = 0.0
energymin       = 15.0          ! minimum energy to consider
energymax       = 30.0          ! maximum energy to consider
gammavalue      = 1.0           ! gamma factor
alphaBD         = 0.0           ! transfer lens barrel distortion parameter
axisangle       = (/0.0, 0.0, 1.0, 0.0/)        ! no additional axis angle rotation
beamcurrent     = 100.0D0       ! beam current (actually emission current) in nano ampere
dwelltime       = 100.0D0       ! in microseconds
maskpattern     = 'n'           ! 'y' or 'n' to include a circular mask
scalingmode     = 'not'         ! intensity selector ('lin', 'gam', or 'not')
eulerconvention = 'tsl'         ! convention for the first Euler angle ['tsl' or 'hkl']
outputformat    = 'gui'         ! output format for 'bin' or 'gui' use
anglefile       = 'undefined'   ! filename
masterfile      = 'undefined'   ! filename
energyfile      = 'undefined'   ! name of file that contains energy histograms for all scintillator pixels (output from MC program)
datafile        = 'undefined'   ! output file name
spatialaverage  = 'n'

if (present(initonly)) then
  if (initonly) skipread = .TRUE.
end if

if (.not.skipread) then
! read the namelist file
 open(UNIT=dataunit,FILE=trim(EMsoft_toNativePath(nmlfile)),DELIM='apostrophe',STATUS='old')
 read(UNIT=dataunit,NML=TKDdata)
 close(UNIT=dataunit,STATUS='keep')

! check for required entries
 if (trim(energyfile).eq.'undefined') then
  call FatalError('GetTKDNameList:',' energy file name is undefined in '//nmlfile)
 end if

 if (trim(anglefile).eq.'undefined') then
  call FatalError('GetTKDNameList:',' angle file name is undefined in '//nmlfile)
 end if

 if (trim(masterfile).eq.'undefined') then
  call FatalError('GetTKDNameList:',' master pattern file name is undefined in '//nmlfile)
 end if

 if (trim(datafile).eq.'undefined') then
  call FatalError('GetTKDNameList:',' output file name is undefined in '//nmlfile)
 end if

 if (numsx.eq.0) then 
  call FatalError('GetTKDNameList:',' pattern size numsx is zero '//nmlfile)
 end if

 if (numsx.eq.0) then 
  call FatalError('GetTKDNameList:',' pattern size numsy is zero '//nmlfile)
 end if
end if

! if we get here, then all appears to be ok, and we need to fill in the emnl fields
enl%stdout = stdout
enl%numsx = numsx
enl%numsy = numsy
enl%binning = binning
enl%L = L
enl%nthreads = nthreads
enl%energyaverage = energyaverage
enl%thetac = thetac
enl%delta = delta
enl%xpc = xpc
enl%ypc = ypc
enl%energymin = energymin
enl%energymax = energymax
enl%gammavalue = gammavalue
enl%alphaBD = alphaBD
enl%axisangle = axisangle
enl%beamcurrent = beamcurrent
enl%dwelltime = dwelltime
enl%maskpattern = maskpattern
enl%scalingmode = scalingmode
enl%eulerconvention = eulerconvention
enl%outputformat = outputformat
enl%anglefile = anglefile
enl%masterfile = masterfile
enl%energyfile = energyfile
enl%datafile = datafile
enl%omega = omega
enl%spatialaverage = spatialaverage
end subroutine GetTKDNameList

!--------------------------------------------------------------------------
!
! SUBROUTINE:GetEBSDoverlapNameList
!
!> @author Marc De Graef, Carnegie Mellon University
!
!> @brief read namelist file and fill enl structure (used by EMEBSDoverlap.f90)
!
!> @param nmlfile namelist file name
!> @param enl EBSD name list structure
!
!> @date 04/29/15  MDG 1.0 new routine
!--------------------------------------------------------------------------
recursive subroutine GetEBSDoverlapNameList(nmlfile, enl, initonly)
!DEC$ ATTRIBUTES DLLEXPORT :: GetEBSDoverlapNameList

use error

IMPLICIT NONE

character(fnlen),INTENT(IN)                     :: nmlfile
type(EBSDoverlapNameListType),INTENT(INOUT)     :: enl
!f2py intent(in,out) ::  enl
logical,OPTIONAL,INTENT(IN)             :: initonly

logical                                 :: skipread = .FALSE.

integer(kind=irg)       :: stdout
integer(kind=irg)       :: newpgnum
integer(kind=irg)       :: PatternAxisA(3)
integer(kind=irg)       :: HorizontalAxisA(3)
real(kind=sgl)          :: tA(3)
real(kind=sgl)          :: tB(3)
real(kind=sgl)          :: gA(3)
real(kind=sgl)          :: gB(3)
real(kind=sgl)          :: fracA
character(fnlen)        :: masterfileA
character(fnlen)        :: masterfileB
character(fnlen)        :: overlapmode
character(fnlen)        :: datafile

! define the IO namelist to facilitate passing variables to the program.
namelist  / EBSDoverlapdata / stdout, PatternAxisA, tA, tB, gA, gB, fracA, masterfileA, masterfileB, & 
                              datafile, HorizontalAxisA, overlapmode, newpgnum

! set the input parameters to default values (except for xtalname, which must be present)
stdout          = 6
newpgnum        = -1                            ! -1 means 'use the point group of phase A'
PatternAxisA    = (/ 0, 0, 1 /)                 ! center axis for output pattern
HorizontalAxisA = (/ 1, 0, 0 /)                 ! horizontal axis for output pattern
tA              = (/0.0, 0.0, 1.0/)             ! direction vector in crystal A
tB              = (/0.0, 0.0, 1.0/)             ! direction vector in crystal B
gA              = (/1.0, 0.0, 0.0/)             ! plane normal in crystal A
gB              = (/1.0, 0.0, 0.0/)             ! plane normal in crystal B
fracA           = 0.5                           ! volume fraction of phase A 
masterfileA     = 'undefined'   ! filename
masterfileB     = 'undefined'   ! filename
datafile        = 'undefined'   ! output file name
overlapmode     = 'series'      ! options are 'full' or 'series'

if (present(initonly)) then
  if (initonly) skipread = .TRUE.
end if

if (.not.skipread) then
! read the namelist file
 open(UNIT=dataunit,FILE=trim(EMsoft_toNativePath(nmlfile)),DELIM='apostrophe',STATUS='old')
 read(UNIT=dataunit,NML=EBSDoverlapdata)
 close(UNIT=dataunit,STATUS='keep')

! check for required entries
 if (trim(masterfileA).eq.'undefined') then
  call FatalError('EMEBSDoverlap:',' master pattern file name A is undefined in '//nmlfile)
 end if

 if (trim(masterfileB).eq.'undefined') then
  call FatalError('EMEBSDoverlap:',' master pattern file name B is undefined in '//nmlfile)
 end if

 if (trim(datafile).eq.'undefined') then
  call FatalError('EMEBSDoverlap:',' output file name is undefined in '//nmlfile)
 end if
end if

! if we get here, then all appears to be ok, and we need to fill in the emnl fields
enl%stdout = stdout
enl%newpgnum = newpgnum
enl%PatternAxisA = PatternAxisA
enl%HorizontalAxisA = HorizontalAxisA
enl%tA = tA
enl%tB = tB
enl%gA = gA
enl%gB = gB
enl%fracA = fracA
enl%masterfileA = masterfileA
enl%masterfileB = masterfileB
enl%datafile = datafile
enl%overlapmode = overlapmode

end subroutine GetEBSDoverlapNameList

!--------------------------------------------------------------------------
!
! SUBROUTINE:GetTKDoverlapNameList
!
!> @author Marc De Graef, Carnegie Mellon University
!
!> @brief read namelist file and fill enl structure (used by EMTKDoverlap.f90)
!
!> @param nmlfile namelist file name
!> @param enl TKD name list structure
!
!> @date 01/03/18  MDG 1.0 new routine
!--------------------------------------------------------------------------
recursive subroutine GetTKDoverlapNameList(nmlfile, enl, initonly)
!DEC$ ATTRIBUTES DLLEXPORT :: GetTKDoverlapNameList

use error

IMPLICIT NONE

character(fnlen),INTENT(IN)                     :: nmlfile
type(TKDoverlapNameListType),INTENT(INOUT)     :: enl
!f2py intent(in,out) ::  enl
logical,OPTIONAL,INTENT(IN)             :: initonly

logical                                 :: skipread = .FALSE.

integer(kind=irg)       :: stdout
integer(kind=irg)       :: PatternAxisA(3)
integer(kind=irg)       :: HorizontalAxisA(3)
real(kind=sgl)          :: tA(3)
real(kind=sgl)          :: tB(3)
real(kind=sgl)          :: gA(3)
real(kind=sgl)          :: gB(3)
real(kind=sgl)          :: fracA
character(fnlen)        :: masterfileA
character(fnlen)        :: masterfileB
character(fnlen)        :: datafile

! define the IO namelist to facilitate passing variables to the program.
namelist  / TKDoverlapdata / stdout, PatternAxisA, tA, tB, gA, gB, fracA, masterfileA, masterfileB, & 
                              datafile, HorizontalAxisA

! set the input parameters to default values (except for xtalname, which must be present)
stdout          = 6
PatternAxisA    = (/ 0, 0, 1 /)                 ! center axis for output pattern
HorizontalAxisA = (/ 1, 0, 0 /)                 ! horizontal axis for output pattern
tA              = (/0.0, 0.0, 1.0/)             ! direction vector in crystal A
tB              = (/0.0, 0.0, 1.0/)             ! direction vector in crystal B
gA              = (/1.0, 0.0, 0.0/)             ! plane normal in crystal A
gB              = (/1.0, 0.0, 0.0/)             ! plane normal in crystal B
fracA           = -1.0                          ! volume fraction of phase A; 
! if set to -1.0, the output is a simple HDF file with a series of 21 merged patterns for fracA=0..1 
! in steps of 0.05, formatted in Square Lambert, Circular Lambert, and Stereographic Projection formats;
! if positive, then we single merged master pattern is computed for all energies,
! and the datafile will be a copy of the masterfileA file, but with a replaced master
! pattern array.
masterfileA     = 'undefined'   ! filename
masterfileB     = 'undefined'   ! filename
datafile        = 'undefined'   ! output file name

if (present(initonly)) then
  if (initonly) skipread = .TRUE.
end if

if (.not.skipread) then
! read the namelist file
 open(UNIT=dataunit,FILE=trim(EMsoft_toNativePath(nmlfile)),DELIM='apostrophe',STATUS='old')
 read(UNIT=dataunit,NML=TKDoverlapdata)
 close(UNIT=dataunit,STATUS='keep')

! check for required entries
 if (trim(masterfileA).eq.'undefined') then
  call FatalError('EMTKDoverlap:',' master pattern file name A is undefined in '//nmlfile)
 end if

 if (trim(masterfileB).eq.'undefined') then
  call FatalError('EMTKDoverlap:',' master pattern file name B is undefined in '//nmlfile)
 end if

 if (trim(datafile).eq.'undefined') then
  call FatalError('EMTKDoverlap:',' output file name is undefined in '//nmlfile)
 end if
end if

! if we get here, then all appears to be ok, and we need to fill in the emnl fields
enl%stdout = stdout
enl%PatternAxisA = PatternAxisA
enl%HorizontalAxisA = HorizontalAxisA
enl%tA = tA
enl%tB = tB
enl%gA = gA
enl%gB = gB
enl%fracA = fracA
enl%masterfileA = masterfileA
enl%masterfileB = masterfileB
enl%datafile = datafile

end subroutine GetTKDoverlapNameList

!--------------------------------------------------------------------------
!
! SUBROUTINE:GetTKDspotsNameList
!
!> @author Marc De Graef, Carnegie Mellon University
!
!> @brief read namelist file and fill enl structure (used by EMTKDspots.f90)
!
!> @param nmlfile namelist file name
!> @param enl TKD name list structure
!
!> @date 01/03/18  MDG 1.0 new routine
!--------------------------------------------------------------------------
recursive subroutine GetTKDspotsNameList(nmlfile, enl, initonly)
!DEC$ ATTRIBUTES DLLEXPORT :: GetTKDspotsNameList

use error

IMPLICIT NONE

character(fnlen),INTENT(IN)             :: nmlfile
type(TKDspotsNameListType),INTENT(INOUT):: enl
!f2py intent(in,out) ::  enl
logical,OPTIONAL,INTENT(IN)             :: initonly

logical                                 :: skipread = .FALSE.

integer(kind=irg)       :: ncubochoric
integer(kind=irg)       :: nthreads
integer(kind=irg)       :: numsx
integer(kind=irg)       :: numsy
real(kind=sgl)          :: voltage
real(kind=sgl)          :: dmin
real(kind=sgl)          :: thickness
real(kind=sgl)          :: L
real(kind=sgl)          :: thetac
real(kind=sgl)          :: delta
real(kind=sgl)          :: omega
real(kind=sgl)          :: sig
real(kind=sgl)          :: xpc
real(kind=sgl)          :: ypc
character(fnlen)        :: xtalname
character(fnlen)        :: outname
character(fnlen)        :: eulerfile 

! define the IO namelist to facilitate passing variables to the program.
namelist  / TKDspots / ncubochoric, nthreads, numsx, numsy, voltage, dmin, thickness, L, &
                       thetac, delta, omega, sig, xpc, ypc, xtalname, outname, eulerfile

! set the input parameters to default values (except for xtalname, which must be present)
ncubochoric     = 100
nthreads        = 1
numsx           = 0
numsy           = 0
voltage         = 20.0
dmin            = 0.05
thickness       = 50.0
L               = 15000.0
thetac          = 10.0
delta           = 50.0
omega           = 0.0
sig             = 70.0
xpc             = 0.0
ypc             = 0.0
xtalname        = 'undefined'
outname         = 'undefined'
eulerfile       = 'undefined'

if (present(initonly)) then
  if (initonly) skipread = .TRUE.
end if

if (.not.skipread) then
! read the namelist file
 open(UNIT=dataunit,FILE=trim(EMsoft_toNativePath(nmlfile)),DELIM='apostrophe',STATUS='old')
 read(UNIT=dataunit,NML=TKDspots)
 close(UNIT=dataunit,STATUS='keep')

! check for required entries
 if (trim(xtalname).eq.'undefined') then
  call FatalError('GetTKDspotsNameList:',' xtal input file is undefined in '//nmlfile)
 end if

 if (trim(outname).eq.'undefined') then
  call FatalError('GetTKDspotsNameList:',' output file name B is undefined in '//nmlfile)
 end if

 if (numsx.eq.0) then 
  call FatalError('GetTKDspotsNameList:',' pattern size numsx is zero '//nmlfile)
 end if

 if (numsy.eq.0) then 
  call FatalError('GetTKDspotsNameList:',' pattern size numsy is zero '//nmlfile)
 end if
end if

! if we get here, then all appears to be ok, and we need to fill in the emnl fields
enl%ncubochoric = ncubochoric
enl%nthreads = nthreads
enl%numsx = numsx 
enl%numsy = numsy
enl%voltage = voltage
enl%dmin = dmin 
enl%thickness = thickness
enl%L = L 
enl%thetac = thetac
enl%delta = delta
enl%omega = omega
enl%sig = sig
enl%xpc = xpc 
enl%ypc = ypc 
enl%xtalname = xtalname 
enl%outname = outname 
enl%eulerfile = eulerfile

end subroutine GetTKDspotsNameList


!--------------------------------------------------------------------------
!
! SUBROUTINE:GetECPZANameList
!
!> @author Marc De Graef, Carnegie Mellon University
!
!> @brief read namelist file and fill ecpnl structure (used by EMECPZA.f90)
!
!> @param nmlfile namelist file name
!> @param ecpnl name list structure
!
!> @date 01/25/17 MDG 1.0 new structure
!--------------------------------------------------------------------------
recursive subroutine GetECPZANameList(nmlfile, ecpnl, initonly)
!DEC$ ATTRIBUTES DLLEXPORT :: GetECPZANameList

use error

IMPLICIT NONE

character(fnlen),INTENT(IN)             :: nmlfile
type(ECPZANameListType),INTENT(INOUT)   :: ecpnl
!f2py intent(in,out) ::  ecpnl
logical,OPTIONAL,INTENT(IN)             :: initonly

logical                                 :: skipread = .FALSE.

integer(kind=irg)       :: fn(3)
integer(kind=irg)       :: k(3)
integer(kind=irg)       :: npix
integer(kind=irg)       :: nthreads
real(kind=sgl)          :: dmin
real(kind=sgl)          :: ktmax
character(1)            :: maskpattern
character(fnlen)        :: energyfile 
character(fnlen)        :: outname

namelist /ECPZAlist/ k, fn, dmin, ktmax, npix, outname, nthreads, maskpattern, energyfile

! default values
k = (/ 0, 0, 1 /)        ! beam direction [direction indices]
fn = (/ 0, 0, 1 /)       ! foil normal [direction indices]
dmin = 0.05              ! smallest d-spacing to include in dynamical matrix [nm]
ktmax = 0.0              ! beam convergence in units of |g_a|
npix = 256               ! output arrays will have size npix x npix
nthreads = 1
maskpattern = 'n'
outname = 'undefined'    ! output filename
energyfile = 'undefined'    ! output filename

if (present(initonly)) then
  if (initonly) skipread = .TRUE.
end if

if (.not.skipread) then
! read the namelist file
 open(UNIT=dataunit,FILE=trim(EMsoft_toNativePath(nmlfile)),DELIM='apostrophe',STATUS='old')
 read(UNIT=dataunit,NML=ECPZAlist)
 close(UNIT=dataunit,STATUS='keep')

! check for required entries
 if (trim(outname).eq.'undefined') then
  call FatalError('EMECPZA:',' output file name is undefined in '//nmlfile)
 end if
 if (trim(energyfile).eq.'undefined') then
  call FatalError('EMECPZA:',' Monte Carlo input file name is undefined in '//nmlfile)
 end if
end if

ecpnl%fn = fn
ecpnl%k = k
ecpnl%npix = npix
ecpnl%dmin = dmin
ecpnl%ktmax = ktmax
ecpnl%outname = outname
ecpnl%energyfile = energyfile
ecpnl%nthreads = nthreads
ecpnl%maskpattern = maskpattern

end subroutine GetECPZANameList

!--------------------------------------------------------------------------
!
! SUBROUTINE:GetECPNameList
!
!> @author Marc De Graef, Carnegie Mellon University
!
!> @brief read namelist file and fill ecpnl structure (used by EMECP.f90)
!
!> @param nmlfile namelist file name
!> @param knl Kossel name list structure
!
!> @date 06/13/14  MDG 1.0 new routine
!> @date 11/25/14  MDG 2.0 added parameters for film on substrate mode
!> @date 10/15/15 SS  1.2 changes for release
!--------------------------------------------------------------------------
recursive subroutine GetECPNameList(nmlfile, ecpnl, initonly)
!DEC$ ATTRIBUTES DLLEXPORT :: GetECPNameList

use error

IMPLICIT NONE

character(fnlen),INTENT(IN)             :: nmlfile
type(ECPNameListType),INTENT(INOUT)     :: ecpnl
!f2py intent(in,out) ::  ecpnl
logical,OPTIONAL,INTENT(IN)             :: initonly

logical                                 :: skipread = .FALSE.

integer(kind=irg)       :: stdout
integer(kind=irg)       :: fn_f(3)
integer(kind=irg)       :: fn_s(3)
integer(kind=irg)       :: nthreads
integer(kind=irg)       :: npix
integer(kind=irg)       :: gF(3)
integer(kind=irg)       :: gS(3)
integer(kind=irg)       :: tF(3)
integer(kind=irg)       :: tS(3)
real(kind=sgl)          :: dmin
real(kind=sgl)          :: thetac
real(kind=sgl)          :: filmthickness
character(fnlen)        :: xtalname
character(fnlen)        :: xtalname2
character(fnlen)        :: energyfile
character(fnlen)        :: filmfile
character(fnlen)        :: subsfile
character(fnlen)        :: masterfile
character(fnlen)        :: datafile
character(1)            :: maskpattern
character(fnlen)        :: anglefile
character(3)            :: eulerconvention
integer(kind=irg)       :: numangle_anglefile
real(kind=sgl)          :: gammavalue
character(3)            :: outputformat
real(kind=dbl)          :: sampletilt
real(kind=sgl)          :: workingdistance
real(kind=sgl)          :: Rin
real(kind=sgl)          :: Rout

! namelist /ECPlist/ stdout, xtalname, voltage, k, fn, dmin, distort, abcdist, albegadist, ktmax, &
namelist /ECPlist/ stdout, xtalname, xtalname2, fn_f, fn_s, dmin, filmthickness, anglefile, &
                   nthreads, thetac, npix, maskpattern, eulerconvention, Rin, Rout, &
                   gF, gS, tF, tS, energyfile, filmfile, subsfile, masterfile, datafile, &
                   numangle_anglefile, gammavalue, outputformat, sampletilt, workingdistance

! default values
stdout = 6                              ! standard output
fn_f = (/ 0, 0, 1 /)                    ! beam direction [direction indices]
fn_s = (/ 0, 0, 1 /)                    ! foil normal [direction indices]
gF = (/ 0, 0, 0 /)                      ! plane normal in film
gS = (/ 0, 0, 0 /)                      ! plane normal in substrate
tF = (/ 0, 0, 0 /)                      ! direction in film
tS = (/ 0, 0, 0 /)                      ! direction in substrate
npix = 200                              ! number of pixels in final image (npix x npix)
nthreads = 1                            ! number of OpenMP threads
dmin = 0.04                             ! smallest d-spacing to include in dynamical matrix [nm]
thetac = 0.0                            ! beam convergence in mrad (either ktmax or thetac must be given)
filmthickness = 0.0                     ! 0.0 if there is no film
xtalname = 'undefined'                  ! initial value to check that the keyword is present in the nml file
xtalname2 = 'undefined'                 ! initial value for substrate structure name
energyfile = 'undefined'
filmfile = 'undefined'
subsfile = 'undefined'
masterfile = 'undefined'
datafile = 'undefined'
maskpattern = 'y'
anglefile = 'undefined'
eulerconvention = 'hkl'
numangle_anglefile = 0
gammavalue = 1.0
outputformat = 'gui'
sampletilt = 0.D0
Workingdistance = 13.0
Rin = 2.0
Rout = 6.0

if (present(initonly)) then
  if (initonly) skipread = .TRUE.
end if

if (.not.skipread) then
! read the namelist file
 open(UNIT=dataunit,FILE=trim(EMsoft_toNativePath(nmlfile)),DELIM='apostrophe',STATUS='old')
 read(UNIT=dataunit,NML=ECPlist)
 close(UNIT=dataunit,STATUS='keep')

! check for required entries
 if (trim(xtalname).eq.'undefined') then
  call FatalError('EMEECP:',' crystal file name is undefined in '//nmlfile)
 end if
end if

ecpnl%stdout = stdout
ecpnl%fn_f = fn_f
ecpnl%fn_s = fn_s
ecpnl%gF = gF
ecpnl%gS = gS
ecpnl%tF = tF
ecpnl%tS = tS
ecpnl%npix = npix
ecpnl%nthreads = nthreads
ecpnl%dmin = dmin
ecpnl%thetac = thetac
ecpnl%filmthickness = filmthickness
ecpnl%datafile = datafile
ecpnl%xtalname = xtalname
ecpnl%xtalname2 = xtalname2
ecpnl%energyfile = energyfile
ecpnl%filmfile = filmfile
ecpnl%subsfile = subsfile
ecpnl%masterfile = masterfile
ecpnl%maskpattern = maskpattern
ecpnl%anglefile = anglefile
ecpnl%numangle_anglefile = numangle_anglefile
ecpnl%eulerconvention = eulerconvention
ecpnl%gammavalue = gammavalue
ecpnl%outputformat = outputformat
ecpnl%sampletilt = sampletilt
ecpnl%workingdistance = workingdistance
ecpnl%Rin = Rin
ecpnl%Rout = Rout

end subroutine GetECPNameList

!--------------------------------------------------------------------------
!
! SUBROUTINE:GetLACBEDNameList
!
!> @author Marc De Graef, Carnegie Mellon University
!
!> @brief read namelist file and fill lacbednl structure (used by EMLACBED.f90)
!
!> @param nmlfile namelist file name
!> @param lacbednl LACBED name list structure
!
!> @date 07/01/14  MDG 1.0 new routine
!--------------------------------------------------------------------------
recursive subroutine GetLACBEDNameList(nmlfile, lacbednl, initonly)
!DEC$ ATTRIBUTES DLLEXPORT :: GetLACBEDNameList

use error

IMPLICIT NONE

character(fnlen),INTENT(IN)             :: nmlfile
type(LACBEDNameListType),INTENT(INOUT)  :: lacbednl
!f2py intent(in,out) ::  lacbednl
logical,OPTIONAL,INTENT(IN)             :: initonly

logical                                 :: skipread = .FALSE.

integer(kind=irg)       :: k(3)
integer(kind=irg)       :: fn(3)
integer(kind=irg)       :: maxHOLZ
integer(kind=irg)       :: numthick
integer(kind=irg)       :: npix
integer(kind=irg)       :: nthreads
real(kind=sgl)          :: voltage
real(kind=sgl)          :: dmin
real(kind=sgl)          :: convergence
real(kind=sgl)          :: startthick
real(kind=sgl)          :: thickinc
real(kind=sgl)          :: minten
character(fnlen)        :: xtalname
character(fnlen)        :: outname

namelist /LACBEDlist/ xtalname, voltage, k, fn, dmin, convergence, minten, &
                              nthreads, startthick, thickinc, numthick, outname, npix, maxHOLZ

k = (/ 0, 0, 1 /)               ! beam direction [direction indices]
fn = (/ 0, 0, 1 /)              ! foil normal [direction indices]
maxHOLZ = 2                     ! maximum HOLZ layer index to be used for the output file; note that his number
                                ! does not affect the actual computations; it only determines which reflection 
                                ! families will end up in the output file
numthick = 10                   ! number of increments
npix = 256                      ! output arrays will have size npix x npix
nthreads = 1                    ! number of computational threads
voltage = 200000.0              ! acceleration voltage [V]
dmin = 0.025                    ! smallest d-spacing to include in dynamical matrix [nm]
convergence = 25.0              ! beam convergence angle [mrad]
startthick = 10.0               ! starting thickness [nm]
thickinc = 10.0                 ! thickness increment
minten = 1.0E-6                 ! minimum intensity in diffraction disk to make it into the output file
xtalname = 'undefined'          ! initial value to check that the keyword is present in the nml file
outname = 'lacbedout.data'      ! output filename

if (present(initonly)) then
  if (initonly) skipread = .TRUE.
end if

if (.not.skipread) then
! read the namelist file
open(UNIT=dataunit,FILE=trim(EMsoft_toNativePath(nmlfile)),DELIM='apostrophe',STATUS='old')
read(UNIT=dataunit,NML=LACBEDlist)
close(UNIT=dataunit,STATUS='keep')

! check for required entries
if (trim(xtalname).eq.'undefined') then
  call FatalError('EMLACBED:',' structure file name is undefined in '//nmlfile)
end if
end if

lacbednl%k = k
lacbednl%fn = fn
lacbednl%maxHOLZ = maxHOLZ
lacbednl%numthick = numthick
lacbednl%npix = npix
lacbednl%nthreads = nthreads
lacbednl%voltage = voltage
lacbednl%dmin = dmin
lacbednl%convergence = convergence
lacbednl%startthick = startthick
lacbednl%thickinc = thickinc
lacbednl%minten = minten
lacbednl%xtalname = xtalname
lacbednl%outname = outname

end subroutine GetLACBEDNameList

!--------------------------------------------------------------------------
!
! SUBROUTINE:GetCBEDNameList
!
!> @author Marc De Graef, Carnegie Mellon University
!
!> @brief read namelist file and fill cbednl structure (used by EMCBED.f90)
!
!> @param nmlfile namelist file name
!> @param cbednl CBED name list structure
!
!> @date 11/24/18  MDG 1.0 new routine
!--------------------------------------------------------------------------
recursive subroutine GetCBEDNameList(nmlfile, cbednl, initonly)
!DEC$ ATTRIBUTES DLLEXPORT :: GetCBEDNameList

use error

IMPLICIT NONE

character(fnlen),INTENT(IN)             :: nmlfile
type(CBEDNameListType),INTENT(INOUT)    :: cbednl
!f2py intent(in,out) ::  cbednl
logical,OPTIONAL,INTENT(IN)             :: initonly

logical                                 :: skipread = .FALSE.

integer(kind=irg)       :: k(3)
integer(kind=irg)       :: fn(3)
integer(kind=irg)       :: maxHOLZ
integer(kind=irg)       :: numthick
integer(kind=irg)       :: npix
integer(kind=irg)       :: nthreads
real(kind=sgl)          :: voltage
real(kind=sgl)          :: lauec(2)
real(kind=sgl)          :: dmin
real(kind=sgl)          :: convergence
real(kind=sgl)          :: startthick
real(kind=sgl)          :: thickinc
character(fnlen)        :: xtalname
character(fnlen)        :: outname

namelist /CBEDlist/ xtalname, voltage, k, fn, dmin, convergence, lauec, &
                    nthreads, startthick, thickinc, numthick, outname, npix, maxHOLZ

k = (/ 0, 0, 1 /)               ! beam direction [direction indices]
fn = (/ 0, 0, 1 /)              ! foil normal [direction indices]
maxHOLZ = 2                     ! maximum HOLZ layer index to be used for the output file; note that his number
                                ! does not affect the actual computations; it only determines which reflection 
                                ! families will end up in the output file
lauec = (/ 0.0, 0.0 /)          ! Laue center coordinates
numthick = 10                   ! number of increments
npix = 256                      ! output arrays will have size npix x npix
nthreads = 1                    ! number of computational threads
voltage = 200.0                 ! acceleration voltage [kV]
dmin = 0.025                    ! smallest d-spacing to include in dynamical matrix [nm]
convergence = 25.0              ! beam convergence angle [mrad]
startthick = 10.0               ! starting thickness [nm]
thickinc = 10.0                 ! thickness increment
xtalname = 'undefined'          ! initial value to check that the keyword is present in the nml file
outname = 'undefined'           ! output filename

if (present(initonly)) then
  if (initonly) skipread = .TRUE.
end if

if (.not.skipread) then
! read the namelist file
open(UNIT=dataunit,FILE=trim(EMsoft_toNativePath(nmlfile)),DELIM='apostrophe',STATUS='old')
read(UNIT=dataunit,NML=CBEDlist)
close(UNIT=dataunit,STATUS='keep')

! check for required entries
if (trim(xtalname).eq.'undefined') then
  call FatalError('EMCBED:',' structure file name is undefined in '//nmlfile)
end if
end if

cbednl%k = k
cbednl%fn = fn
cbednl%maxHOLZ = maxHOLZ
cbednl%numthick = numthick
cbednl%npix = npix
cbednl%nthreads = nthreads
cbednl%lauec = lauec
cbednl%voltage = voltage
cbednl%dmin = dmin
cbednl%convergence = convergence
cbednl%startthick = startthick
cbednl%thickinc = thickinc
cbednl%xtalname = xtalname
cbednl%outname = outname

end subroutine GetCBEDNameList

!--------------------------------------------------------------------------
!
! SUBROUTINE:GetECPpatternNameList
!
!> @author Saransh Singh, Carnegie Mellon University
!
!> @brief read namelist file and fill mcnl structure (used by EMECPpattern.f90)
!
!> @param nmlfile namelist file name
!> @param emnl ECP name list structure
!
!> @date 06/19/14  SS 1.0 new routine
!--------------------------------------------------------------------------
recursive subroutine GetECPpatternNameList(nmlfile,ecpnl, initonly)
!DEC$ ATTRIBUTES DLLEXPORT :: GetECPpatternNameList

use error

IMPLICIT NONE

character(fnlen),INTENT(IN)                     :: nmlfile
type(ECPpatternNameListType),INTENT(INOUT)             :: ecpnl
!f2py intent(in,out) ::  ecpnl
logical,OPTIONAL,INTENT(IN)             :: initonly

logical                                 :: skipread = .FALSE.

integer(kind=irg)       :: stdout
integer(kind=irg)       :: npix
real(kind=sgl)          :: thetac
real(kind=sgl)          :: k(3)
character(fnlen)        :: masterfile
character(fnlen)        :: outname

! define the IO namelist to facilitate passing variables to the program.
namelist /ECPvars/ stdout, npix, masterfile, outname, thetac, k

! set the input parameters to default values (except for masterfile, which must be present)
stdout = 6
npix = 256
thetac = 5.0
k = (/0.0,0.0,1.0/)
masterfile = 'undefined'        ! default filename for master data from EMECPmaster
outname = 'ECP.data'  ! default filename for final output

if (present(initonly)) then
  if (initonly) skipread = .TRUE.
end if

if (.not.skipread) then
! read the namelist file
open(UNIT=dataunit,FILE=trim(EMsoft_toNativePath(nmlfile)),DELIM='apostrophe',STATUS='old')
read(UNIT=dataunit,NML=ECPvars)
close(UNIT=dataunit,STATUS='keep')

! check for required entries
if (trim(masterfile).eq.'undefined') then
call FatalError('EMECP:',' master file name is undefined in '//nmlfile)
end if
end if

! if we get here, then all appears to be ok, and we need to fill in the emnl fields
ecpnl%stdout = stdout
ecpnl%npix = npix
ecpnl%thetac = thetac
ecpnl%k = k
ecpnl%masterfile = masterfile
ecpnl%outname = outname

end subroutine GetECPpatternNameList

!--------------------------------------------------------------------------
!
! SUBROUTINE:GetPEDkinNameList
!
!> @author Marc De Graef, Carnegie Mellon University
!
!> @brief read namelist file and fill pednl structure (used by EMpedKIN.f90)
!
!> @param nmlfile namelist file name
!> @param pednl PED name list structure
!
!> @date 03/02/15 MDG 1.0 new routine
!--------------------------------------------------------------------------
recursive subroutine GetPEDkinNameList(nmlfile,pednl, initonly)
!DEC$ ATTRIBUTES DLLEXPORT :: GetPEDkinNameList

use error

IMPLICIT NONE

character(fnlen),INTENT(IN)                     :: nmlfile
type(PEDkinNameListType),INTENT(INOUT)             :: pednl
!f2py intent(in,out) ::  pednl
logical,OPTIONAL,INTENT(IN)             :: initonly

logical                                 :: skipread = .FALSE.

integer(kind=irg)       :: npix
integer(kind=irg)       :: ncubochoric
integer(kind=irg)       :: nthreads
real(kind=sgl)          :: voltage
real(kind=sgl)          :: thickness
real(kind=sgl)          :: rnmpp
real(kind=sgl)          :: dmin
character(fnlen)        :: xtalname
character(fnlen)        :: outname
character(fnlen)        :: eulerfile
character(4)            :: sampling

! define the IO namelist to facilitate passing variables to the program.
namelist /PEDkinNameList/ xtalname, voltage, npix, rnmpp, ncubochoric, nthreads, &
                              thickness, outname , dmin, sampling, eulerfile

! set the input parameters to default values (except for xtalname, which must be present)
xtalname = 'undefined'          ! initial value to check that the keyword is present in the nml file
voltage = 200.0              ! acceleration voltage [kV]
nthreads = 1                    ! number of OpenMP threads to start
thickness = 10.0                ! sample thickness [nm]
npix = 256                      ! output arrays will have size npix x npix
outname = 'pedout.data'         ! output filename
dmin = 0.04                     ! smallest d-spacing [nm]
ncubochoric = 100               ! number of samples along the cubochoric edge length
rnmpp = 0.2                     ! nm^{-1} per pattern pixel
sampling = 'dict'
eulerfile = 'undefined'

if (present(initonly)) then
  if (initonly) skipread = .TRUE.
end if

if (.not.skipread) then
! read the namelist file
    open(UNIT=dataunit,FILE=trim(EMsoft_toNativePath(nmlfile)),DELIM='apostrophe',STATUS='old')
    read(UNIT=dataunit,NML=PEDkinNameList)
    close(UNIT=dataunit,STATUS='keep')

! check for required entries
    if (trim(xtalname).eq.'undefined') then
        call FatalError('EMPED:',' crystal structure file name is undefined in '//nmlfile)
    end if

    if (sampling .eq. 'file' .and. trim(eulerfile) .eq. 'undefined') then
        call FatalError('EMPED:',' euler angle file name is undefined in '//nmlfile)
    end if

end if

! if we get here, then all appears to be ok, and we need to fill in the pednl fields
pednl%xtalname = xtalname
pednl%voltage = voltage
pednl%thickness = thickness
pednl%dmin = dmin
pednl%npix = npix
pednl%nthreads = nthreads
pednl%outname = outname
pednl%rnmpp = rnmpp
pednl%ncubochoric = ncubochoric
pednl%sampling = sampling
pednl%eulerfile = eulerfile

end subroutine GetPEDKINNameList

!--------------------------------------------------------------------------
!
! SUBROUTINE:GetPEDZANameList
!
!> @author Marc De Graef, Carnegie Mellon University
!
!> @brief read namelist file and fill pednl structure (used by EMPEDZA.f90)
!
!> @param nmlfile namelist file name
!> @param pednl PED name list structure
!
!> @date 07/09/14 MDG 1.0 new routine
!--------------------------------------------------------------------------
recursive subroutine GetPEDZANameList(nmlfile,pednl, initonly)
!DEC$ ATTRIBUTES DLLEXPORT :: GetPEDZANameList

use error

IMPLICIT NONE

character(fnlen),INTENT(IN)             :: nmlfile
type(PEDZANameListType),INTENT(INOUT)   :: pednl
!f2py intent(in,out) ::  pednl
logical,OPTIONAL,INTENT(IN)             :: initonly

logical                                 :: skipread = .FALSE.

integer(kind=irg)       :: stdout
integer(kind=irg)       :: k(3)
integer(kind=irg)       :: fn(3)
integer(kind=irg)       :: precsample
integer(kind=irg)       :: precazimuthal
integer(kind=irg)       :: npix
integer(kind=irg)       :: nthreads
real(kind=sgl)          :: voltage
real(kind=sgl)          :: dmin
real(kind=sgl)          :: precangle
real(kind=sgl)          :: prechalfwidth
real(kind=sgl)          :: thickness
real(kind=sgl)          :: camlen
character(5)            :: filemode
character(fnlen)        :: xtalname
character(fnlen)        :: outname

! define the IO namelist to facilitate passing variables to the program.
namelist /EMPEDZA/ stdout, xtalname, voltage, k, fn, dmin, precangle, prechalfwidth, precsample, precazimuthal, &
                              thickness,  outname, npix, camlen, filemode, nthreads

! set the input parameters to default values (except for xtalname, which must be present)
xtalname = 'undefined'          ! initial value to check that the keyword is present in the nml file
stdout = 6                      ! standard output
voltage = 200000.0              ! acceleration voltage [V]
k = (/ 0, 0, 1 /)               ! beam direction [direction indices]
fn = (/ 0, 0, 1 /)              ! foil normal [direction indices]
dmin = 0.025                    ! smallest d-spacing to include in dynamical matrix [nm]
precangle = 10.472              ! beam precession angle [mrad]; default = 0.6 degrees
prechalfwidth = 0.25            ! beam half width in the tilt direction [mrad]
nthreads = 1                    ! number of OpenMP threads to start
precsample = 10                 ! number of samples (concentric circles) in beam half width (total = 2*precsample + 1)
precazimuthal = 360             ! number of azimuthal samples for each precession circle
thickness = 10.0                ! sample thickness [nm]
filemode = 'total'              ! 'total' mode or 'eachp'
npix = 256                      ! output arrays will have size npix x npix
outname = 'pedout.data'         ! output filename
camlen = 1000.0                 ! camera length [mm]


if (present(initonly)) then
  if (initonly) skipread = .TRUE.
end if

if (.not.skipread) then
! read the namelist file
open(UNIT=dataunit,FILE=trim(EMsoft_toNativePath(nmlfile)),DELIM='apostrophe',STATUS='old')
read(UNIT=dataunit,NML=EMPEDZA)
close(UNIT=dataunit,STATUS='keep')

! check for required entries
if (trim(xtalname).eq.'undefined') then
call FatalError('EMPEDZA:',' crystal structure file name is undefined in '//nmlfile)
end if
end if

! if we get here, then all appears to be ok, and we need to fill in the pednl fields
pednl%xtalname = xtalname
pednl%stdout = stdout
pednl%voltage = voltage
pednl%k = k
pednl%fn = fn
pednl%dmin = dmin
pednl%precangle = precangle
pednl%prechalfwidth = prechalfwidth
pednl%precsample = precsample
pednl%precazimuthal = precazimuthal
pednl%thickness = thickness
pednl%filemode = filemode
pednl%npix = npix
pednl%nthreads = nthreads
pednl%outname = outname
pednl%camlen = camlen

end subroutine GetPEDZANameList


!--------------------------------------------------------------------------
!
! SUBROUTINE:GetECCINameList
!
!> @author Marc De Graef, Carnegie Mellon University
!
!> @brief read namelist file and fill eccinl structure (used by EMECCI.f90)
!
!> @param nmlfile namelist file name
!> @param eccinl ECCI name list structure
!
!> @date 10/04/14 MDG 1.0 new routine
!> @date 11/24/15 MDG 1.1 adapted for new namelist variables
!--------------------------------------------------------------------------
recursive subroutine GetECCINameList(nmlfile,eccinl, initonly)
!DEC$ ATTRIBUTES DLLEXPORT :: GetECCINameList

use error

IMPLICIT NONE

character(fnlen),INTENT(IN)             :: nmlfile
type(ECCINameListType),INTENT(INOUT)    :: eccinl
!f2py intent(in,out) ::  eccinl
logical,OPTIONAL,INTENT(IN)             :: initonly

logical                                 :: skipread = .FALSE.

integer(kind=irg)                       :: i

integer(kind=irg)       :: stdout
integer(kind=irg)       :: nthreads
integer(kind=irg)       :: k(3)
integer(kind=irg)       :: nktstep
integer(kind=irg)       :: DF_npix
integer(kind=irg)       :: DF_npiy
real(kind=sgl)          :: voltage
real(kind=sgl)          :: dkt
real(kind=sgl)          :: ktmax
real(kind=sgl)          :: lauec(2)
real(kind=sgl)          :: lauec2(2)
real(kind=sgl)          :: dmin
real(kind=sgl)          :: DF_L
real(kind=sgl)          :: DF_slice
character(4)            :: dispmode
character(4)            :: summode
character(5)            :: progmode
character(fnlen)        :: xtalname
character(fnlen)        :: montagename
character(fnlen)        :: defectfilename
character(fnlen)        :: dispfile
character(fnlen)        :: dataname
character(fnlen)        :: ECPname
character(fnlen)        :: sgname

! define the IO namelist to facilitate passing variables to the program.
namelist / ECCIlist / DF_L, DF_npix, DF_npiy, DF_slice, dmin, sgname, stdout, &
                      progmode, dispfile, ktmax, dkt, ECPname, summode, lauec, lauec2, &
                      dispmode, nthreads, xtalname, voltage, k, nktstep, &
                      dataname, defectfilename, montagename

! set the input parameters to default values (except for xtalname, which must be present)
stdout = 6
nthreads = 1
k = (/ 0,0,1 /)
nktstep = 20
DF_npix = 256
DF_npiy = 256
voltage = 30.
dkt = 0.1
ktmax = 5.0
lauec = (/ 0.0, 0.0 /)
lauec2 = (/ 0.0, 0.0 /)
dmin = 0.1
DF_L = 1.0
DF_slice = 1.0
dispmode = 'not'
summode = 'diag'
progmode = 'array'
xtalname = 'undefined'
montagename = 'undefined'
defectfilename = 'undefined'
dispfile = 'displacements.data'
dataname = 'ECCIout.data'
ECPname = 'undefined'
sgname = 'nofile'

if (present(initonly)) then
  if (initonly) skipread = .TRUE.
end if

if (.not.skipread) then
! read the namelist file
open(UNIT=dataunit,FILE=trim(EMsoft_toNativePath(nmlfile)),DELIM='apostrophe',STATUS='old')
read(UNIT=dataunit,NML=ECCIlist)
close(UNIT=dataunit,STATUS='keep')

! check for required entries
if (trim(xtalname).eq.'undefined') then
  call FatalError('EMECCI:',' crystal structure file name is undefined in '//nmlfile)
end if

! make sure the ECPname variable has been properly defined
if (trim(ECPname).eq.'undefined') then
  call FatalError('EMECCI:',' ECP pattern file name is undefined in '//nmlfile)
end if
end if

! if we get here, then all appears to be ok, and we need to fill in the emnl fields
eccinl%stdout = stdout
eccinl%nthreads = nthreads
eccinl%k = k
eccinl%nktstep = nktstep
eccinl%DF_npix = DF_npix
eccinl%DF_npiy = DF_npiy
eccinl%voltage = voltage
eccinl%dkt = dkt
eccinl%ktmax = ktmax
eccinl%lauec = lauec
eccinl%lauec2 = lauec2
eccinl%dmin = dmin
eccinl%DF_L = DF_L
eccinl%DF_slice = DF_slice
eccinl%dispmode = dispmode
eccinl%summode = summode
eccinl%progmode = progmode
eccinl%xtalname = xtalname
eccinl%montagename = montagename
eccinl%defectfilename = defectfilename
eccinl%dispfile = dispfile
eccinl%dataname = dataname
eccinl%ECPname = ECPname
eccinl%sgname = sgname

end subroutine GetECCINameList

!--------------------------------------------------------------------------
!
! SUBROUTINE:GetRFZNameList
!
!> @author Marc De Graef, Carnegie Mellon University
!
!> @brief read namelist file and fill rfznl structure (used by EMsampleRFZ.f90)
!
!> @param nmlfile namelist file name
!> @param rfznl RFZ name list structure
!
!> @date 12/09/14 MDG 1.0 new routine
!> @date 08/18/15 MDG 1.1 added options for all seven representations
!> @date 01/17/15 MDG 1.2 added gridtype option
!> @date 12/22/16 MDG 1.3 added new sampling mode
!> @date 02/01/17 MDG 1.4 added conical sampling mode
!--------------------------------------------------------------------------
recursive subroutine GetRFZNameList(nmlfile,rfznl, initonly)
!DEC$ ATTRIBUTES DLLEXPORT :: GetRFZNameList

use error

IMPLICIT NONE

character(fnlen),INTENT(IN)                     :: nmlfile
type(RFZNameListType),INTENT(INOUT)             :: rfznl
!f2py intent(in,out) ::  rfznl
logical,OPTIONAL,INTENT(IN)                     :: initonly

logical                                         :: skipread = .FALSE.

integer(kind=irg)                               :: pgnum, nsteps, gridtype
real(kind=dbl)                                  :: rodrigues(4), qFZ(4), axFZ(4), maxmisor, conevector(3), semiconeangle
character(fnlen)                                :: samplemode
character(fnlen)                                :: xtalname
character(fnlen)                                :: euoutname
character(fnlen)                                :: cuoutname
character(fnlen)                                :: hooutname
character(fnlen)                                :: rooutname
character(fnlen)                                :: quoutname
character(fnlen)                                :: omoutname
character(fnlen)                                :: axoutname

! namelist components
namelist / RFZlist / pgnum, nsteps, gridtype, euoutname, cuoutname, hooutname, rooutname, quoutname, omoutname, axoutname, &
                     samplemode, rodrigues, maxmisor, conevector, semiconeangle, xtalname, qFZ, axFZ

! initialize to default values
pgnum = 32
nsteps = 50
gridtype = 0
rodrigues = (/ 0.D0, 0.D0, 0.D0, 0.D0 /)  ! initialize as the identity rotation
qFZ= (/ 1.D0, 0.D0, 0.D0, 0.D0 /)         ! initialize as the identity rotation
axFZ= (/ 0.D0, 0.D0, 1.D0, 0.D0 /)         ! initialize as the identity rotation
maxmisor = 5.D0                           ! in degrees
samplemode = 'RFZ'                        ! or 'MIS' for sampling inside a ball with constant misorientation w.r.t. rodrigues
! or 'CON' for conical sampling around a unitvector for a cone with semi opening angle semiconangle
conevector = (/ 0.D0, 0.D0, 1.D0 /)       ! default unit vector for cone axis
semiconeangle = 2.0                       ! default opening semi-angle (in degrees)
euoutname = 'undefined'
xtalname = 'undefined'
cuoutname = 'undefined'
hooutname = 'undefined'
rooutname = 'undefined'
quoutname = 'undefined'
omoutname = 'undefined'
axoutname = 'undefined'

if (present(initonly)) then
  if (initonly) skipread = .TRUE.
end if

if (.not.skipread) then
! read the namelist file
open(UNIT=dataunit,FILE=trim(EMsoft_toNativePath(nmlfile)),DELIM='apostrophe',STATUS='old')
read(UNIT=dataunit,NML=RFZlist)
close(UNIT=dataunit,STATUS='keep')
end if

! and copy the variables to the rfznl variable
rfznl%pgnum  = pgnum
rfznl%nsteps = nsteps
rfznl%gridtype = gridtype
rfznl%rodrigues = rodrigues
rfznl%qFZ = qFZ
rfznl%axFZ = axFZ
rfznl%maxmisor = maxmisor
rfznl%samplemode = samplemode
rfznl%conevector = conevector
rfznl%semiconeangle = semiconeangle
rfznl%xtalname = xtalname
rfznl%euoutname = euoutname
rfznl%cuoutname = cuoutname
rfznl%hooutname = hooutname
rfznl%rooutname = rooutname
rfznl%quoutname = quoutname
rfznl%omoutname = omoutname
rfznl%axoutname = axoutname

end subroutine GetRFZNameList

!--------------------------------------------------------------------------
!
! SUBROUTINE:GetDictIndxOpenCLNameList
!
!> @author Saransh Singh, Carnegie Mellon University
!
!> @brief read namelist file and fill DictIndxOpenCLListType (used by EMDictIndxOpenCL.f90)
!
!> @param nmlfile namelist file name
!> @param DictIndxOpenCL name list structure
!
!> @date 13/01/15 SS 1.0 new routine
!--------------------------------------------------------------------------
recursive subroutine GetDictIndxOpenCLNameList(nmlfile,dictindxnl, initonly)
!DEC$ ATTRIBUTES DLLEXPORT :: GetDictIndxOpenCLNameList

use error
use local

IMPLICIT NONE

character(fnlen),INTENT(IN)                                 :: nmlfile
type(DictIndxOpenCLListType),INTENT(INOUT)                  :: dictindxnl
!f2py intent(in,out) ::  dictindxnl
logical,OPTIONAL,INTENT(IN)             :: initonly

logical                                 :: skipread = .FALSE.

integer(kind=irg)                                           :: numexptsingle
integer(kind=irg)                                           :: numdictsingle
integer(kind=irg)                                           :: totnumexpt
integer(kind=irg)                                           :: totnumdict
integer(kind=irg)                                           :: imght
integer(kind=irg)                                           :: imgwd
integer(kind=irg)                                           :: nnk
character(fnlen)                                            :: exptfile
character(fnlen)                                            :: dictfile
character(fnlen)                                            :: eulerfile
logical                                                     :: MeanSubtraction
logical                                                     :: patternflip

! define the IO namelist to facilitate passing variables to the program.
namelist /DictIndxOpenCLvars/ numexptsingle, numdictsingle, totnumexpt, totnumdict,&
        imght, imgwd, exptfile, dictfile, eulerfile, nnk, MeanSubtraction, patternflip

! set some of the input parameters to default values 
numdictsingle = 1024
numexptsingle = 1024
imght = 0
imgwd = 0
nnk = 40
exptfile = 'undefined'
dictfile = 'undefined'
eulerfile = 'undefined'
totnumdict = 0
totnumexpt = 0
MeanSubtraction = .TRUE.
patternflip = .TRUE.

if (present(initonly)) then
  if (initonly) skipread = .TRUE.
end if

if (.not.skipread) then
! read the namelist file
open(UNIT=dataunit,FILE=trim(EMsoft_toNativePath(nmlfile)),DELIM='apostrophe',STATUS='old')
read(UNIT=dataunit,NML=DictIndxOpenCLvars)
close(UNIT=dataunit,STATUS='keep')

! check for required entries
if (trim(exptfile).eq.'undefined') then
    call FatalError('EMDictIndxOpenCL:',' experimental file name is undefined in '//nmlfile)
end if

if (trim(dictfile).eq.'undefined') then
    call FatalError('EMDictIndxOpenCL:',' dictionary file name is undefined in '//nmlfile)
end if

if (trim(eulerfile).eq.'undefined') then
    call FatalError('EMDictIndxOpenCL:',' euler angle file name is undefined in '//nmlfile)
end if

if (totnumexpt .eq. 0) then
    call FatalError('EMDictIndxOpenCL:',' total number of experimental patterns is undefined in '//nmlfile)
end if

if (totnumdict .eq. 0) then
    call FatalError('EMDictIndxOpenCL:',' total number of dictionary patterns is undefined in '//nmlfile)
end if

if (imght .eq. 0) then
    call FatalError('EMDictIndxOpenCL:',' height of single pattern is undefined in '//nmlfile)
end if

if (imgwd .eq. 0) then
    call FatalError('EMDictIndxOpenCL:',' width of single pattern is undefined in '//nmlfile)
end if
end if

! if we get here, then all appears to be ok, and we need to fill in the emnl fields

dictindxnl%numexptsingle = numexptsingle
dictindxnl%numdictsingle = numdictsingle
dictindxnl%imght = imght
dictindxnl%imgwd = imgwd
dictindxnl%exptfile = exptfile
dictindxnl%dictfile = dictfile
dictindxnl%eulerfile = eulerfile
dictindxnl%totnumdict = totnumdict
dictindxnl%totnumexpt = totnumexpt
dictindxnl%nnk = nnk
dictindxnl%MeanSubtraction = MeanSubtraction
dictindxnl%patternflip = patternflip

end subroutine GetDictIndxOpenCLNameList

!--------------------------------------------------------------------------
!
! SUBROUTINE:GetPEDIndxNameList
!
!> @author Saransh Singh, Carnegie Mellon University
!
!> @brief read namelist file and fill PEDKINIndxListType (used by EMPEDIndexing.f90)
!
!> @param nmlfile namelist file name
!> @param pednl PEDKINIndx name list structure
!
!> @date 13/01/15 SS 1.0 new routine
!--------------------------------------------------------------------------
recursive subroutine GetPEDIndxNameList(nmlfile,pednl, initonly)
!DEC$ ATTRIBUTES DLLEXPORT :: GetPEDIndxNameList

use error
use local

IMPLICIT NONE

character(fnlen),INTENT(IN)             :: nmlfile
type(PEDKINIndxListType),INTENT(INOUT)  :: pednl
!f2py intent(in,out) ::  pednl
logical,OPTIONAL,INTENT(IN)             :: initonly
logical                                 :: skipread = .FALSE.

integer(kind=irg)                       :: npix
integer(kind=irg)                       :: ncubochoric
real(kind=sgl)                          :: voltage
real(kind=sgl)                          :: dmin
real(kind=sgl)                          :: thickness
real(kind=sgl)                          :: rnmpp ! reciprocal nanometers per pixel
character(fnlen)                        :: xtalname
integer(kind=irg)                       :: numexptsingle
integer(kind=irg)                       :: numdictsingle
integer(kind=irg)                       :: ipf_ht
integer(kind=irg)                       :: ipf_wd
integer(kind=irg)                       :: nnk
real(kind=sgl)                          :: sgmax ! maximum sg value for a beam to be considered
real(kind=sgl)                          :: ww ! 2*ww+1 is the size of the spot
real(kind=sgl)                          :: var ! variance of gaussian peak
character(fnlen)                        :: exptfile
character(fnlen)                        :: datafile
character(fnlen)                        :: ctffile
character(fnlen)                        :: tmpfile
integer(kind=irg)                       :: devid
integer(kind=irg)                       :: platid
integer(kind=irg)                       :: nthreads


! define the IO namelist to facilitate passing variables to the program.
namelist /inputlist/ npix, ncubochoric, numexptsingle, numdictsingle, voltage, dmin, thickness, rnmpp, xtalname, &
exptfile, nnk, ipf_ht, ipf_wd, nthreads, sgmax, ww, var, devid, platid, datafile, ctffile, tmpfile

! set some of the input parameters to default values
npix = 0
ncubochoric = 50
voltage = 200000.0
dmin = 0.04
thickness = 50.0
rnmpp = 0.20
xtalname = 'undefined'
numdictsingle = 1024
numexptsingle = 1024
nnk = 40
exptfile = 'undefined'
datafile = 'undefined'
ctffile = 'undefined'
tmpfile = 'EMPEDDI_tmp.data'
sgmax = 0.50
ww = 3
var = 0.0020
ipf_ht = 0
ipf_wd = 0
nthreads = 1
platid = 1
devid = 1

if (present(initonly)) then
  if (initonly) skipread = .TRUE.
end if

if (.not.skipread) then
! read the namelist file
    open(UNIT=dataunit,FILE=trim(EMsoft_toNativePath(nmlfile)),DELIM='apostrophe',STATUS='old')
    read(UNIT=dataunit,NML=inputlist)
    close(UNIT=dataunit,STATUS='keep')

! check for required entries
    if (npix .eq. 0) then
        call FatalError('EMPEDIndexing:',' size of dictionary pattern not specified or set to 0 in '//nmlfile)
    end if

    if (trim(xtalname) .eq. 'undefined') then
        call FatalError('EMPEDIndexing:',' crystal file undefined in '//nmlfile)
    end if

    if (trim(exptfile).eq.'undefined') then
        call FatalError('EMPEDIndexing:',' experimental file name is undefined in '//nmlfile)
    end if


    if (ipf_ht .eq. 0) then
        call FatalError('EMPEDIndexing:',' total number of experimental patterns is either set to 0 or is undefined in '//nmlfile)
    end if

    if (ipf_wd .eq. 0) then
        call FatalError('EMPEDIndexing:',' total number of experimental patterns is either set to 0 or is undefined in '//nmlfile)
    end if


end if

! if we get here, then all appears to be ok, and we need to fill in the emnl fields
pednl%npix = npix
pednl%ncubochoric = ncubochoric
pednl%voltage = voltage
pednl%dmin = dmin
pednl%thickness = thickness
pednl%rnmpp = rnmpp
pednl%xtalname = xtalname
pednl%numexptsingle = numexptsingle
pednl%numdictsingle = numdictsingle
pednl%exptfile = exptfile
pednl%datafile = datafile
pednl%ctffile = ctffile 
pednl%nnk = nnk
pednl%sgmax = sgmax
pednl%ww = ww
pednl%var = var
pednl%ipf_ht = ipf_ht
pednl%ipf_wd = ipf_wd
pednl%nthreads = nthreads
pednl%platid = platid
pednl%devid = devid
pednl%tmpfile = tmpfile

end subroutine GetPEDIndxNameList

!--------------------------------------------------------------------------
!
! SUBROUTINE:GetEBSDDIpreviewNameList
!
!> @author Marc De Graef, Carnegie Mellon University
!
!> @brief read namelist file and fill enl structure (used by EMEBSDDIpreview.f90)
!
!> @param nmlfile namelist file name
!> @param enl name list structure
!
!> @date 01/24/18 MDG 1.0 new routine
!--------------------------------------------------------------------------
recursive subroutine GetEBSDDIpreviewNameList(nmlfile, enl, initonly)
!DEC$ ATTRIBUTES DLLEXPORT :: GetEBSDDIpreviewNameList

use error

IMPLICIT NONE

character(fnlen),INTENT(IN)                       :: nmlfile
type(EBSDDIpreviewNameListType),INTENT(INOUT)     :: enl
!f2py intent(in,out) ::  enl
logical,OPTIONAL,INTENT(IN)                       :: initonly

logical                                           :: skipread = .FALSE.

integer(kind=irg)       :: numsx
integer(kind=irg)       :: numsy
integer(kind=irg)       :: hipasswnsteps
integer(kind=irg)       :: nregionsmin
integer(kind=irg)       :: nregionsmax
integer(kind=irg)       :: nregionsstepsize
integer(kind=irg)       :: patx
integer(kind=irg)       :: paty
integer(kind=irg)       :: ipf_wd
integer(kind=irg)       :: ipf_ht
integer(kind=irg)       :: numav
real(kind=sgl)          :: hipasswmax
character(fnlen)        :: patternfile
character(fnlen)        :: tifffile
character(fnlen)        :: exptfile
character(fnlen)        :: inputtype
character(fnlen)        :: hDFstrings(10)

namelist / EBSDDIpreviewdata / numsx, numsy, hipasswmax, hipasswnsteps, nregionsstepsize, &
          nregionsmax, nregionsmin, patx, paty, tifffile, exptfile, inputtype, HDFstrings, ipf_wd, &
          ipf_ht, patternfile, numav

! set the input parameters to default values
numsx = 0
numsy = 0
hipasswmax = 0.5
hipasswnsteps = 10
nregionsmin = 1
nregionsmax = 10
nregionsstepsize = 1
patx = 1
paty = 1
ipf_wd = 100
ipf_ht = 100
numav = 0
patternfile = 'undefined'
tifffile = 'undefined'
exptfile = 'undefined'
inputtype = 'Binary'
HDFstrings = ''

if (present(initonly)) then
  if (initonly) skipread = .TRUE.
end if

if (.not.skipread) then
! read the namelist file
    open(UNIT=dataunit,FILE=trim(EMsoft_toNativePath(nmlfile)),DELIM='apostrophe',STATUS='old')
    read(UNIT=dataunit,NML=EBSDDIpreviewdata)
    close(UNIT=dataunit,STATUS='keep')

! check for required entries
        
    if (trim(exptfile).eq.'undefined') then
        call FatalError('GetEBSDDIpreviewNameList:',' experimental file name is undefined in '//nmlfile)
    end if

    if (trim(tifffile).eq.'undefined') then
        call FatalError('GetEBSDDIpreviewNameList:',' TIFF file name is undefined in '//nmlfile)
    end if

    if (numsx.eq.0) then 
        call FatalError('GetEBSDDIpreviewNameList:',' pattern size numsx is zero in '//nmlfile)
    end if

    if (numsy.eq.0) then 
        call FatalError('GetEBSDDIpreviewNameList:',' pattern size numsy is zero in '//nmlfile)
    end if
end if

enl%numsx = numsx
enl%numsy = numsy
enl%hipasswnsteps = hipasswnsteps
enl%nregionsmin = nregionsmin
enl%nregionsmax = nregionsmax
enl%nregionsstepsize = nregionsstepsize
enl%patx = patx
enl%paty = paty
enl%ipf_wd = ipf_wd
enl%ipf_ht = ipf_ht
enl%numav = numav
enl%patternfile = patternfile
enl%hipasswmax = hipasswmax
enl%tifffile = tifffile
enl%exptfile = exptfile
enl%inputtype = inputtype
enl%HDFstrings = HDFstrings

end subroutine GetEBSDDIpreviewNameList

!--------------------------------------------------------------------------
!
! SUBROUTINE:GetEBSDIndxNameList
!
!> @author Saransh Singh, Carnegie Mellon University
!
!> @brief read namelist file and fill enl structure (used by EMEBSDI.f90)
!
!> @param nmlfile namelist file name
!> @param enl EBSD indexing name list structure
!
!> @date 06/10/15  SS 1.0 new routine
!> @date 11/19/15  SS 1.1 added new variables
!> @date 01/26/16  SS 1.2 adjusted for EBSDIndexing
!--------------------------------------------------------------------------
recursive subroutine GetEBSDIndexingNameList(nmlfile, enl, initonly)
!DEC$ ATTRIBUTES DLLEXPORT :: GetEBSDIndexingNameList

use error
use io

IMPLICIT NONE

character(fnlen),INTENT(IN)                       :: nmlfile
type(EBSDIndexingNameListType),INTENT(INOUT)      :: enl
!f2py intent(in,out) ::  enl
logical,OPTIONAL,INTENT(IN)                       :: initonly

logical                                           :: skipread = .FALSE.

integer(kind=irg)                                 :: numsx
integer(kind=irg)                                 :: numsy
integer(kind=irg)                                 :: ROI(4)
integer(kind=irg)                                 :: binning
integer(kind=irg)                                 :: energyaverage
integer(kind=irg)                                 :: devid
integer(kind=irg)                                 :: multidevid(8)
integer(kind=irg)                                 :: usenumd
integer(kind=irg)                                 :: platid
integer(kind=irg)                                 :: nregions
integer(kind=irg)                                 :: nlines
real(kind=sgl)                                    :: L
real(kind=sgl)                                    :: thetac
real(kind=sgl)                                    :: delta
real(kind=sgl)                                    :: xpc
real(kind=sgl)                                    :: ypc
real(kind=sgl)                                    :: isangle
real(kind=sgl)                                    :: gammavalue
real(kind=dbl)                                    :: beamcurrent
real(kind=dbl)                                    :: dwelltime
real(kind=dbl)                                    :: hipassw
real(kind=sgl)                                    :: omega
real(kind=sgl)                                    :: stepX
real(kind=sgl)                                    :: stepY
integer(kind=irg)                                 :: nthreads
character(1)                                      :: maskpattern
character(1)                                      :: keeptmpfile
character(3)                                      :: scalingmode
character(3)                                      :: Notify
character(fnlen)                                  :: dotproductfile
character(fnlen)                                  :: masterfile
real(kind=sgl)                                    :: energymin
real(kind=sgl)                                    :: energymax
character(1)                                      :: spatialaverage
character(fnlen)                                  :: tmpfile
character(fnlen)                                  :: datafile
character(fnlen)                                  :: ctffile
character(fnlen)                                  :: avctffile
character(fnlen)                                  :: angfile
character(fnlen)                                  :: eulerfile
character(fnlen)                                  :: inputtype
character(fnlen)                                  :: HDFstrings(10)
integer(kind=irg)                                 :: ncubochoric
integer(kind=irg)                                 :: numexptsingle
integer(kind=irg)                                 :: numdictsingle
integer(kind=irg)                                 :: ipf_ht
integer(kind=irg)                                 :: ipf_wd
integer(kind=irg)                                 :: nnk
integer(kind=irg)                                 :: nnav
integer(kind=irg)                                 :: nosm
integer(kind=irg)                                 :: nism
integer(kind=irg)                                 :: maskradius
integer(kind=irg)                                 :: section
character(fnlen)                                  :: exptfile
character(fnlen)                                  :: dictfile
character(fnlen)                                  :: maskfile
character(fnlen)                                  :: indexingmode

! define the IO namelist to facilitate passing variables to the program.
namelist  / EBSDIndexingdata / thetac, delta, numsx, numsy, xpc, ypc, masterfile, devid, platid, &
beamcurrent, dwelltime, binning, gammavalue, energymin, spatialaverage, nregions, nlines, &
scalingmode, maskpattern, energyaverage, L, omega, nthreads, energymax, datafile, angfile, ctffile, &
ncubochoric, numexptsingle, numdictsingle, ipf_ht, ipf_wd, nnk, nnav, exptfile, maskradius, inputtype, &
dictfile, indexingmode, hipassw, stepX, stepY, tmpfile, avctffile, nosm, eulerfile, Notify, maskfile, &
section, HDFstrings, ROI, keeptmpfile, multidevid, usenumd, nism, isangle

! set the input parameters to default values (except for xtalname, which must be present)
ncubochoric     = 50
numexptsingle   = 1024
numdictsingle   = 1024
platid          = 1
devid           = 1
usenumd         = 1
multidevid      = (/ 0, 0, 0, 0, 0, 0, 0, 0 /)
nregions        = 10
nlines          = 3
nnk             = 50
nnav            = 20
nosm            = 20
nism            = 5
exptfile        = 'undefined'
numsx           = 0             ! [dimensionless]
numsy           = 0             ! [dimensionless]
ROI             = (/ 0, 0, 0, 0 /)  ! Region of interest (/ x0, y0, w, h /)
maskradius      = 240
binning         = 1             ! binning mode  (1, 2, 4, or 8)
L               = 20000.0       ! [microns]
! the following parameter is no longer used but can still be in older namelist files
energyaverage   = -1            ! apply energy averaging (1) or not (0); useful for dictionary computations
thetac          = 0.0           ! [degrees]
delta           = 25.0          ! [microns]
xpc             = 0.0           ! [pixels]
ypc             = 0.0           ! [pixels]
gammavalue      = 1.0           ! gamma factor
isangle         = 1.5
beamcurrent     = 14.513D0      ! beam current (actually emission current) in nano ampere
dwelltime       = 100.0D0       ! in microseconds
hipassw         = 0.05D0        ! hi pass inverted Gaussian mask parameter
stepX           = 1.0           ! sampling step size along X
stepY           = 1.0           ! sampling step size along Y
keeptmpfile     = 'n'
maskpattern     = 'n'           ! 'y' or 'n' to include a circular mask
Notify          = 'Off'
scalingmode     = 'not'         ! intensity selector ('lin', 'gam', or 'not')
masterfile      = 'undefined'   ! filename
dotproductfile  = 'undefined'
energymin       = 10.0
energymax       = 20.0
ipf_ht          = 100
ipf_wd          = 100
nthreads        = 1
spatialaverage  = 'n'
datafile        = 'undefined'
ctffile         = 'undefined'
avctffile       = 'undefined'
angfile         = 'undefined'
eulerfile       = 'undefined'
omega           = 0.0
tmpfile         = 'EMEBSDDict_tmp.data'
dictfile        = 'undefined'
maskfile        = 'undefined'
indexingmode    = 'dynamic'
section         = 0
inputtype       = 'Binary'    ! Binary, EMEBSD, TSLHDF, TSLup2, OxfordHDF, OxfordBinary, BrukerHDF 
HDFstrings      = ''

if (present(initonly)) then
  if (initonly) skipread = .TRUE.
end if

if (.not.skipread) then
! read the namelist file
    open(UNIT=dataunit,FILE=trim(EMsoft_toNativePath(nmlfile)),DELIM='apostrophe',STATUS='old')
    read(UNIT=dataunit,NML=EBSDIndexingdata)
    close(UNIT=dataunit,STATUS='keep')

    if (trim(indexingmode) .eq. 'static') then
        if (trim(dictfile) .eq. 'undefined') then
            call FatalError('EMEBSDIndexing:',' dictionary file name is undefined in '//nmlfile)
        end if
    end if
        

! check for required entries
    if (trim(indexingmode) .eq. 'dynamic') then
        
        if (trim(masterfile).eq.'undefined') then
            call FatalError('EMEBSDIndexing:',' master pattern file name is undefined in '//nmlfile)
        end if

    end if

    if (trim(exptfile).eq.'undefined') then
        call FatalError('EMEBSDIndexing:',' experimental file name is undefined in '//nmlfile)
    end if

    if (numsx.eq.0) then 
        call FatalError('EMEBSDIndexing:',' pattern size numsx is zero in '//nmlfile)
    end if

    if (numsy.eq.0) then 
        call FatalError('EMEBSDIndexing:',' pattern size numsy is zero in '//nmlfile)
    end if

    if (energyaverage.ne.-1) then
        call Message('EMEBSDIndexing Warning: energyaverage parameter is no longer used;')
        call Message('   ------> parameter value will be ignored during program run ')
    end if 
end if



! if we get here, then all appears to be ok, and we need to fill in the enl fields

enl%devid         = devid
enl%multidevid    = multidevid
enl%usenumd       = usenumd
enl%platid        = platid
enl%nregions      = nregions
enl%nlines        = nlines
enl%maskpattern   = maskpattern
enl%keeptmpfile   = keeptmpfile
enl%exptfile      = exptfile
enl%nnk           = nnk
enl%nnav          = nnav
enl%nosm          = nosm
enl%nism          = nism
enl%isangle       = isangle
enl%ipf_ht        = ipf_ht
enl%ipf_wd        = ipf_wd
enl%nthreads      = nthreads
enl%datafile      = datafile
enl%tmpfile       = tmpfile
enl%ctffile       = ctffile
enl%avctffile     = avctffile
enl%angfile       = angfile
enl%eulerfile     = eulerfile
enl%maskradius    = maskradius
enl%numdictsingle = numdictsingle
enl%numexptsingle = numexptsingle
enl%hipassw       = hipassw
enl%masterfile    = masterfile
enl%energyfile    = masterfile
enl%maskfile      = maskfile
enl%StepX         = stepX
enl%StepY         = stepY
enl%indexingmode  = trim(indexingmode)
enl%Notify        = Notify
enl%section       = section
enl%inputtype     = inputtype
enl%HDFstrings    = HDFstrings
enl%L             = L
enl%numsx         = numsx
enl%numsy         = numsy
enl%ROI           = ROI
enl%binning       = binning
! following parameter is no longer used but may be present in older nm files.
enl%energyaverage = -1 ! energyaverage
enl%thetac        = thetac
enl%delta         = delta
enl%xpc           = xpc
enl%ypc           = ypc
enl%gammavalue    = gammavalue
enl%beamcurrent   = beamcurrent
enl%dwelltime     = dwelltime
enl%scalingmode   = scalingmode
enl%ncubochoric   = ncubochoric
enl%omega         = omega
enl%energymin     = energymin
enl%energymax     = energymax
enl%spatialaverage= spatialaverage
enl%dictfile      = dictfile 

end subroutine GetEBSDIndexingNameList

! !--------------------------------------------------------------------------
! !
! ! SUBROUTINE: GetSphInxNameList
! !
! !> @author Marc De Graef, Carnegie Mellon University
! !
! !> @brief read namelist file and fill enl structure (used by EMSphInx.f90)
! !
! !> @param nmlfile namelist file name
! !> @param enl SphInx indexing name list structure
! !
! !> @date 06/17/19 MDG 1.0 new routine (based on regular EMEBSDDI name list structure)
! !--------------------------------------------------------------------------
! recursive subroutine GetSphInxNameList(nmlfile, enl, initonly)
! !DEC$ ATTRIBUTES DLLEXPORT :: GetSphInxNameList

! use error
! use io

! IMPLICIT NONE

! character(fnlen),INTENT(IN)                       :: nmlfile
! type(SphInxNameListType),INTENT(INOUT)            :: enl
!f2py intent(in,out) ::  enl
! logical,OPTIONAL,INTENT(IN)                       :: initonly

! logical                                           :: skipread = .FALSE.

! integer(kind=irg)       :: numexptsingle
! integer(kind=irg)       :: numdictsingle
! integer(kind=irg)       :: ipf_ht
! integer(kind=irg)       :: ipf_wd
! integer(kind=irg)       :: ROI(4)
! integer(kind=irg)       :: maskradius
! character(fnlen)        :: exptfile
! integer(kind=irg)       :: numsx
! integer(kind=irg)       :: numsy
! integer(kind=irg)       :: binning
! integer(kind=irg)       :: nthreads
! integer(kind=irg)       :: energyaverage
! integer(kind=irg)       :: devid
! integer(kind=irg)       :: usenumd
! integer(kind=irg)       :: multidevid(8)
! integer(kind=irg)       :: platid
! integer(kind=irg)       :: nregions
! real(kind=sgl)          :: L
! real(kind=sgl)          :: thetac
! real(kind=sgl)          :: delta
! real(kind=sgl)          :: omega
! real(kind=sgl)          :: xpc
! real(kind=sgl)          :: ypc
! real(kind=sgl)          :: stepX
! real(kind=sgl)          :: stepY
! real(kind=sgl)          :: energymin
! real(kind=sgl)          :: energymax
! real(kind=sgl)          :: gammavalue
! real(kind=dbl)          :: beamcurrent
! real(kind=dbl)          :: dwelltime
! real(kind=dbl)          :: hipassw
! character(1)            :: maskpattern
! character(3)            :: scalingmode
! character(3)            :: Notify
! character(1)            :: keeptmpfile
! character(fnlen)        :: anglefile
! character(fnlen)        :: masterfile
! character(fnlen)        :: energyfile
! character(fnlen)        :: datafile
! character(fnlen)        :: tmpfile
! character(fnlen)        :: ctffile
! character(fnlen)        :: angfile
! character(fnlen)        :: inputtype
! character(fnlen)        :: HDFstrings(10)

! ! define the IO namelist to facilitate passing variables to the program.
! namelist  / EBSDIndexingdata / thetac, delta, numsx, numsy, xpc, ypc, masterfile, devid, platid, &
!                                beamcurrent, dwelltime, binning, gammavalue, energymin, nregions, &
!                                scalingmode, maskpattern, L, omega, nthreads, energymax, datafile, angfile, ctffile, &
!                                numexptsingle, numdictsingle, ipf_ht, ipf_wd, exptfile, maskradius, inputtype, &
!                                hipassw, stepX, stepY, tmpfile, Notify, &
!                                HDFstrings, ROI,  multidevid, usenumd

! ! set the input parameters to default values (except for xtalname, which must be present)
! numexptsingle   = 1024
! numdictsingle   = 1024
! platid          = 1
! devid           = 1
! usenumd         = 1
! multidevid      = (/ 0, 0, 0, 0, 0, 0, 0, 0 /)
! nregions        = 10
! exptfile        = 'undefined'
! numsx           = 0             ! [dimensionless]
! numsy           = 0             ! [dimensionless]
! ROI             = (/ 0, 0, 0, 0 /)  ! Region of interest (/ x0, y0, w, h /)
! maskradius      = 240
! binning         = 1             ! binning mode  (1, 2, 4, or 8)
! L               = 20000.0       ! [microns]
! thetac          = 0.0           ! [degrees]
! delta           = 25.0          ! [microns]
! xpc             = 0.0           ! [pixels]
! ypc             = 0.0           ! [pixels]
! gammavalue      = 1.0           ! gamma factor
! beamcurrent     = 14.513D0      ! beam current (actually emission current) in nano ampere
! dwelltime       = 100.0D0       ! in microseconds
! hipassw         = 0.05D0        ! hi pass inverted Gaussian mask parameter
! stepX           = 1.0           ! sampling step size along X
! stepY           = 1.0           ! sampling step size along Y
! maskpattern     = 'n'           ! 'y' or 'n' to include a circular mask
! Notify          = 'Off'
! scalingmode     = 'not'         ! intensity selector ('lin', 'gam', or 'not')
! masterfile      = 'undefined'   ! filename
! energymin       = 10.0
! energymax       = 20.0
! ipf_ht          = 100
! ipf_wd          = 100
! nthreads        = 1
! datafile        = 'undefined'
! ctffile         = 'undefined'
! angfile         = 'undefined'
! omega           = 0.0
! inputtype       = 'Binary'    ! Binary, EMEBSD, TSLHDF, TSLup2, OxfordHDF, OxfordBinary, BrukerHDF 
! HDFstrings      = ''

! if (present(initonly)) then
!   if (initonly) skipread = .TRUE.
! end if

! if (.not.skipread) then
! ! read the namelist file
!     open(UNIT=dataunit,FILE=trim(EMsoft_toNativePath(nmlfile)),DELIM='apostrophe',STATUS='old')
!     read(UNIT=dataunit,NML=EBSDIndexingdata)
!     close(UNIT=dataunit,STATUS='keep')

! ! check for required entries
!     if (trim(masterfile).eq.'undefined') then
!         call FatalError('EMEBSDIndexing:',' master pattern file name is undefined in '//nmlfile)
!     end if

!     if (trim(exptfile).eq.'undefined') then
!         call FatalError('EMEBSDIndexing:',' experimental file name is undefined in '//nmlfile)
!     end if

!     if (numsx.eq.0) then 
!         call FatalError('EMEBSDIndexing:',' pattern size numsx is zero in '//nmlfile)
!     end if

!     if (numsy.eq.0) then 
!         call FatalError('EMEBSDIndexing:',' pattern size numsy is zero in '//nmlfile)
!     end if
! end if

! ! if we get here, then all appears to be ok, and we need to fill in the enl fields

! enl%devid         = devid
! enl%multidevid    = multidevid
! enl%usenumd       = usenumd
! enl%platid        = platid
! enl%nregions      = nregions
! enl%maskpattern   = maskpattern
! enl%exptfile      = exptfile
! enl%ipf_ht        = ipf_ht
! enl%ipf_wd        = ipf_wd
! enl%nthreads      = nthreads
! enl%datafile      = datafile
! enl%ctffile       = ctffile
! enl%angfile       = angfile
! enl%maskradius    = maskradius
! enl%numdictsingle = numdictsingle
! enl%numexptsingle = numexptsingle
! enl%hipassw       = hipassw
! enl%masterfile    = masterfile
! enl%energyfile    = masterfile
! enl%stepX         = stepX
! enl%stepY         = stepY
! enl%Notify        = Notify
! enl%inputtype     = inputtype
! enl%HDFstrings    = HDFstrings
! enl%L             = L
! enl%numsx         = numsx
! enl%numsy         = numsy
! enl%ROI           = ROI
! enl%binning       = binning
! enl%thetac        = thetac
! enl%delta         = delta
! enl%xpc           = xpc
! enl%ypc           = ypc
! enl%gammavalue    = gammavalue
! enl%beamcurrent   = beamcurrent
! enl%dwelltime     = dwelltime
! enl%scalingmode   = scalingmode
! enl%omega         = omega
! enl%energymin     = energymin
! enl%energymax     = energymax

! end subroutine GetSphInxNameList

!--------------------------------------------------------------------------
!
! SUBROUTINE:GetADPNameList
!
!> @author Marc De Graef, Carnegie Mellon University
!
!> @brief read namelist file and fill adpnl structure (used by EMgetADP.f90)
!
!> @param nmlfile namelist file name
!> @param adpnl name list structure
!
!> @date 02/17/18 MDG 1.0 new routine
!--------------------------------------------------------------------------
recursive subroutine GetADPNameList(nmlfile, adpnl, initonly)
!DEC$ ATTRIBUTES DLLEXPORT :: GetADPNameList

use error

IMPLICIT NONE

character(fnlen),INTENT(IN)                       :: nmlfile
type(ADPNameListType),INTENT(INOUT)               :: adpnl
!f2py intent(in,out) ::  adpnl
logical,OPTIONAL,INTENT(IN)                       :: initonly

logical                                           :: skipread = .FALSE.

integer(kind=irg)       :: ipf_ht
integer(kind=irg)       :: ipf_wd 
integer(kind=irg)       :: maskradius
integer(kind=irg)       :: numsx
integer(kind=irg)       :: numsy
integer(kind=irg)       :: nthreads
integer(kind=irg)       :: nregions
integer(kind=irg)       :: ROI(4)
real(kind=dbl)          :: hipassw
character(1)            :: maskpattern
character(1)            :: filterpattern
character(1)            :: keeptmpfile
character(1)            :: usetmpfile
character(fnlen)        :: exptfile 
character(fnlen)        :: tmpfile
character(fnlen)        :: tiffname
character(fnlen)        :: maskfile
character(fnlen)        :: inputtype
character(fnlen)        :: HDFstrings(10)

! define the IO namelist to facilitate passing variables to the program.
namelist  / getADP / numsx, numsy, nregions, maskpattern, nthreads, ipf_ht, ipf_wd, exptfile, maskradius, inputtype, &
                     tmpfile, maskfile, HDFstrings, hipassw, tiffname, filterpattern, keeptmpfile, usetmpfile, ROI

! set the input parameters to default values
 ipf_ht = 100
 ipf_wd = 100
 maskfile = 'undefined'
 filterpattern = 'y'
 maskpattern = 'n'
 keeptmpfile = 'n'
 usetmpfile = 'n'
 maskradius = 240
 hipassw = 0.05
 nregions = 10
 numsx = 0
 numsy = 0
 ROI = (/ 0, 0, 0, 0 /)
 exptfile = 'undefined'
 inputtype = 'Binary'
 HDFstrings = ''
 tmpfile = 'EMEBSDDict_tmp.data'
 tiffname = 'undefined'
 nthreads = 1

if (present(initonly)) then
  if (initonly) skipread = .TRUE.
end if

if (.not.skipread) then
! read the namelist file
    open(UNIT=dataunit,FILE=trim(EMsoft_toNativePath(nmlfile)),DELIM='apostrophe',STATUS='old')
    read(UNIT=dataunit,NML=getADP)
    close(UNIT=dataunit,STATUS='keep')

! check for required entries
    if (trim(exptfile).eq.'undefined') then
        call FatalError('GetADPNameList:',' experimental file name is undefined in '//nmlfile)
    end if

    if (trim(tiffname).eq.'undefined') then
        call FatalError('GetADPNameList:',' output tiff file name is undefined in '//nmlfile)
    end if

    if (numsx.eq.0) then
        call FatalError('GetADPNameList:',' patterns size numsx is zero in '//nmlfile)
    end if

    if (numsy.eq.0) then
        call FatalError('GetADPNameList:',' patterns size numsy is zero in '//nmlfile)
    end if
 end if

! if we get here, then all appears to be ok, and we need to fill in the enl fields
adpnl%ipf_ht = ipf_ht
adpnl%ipf_wd = ipf_wd
adpnl%maskradius = maskradius
adpnl%numsx = numsx
adpnl%numsy = numsy
adpnl%nthreads = nthreads
adpnl%nregions = nregions
adpnl%ROI = ROI
adpnl%hipassw = hipassw
adpnl%maskpattern = maskpattern
adpnl%filterpattern = filterpattern
adpnl%keeptmpfile = keeptmpfile
adpnl%usetmpfile = usetmpfile
adpnl%exptfile = exptfile
adpnl%tmpfile = tmpfile
adpnl%tiffname = tiffname
adpnl%maskfile = maskfile
adpnl%inputtype = inputtype
adpnl%HDFstrings = HDFstrings

end subroutine GetADPNameList

!--------------------------------------------------------------------------
!
! SUBROUTINE:GetOSMNameList
!
!> @author Marc De Graef, Carnegie Mellon University
!
!> @brief read namelist file and fill osmnl structure (used by EMgetOSM.f90)
!
!> @param nmlfile namelist file name
!> @param osmnl name list structure
!
!> @date 08/17/19 MDG 1.0 new routine
!--------------------------------------------------------------------------
recursive subroutine GetOSMNameList(nmlfile, osmnl, initonly)
!DEC$ ATTRIBUTES DLLEXPORT :: GetOSMNameList

use error

IMPLICIT NONE

character(fnlen),INTENT(IN)                       :: nmlfile
type(OSMNameListType),INTENT(INOUT)               :: osmnl
!f2py intent(in,out) ::  osmnl
logical,OPTIONAL,INTENT(IN)                       :: initonly

logical                                           :: skipread = .FALSE.

integer(kind=irg)       :: nmatch(5)
character(fnlen)        :: dotproductfile
character(fnlen)        :: tiffname


! define the IO namelist to facilitate passing variables to the program.
namelist  / getOSM / nmatch, dotproductfile, tiffname

! set the input parameters to default values
nmatch = (/ 20, 0, 0, 0, 0 /)
dotproductfile = 'undefined'
tiffname = 'undefined'

if (present(initonly)) then
  if (initonly) skipread = .TRUE.
end if

if (.not.skipread) then
! read the namelist file
    open(UNIT=dataunit,FILE=trim(EMsoft_toNativePath(nmlfile)),DELIM='apostrophe',STATUS='old')
    read(UNIT=dataunit,NML=getOSM)
    close(UNIT=dataunit,STATUS='keep')

! check for required entries
    if (trim(dotproductfile).eq.'undefined') then
        call FatalError('GetOSMNameList:',' dot product file name is undefined in '//nmlfile)
    end if

    if (trim(tiffname).eq.'undefined') then
        call FatalError('GetOSMNameList:',' output tiff file name is undefined in '//nmlfile)
    end if
 end if

! if we get here, then all appears to be ok, and we need to fill in the enl fields
osmnl%nmatch = nmatch
osmnl%dotproductfile = dotproductfile
osmnl%tiffname = tiffname

end subroutine GetOSMNameList

!--------------------------------------------------------------------------
!
! SUBROUTINE:GetdpmergeNameList
!
!> @author Marc De Graef, Carnegie Mellon University
!
!> @brief read namelist file and fill osmnl structure (used by EMgetOSM.f90)
!
!> @param nmlfile namelist file name
!> @param dpmnl name list structure
!
!> @date 08/17/19 MDG 1.0 new routine
!--------------------------------------------------------------------------
recursive subroutine GetdpmergeNameList(nmlfile, dpmnl, initonly)
!DEC$ ATTRIBUTES DLLEXPORT :: GetdpmergeNameList

use error

IMPLICIT NONE

character(fnlen),INTENT(IN)                       :: nmlfile
type(dpmergeNameListType),INTENT(INOUT)           :: dpmnl
!f2py intent(in,out) ::  dpmnl
logical,OPTIONAL,INTENT(IN)                       :: initonly

logical                                           :: skipread = .FALSE.

character(fnlen)        :: dotproductfile(5)
character(fnlen)        :: ctfname
character(fnlen)        :: angname
character(fnlen)        :: phasemapname
integer(kind=irg)       :: phasecolors(5)
character(8)            :: usedp
character(2)            :: indexingmode

! define the IO namelist to facilitate passing variables to the program.
namelist  / dpmerge / dotproductfile, ctfname, angname, usedp, indexingmode, phasemapname, phasecolors

! set the input parameters to default values
dotproductfile = (/ 'undefined','undefined','undefined','undefined','undefined' /)
ctfname = 'undefined'
angname = 'undefined'
phasemapname = 'undefined'
phasecolors = (/ 1, 2, 0, 0, 0 /)
usedp = 'original'
indexingmode = 'DI'

if (present(initonly)) then
  if (initonly) skipread = .TRUE.
end if

if (.not.skipread) then
! read the namelist file
    open(UNIT=dataunit,FILE=trim(EMsoft_toNativePath(nmlfile)),DELIM='apostrophe',STATUS='old')
    read(UNIT=dataunit,NML=dpmerge)
    close(UNIT=dataunit,STATUS='keep')

! check for required entries
    if ((trim(dotproductfile(1)).eq.'undefined').or.(trim(dotproductfile(2)).eq.'undefined')) then
        call FatalError('GetdpmergeNameList:',' at least two dot product file names must be defined in '//nmlfile)
    end if

    if ((trim(ctfname).eq.'undefined').and.(trim(angname).eq.'undefined')) then
        call FatalError('GetdpmergeNameList:',' either ctfname or angname must be defined in '//nmlfile)
    end if
 end if

! if we get here, then all appears to be ok, and we need to fill in the dpmnl fields
dpmnl%dotproductfile = dotproductfile
dpmnl%ctfname = ctfname 
dpmnl%angname = angname 
dpmnl%phasemapname = phasemapname 
dpmnl%phasecolors = phasecolors
dpmnl%indexingmode = indexingmode
dpmnl%usedp = usedp

end subroutine GetdpmergeNameList


!--------------------------------------------------------------------------
!
! SUBROUTINE:GetTKDIndexingNameList
!
!> @author Marc De Graef , Carnegie Mellon University
!
!> @brief read namelist file and fill enl structure (used by EMTKDDI.f90)
!
!> @param nmlfile namelist file name
!> @param enl TKD indexing name list structure
!
!> @date 05/07/17 MDG 1.0 new routine, based on EBSD routine
!--------------------------------------------------------------------------
recursive subroutine GetTKDIndexingNameList(nmlfile, enl, initonly)
!DEC$ ATTRIBUTES DLLEXPORT :: GetTKDIndexingNameList

use error

IMPLICIT NONE

character(fnlen),INTENT(IN)                       :: nmlfile
type(TKDIndexingNameListType),INTENT(INOUT)       :: enl
!f2py intent(in,out) ::  enl
logical,OPTIONAL,INTENT(IN)                       :: initonly

logical                                           :: skipread = .FALSE.

integer(kind=irg)                                 :: numsx
integer(kind=irg)                                 :: numsy
integer(kind=irg)                                 :: binning
integer(kind=irg)                                 :: energyaverage
integer(kind=irg)                                 :: devid
integer(kind=irg)                                 :: platid
integer(kind=irg)                                 :: nregions
real(kind=sgl)                                    :: L
real(kind=sgl)                                    :: thetac
real(kind=sgl)                                    :: delta
real(kind=sgl)                                    :: xpc
real(kind=sgl)                                    :: ypc
real(kind=sgl)                                    :: gammavalue
real(kind=dbl)                                    :: beamcurrent
real(kind=dbl)                                    :: dwelltime
real(kind=dbl)                                    :: hipassw
real(kind=sgl)                                    :: omega
real(kind=sgl)                                    :: stepX
real(kind=sgl)                                    :: stepY
integer(kind=irg)                                 :: nthreads
character(1)                                      :: maskpattern
character(3)                                      :: scalingmode
character(3)                                      :: Notify
character(fnlen)                                  :: dotproductfile
character(fnlen)                                  :: masterfile
real(kind=sgl)                                    :: energymin
real(kind=sgl)                                    :: energymax
character(1)                                      :: spatialaverage
character(fnlen)                                  :: maskfile
character(fnlen)                                  :: tmpfile
character(fnlen)                                  :: datafile
character(fnlen)                                  :: ctffile
character(fnlen)                                  :: avctffile
character(fnlen)                                  :: angfile
character(fnlen)                                  :: eulerfile
character(fnlen)                                  :: inputtype
character(fnlen)                                  :: HDFstrings(10)
integer(kind=irg)                                 :: ncubochoric
integer(kind=irg)                                 :: numexptsingle
integer(kind=irg)                                 :: numdictsingle
integer(kind=irg)                                 :: ipf_ht
integer(kind=irg)                                 :: ipf_wd
integer(kind=irg)                                 :: nnk
integer(kind=irg)                                 :: ROI(4) 
integer(kind=irg)                                 :: nnav
integer(kind=irg)                                 :: nosm
integer(kind=irg)                                 :: maskradius
character(fnlen)                                  :: exptfile
character(fnlen)                                  :: dictfile
character(fnlen)                                  :: indexingmode

! define the IO namelist to facilitate passing variables to the program.
namelist  / TKDIndexingdata / thetac, delta, numsx, numsy, xpc, ypc, masterfile, devid, platid, &
beamcurrent, dwelltime, binning, gammavalue, energymin, spatialaverage, nregions, ROI, inputtype, HDFstrings, &
scalingmode, maskpattern, energyaverage, L, omega, nthreads, energymax, datafile, angfile, ctffile, &
ncubochoric, numexptsingle, numdictsingle, ipf_ht, ipf_wd, nnk, nnav, exptfile, maskradius, Notify, &
dictfile, indexingmode, hipassw, stepX, stepY, tmpfile, avctffile, nosm, eulerfile, maskfile

! set the input parameters to default values (except for xtalname, which must be present)
Notify          = 'Off'
ncubochoric     = 50
numexptsingle   = 1024
numdictsingle   = 1024
platid          = 1
devid           = 1
nregions        = 10
ROI             = (/ 0, 0, 0, 0 /)
nnk             = 50
nnav            = 20
nosm            = 20
exptfile        = 'undefined'
numsx           = 0           ! [dimensionless]
numsy           = 0           ! [dimensionless]
maskradius      = 240
binning         = 1             ! binning mode  (1, 2, 4, or 8)
L               = 20000.0       ! [microns]
energyaverage   = 1             ! apply energy averaging (1) or not (0); useful for dictionary computations
thetac          = 0.0           ! [degrees]
delta           = 25.0          ! [microns]
xpc             = 0.0           ! [pixels]
ypc             = 0.0           ! [pixels]
gammavalue      = 1.0           ! gamma factor
beamcurrent     = 14.513D0      ! beam current (actually emission current) in nano ampere
dwelltime       = 100.0D0       ! in microseconds
hipassw         = 0.05D0        ! hi pass inverted Gaussian mask parameter
stepX           = 1.0           ! sampling step size along X
stepY           = 1.0           ! sampling step size along Y
maskfile        = 'undefined'
maskpattern     = 'n'           ! 'y' or 'n' to include a circular mask
scalingmode     = 'not'         ! intensity selector ('lin', 'gam', or 'not')
masterfile      = 'undefined'   ! filename
dotproductfile  = 'undefined'
energymin       = 10.0
energymax       = 20.0
ipf_ht          = 100
ipf_wd          = 100
nthreads        = 1
spatialaverage  = 'n'
inputtype       = 'Binary'
HDFstrings      = (/ '', '', '', '', '', '', '', '', '', '' /)
datafile        = 'undefined'
ctffile         = 'undefined'
avctffile       = 'undefined'
angfile         = 'undefined'
eulerfile       = 'undefined'
omega           = 0.0
tmpfile         = 'EMEBSDDict_tmp.data'
dictfile        = 'undefined'
indexingmode    = 'dynamic'

if (present(initonly)) then
  if (initonly) skipread = .TRUE.
end if

if (.not.skipread) then
! read the namelist file
    open(UNIT=dataunit,FILE=trim(EMsoft_toNativePath(nmlfile)),DELIM='apostrophe',STATUS='old')
    read(UNIT=dataunit,NML=TKDIndexingdata)
    close(UNIT=dataunit,STATUS='keep')

    if (trim(indexingmode) .eq. 'static') then
        if (trim(dictfile) .eq. 'undefined') then
            call FatalError('EMTKDIndexing:',' dictionary file name is undefined in '//nmlfile)
        end if
    end if
        

! check for required entries
    if (trim(indexingmode) .eq. 'dynamic') then
        
        if (trim(masterfile).eq.'undefined') then
            call FatalError('EMTKDIndexing:',' master pattern file name is undefined in '//nmlfile)
        end if

    end if

    if (trim(exptfile).eq.'undefined') then
    end if

    if (numsx.eq.0) then
        call FatalError('EMTKDIndexing:',' pattern size numsx is zero in '//nmlfile)
    end if

    if (numsy.eq.0) then
        call FatalError('EMTKDIndexing:',' pattern size numsy is zero in '//nmlfile)
    end if
end if



! if we get here, then all appears to be ok, and we need to fill in the enl fields

enl%Notify = Notify
enl%devid = devid
enl%platid = platid
enl%nregions = nregions
enl%maskpattern = maskpattern
enl%exptfile = exptfile
enl%ROI = ROI
enl%nnk = nnk
enl%nnav = nnav
enl%nosm = nosm
enl%ipf_ht = ipf_ht
enl%ipf_wd = ipf_wd
enl%nthreads = nthreads
enl%datafile = datafile
enl%tmpfile = tmpfile
enl%maskfile = maskfile
enl%ctffile = ctffile
enl%avctffile = avctffile
enl%angfile = angfile
enl%eulerfile = eulerfile
enl%maskradius = maskradius
enl%numdictsingle = numdictsingle
enl%numexptsingle = numexptsingle
enl%hipassw = hipassw
enl%masterfile = masterfile
enl%energyfile = enl%masterfile
enl%StepX = stepX
enl%StepY = stepY
enl%indexingmode = trim(indexingmode)
enl%inputtype = inputtype
enl%hDFstrings = hDFstrings

if (trim(indexingmode) .eq. 'dynamic') then
    enl%L = L
    enl%numsx = numsx
    enl%numsy = numsy
    enl%binning = binning
    enl%energyaverage = energyaverage
    enl%thetac = thetac
    enl%delta = delta
    enl%xpc = xpc
    enl%ypc = ypc
    enl%gammavalue = gammavalue
    enl%beamcurrent = beamcurrent
    enl%dwelltime = dwelltime
    enl%scalingmode = scalingmode
    enl%ncubochoric = ncubochoric
    enl%omega = omega
    enl%energymin = energymin
    enl%energymax = energymax
    enl%spatialaverage = spatialaverage
    enl%dictfile = 'undefined'
else if (trim(indexingmode) .eq. 'static') then
    enl%dictfile = dictfile
    enl%ncubochoric = 0
else
    call FatalError('EMTKDIndexing:',' indexingmode is not known in '//nmlfile)
end if

end subroutine GetTKDIndexingNameList

!--------------------------------------------------------------------------
!
! SUBROUTINE:GetZAdefectNameList
!
!> @author Saransh Singh, Carnegie Mellon University
!
!> @brief read namelist file and fill ZAdefect structure (used by CTEMDefect.f90)
!
!> @param nmlfile namelist file name
!> @param ZAdefect Zone Axis defect simulation name list structure
!
!> @date 06/24/15  SS 1.0 new routine
!--------------------------------------------------------------------------
recursive subroutine GetZAdefectNameList(nmlfile, ZAdefect, initonly)
!DEC$ ATTRIBUTES DLLEXPORT :: GetZAdefectNameList

use error

IMPLICIT NONE

character(fnlen),INTENT(IN)                   :: nmlfile
type(ZAdefectnameListType),INTENT(INOUT)      :: ZAdefect
!f2py intent(in,out) ::  ZAdefect
logical,OPTIONAL,INTENT(IN)             :: initonly

logical                                 :: skipread = .FALSE.


	character(fnlen)		:: xtalname
	real(kind=sgl)			:: voltage 
	integer(kind=irg)		:: kk(3) 
	real(kind=sgl)			:: lauec(2) 
	real(kind=sgl)			:: dmin 

! EM or STEM ?
	character(fnlen)		:: progmode
	character(fnlen)		:: STEMnmlfile 
character(fnlen)			:: foilnmlfile 
 
! column approximation parameters and image parameters 
	real(kind=sgl)			:: DF_L 
	real(kind=sgl)			:: DF_npix 
	real(kind=sgl)			:: DF_npiy 
	real(kind=sgl)			:: DF_slice 

	integer(kind=irg)		:: dinfo
	character(fnlen)		:: sgname 

! defect parameters
	integer(kind=irg)		:: numdisl
	integer(kind=irg)		:: numsf
	integer(kind=irg)		:: numinc
	integer(kind=irg)		:: numvoids
	character(fnlen)		:: voidname
	character(fnlen)		:: dislname
	character(fnlen)		:: sfname
	character(fnlen)		:: incname
	character(fnlen)		:: dispfile
	character(fnlen)		:: dispmode

! output parameters
	character(fnlen)		:: dataname
	integer(kind=irg)		:: t_interval

! define the IO namelist to facilitate passing variables to the program.
namelist  / rundata / xtalname, voltage, kk, lauec, dmin, progmode, STEMnmlfile, foilnmlfile,&
			DF_L, DF_npix, DF_npiy, DF_slice, dinfo, sgname, numdisl, numsf, numinc,&
			numvoids, voidname, dislname, sfname, incname, dispfile, dispmode, dataname, t_interval 

! set the input parameters to default values (except for xtalname, which must be present)
xtalname = 'undefined'
voltage = 200000.0
kk = (/0.0,0.0,1.0/)
lauec = (/0.0,0.0/)
dmin = 0.04
progmode = 'CTEM'
STEMnmlfile = 'STEM_rundata.nml'
foilnmlfile = 'FOIL_rundata.nml'
DF_L = 1.0
DF_npix = 256
DF_npiy = 256
DF_slice = 1.0
dinfo = 0
sgname = 'undefined'
numdisl = 0
numsf = 0
numinc = 0
numvoids = 0
voidname = 'void.nml'
dislname = 'dislocation.nml'
sfname = 'stackingfault.nml'
incname = 'inclusion.nml'
dispfile = 'undefined'
dispmode = 'undefined'
dataname = 'undefined'
t_interval = 10

if (present(initonly)) then
  if (initonly) skipread = .TRUE.
end if

if (.not.skipread) then
! read the namelist file
open(UNIT=dataunit,FILE=trim(EMsoft_toNativePath(nmlfile)),DELIM='apostrophe',STATUS='old')
read(UNIT=dataunit,NML=rundata)
close(UNIT=dataunit,STATUS='keep')

! check for required entries
if (trim(xtalname).eq.'undefined') then
call FatalError('CTEMDefect:',' xtal file name is undefined in '//nmlfile)
end if
end if

! if we get here, then all appears to be ok, and we need to fill in the emnl fields
ZAdefect%xtalname = xtalname
ZAdefect%voltage = voltage
ZAdefect%kk = kk
ZAdefect%lauec = lauec
ZAdefect%dmin = dmin
ZAdefect%progmode = progmode
ZAdefect%STEMnmlfile = STEMnmlfile
ZAdefect%foilnmlfile = foilnmlfile
ZAdefect%DF_L = DF_L
ZAdefect%DF_npix = DF_npix
ZAdefect%DF_npiy = DF_npiy
ZAdefect%DF_slice = DF_slice
ZAdefect%dinfo = dinfo
ZAdefect%sgname = sgname
ZAdefect%numdisl = numdisl
ZAdefect%numsf = numsf
ZAdefect%numinc = numinc
ZAdefect%numvoids = numvoids
ZAdefect%voidname = voidname
ZAdefect%dislname = dislname
ZAdefect%sfname = sfname
ZAdefect%incname = incname
ZAdefect%dispfile = dispfile
ZAdefect%dispmode = dispmode
ZAdefect%dataname = dataname
ZAdefect%t_interval = t_interval

end subroutine GetZADefectNameList

!--------------------------------------------------------------------------
!
! SUBROUTINE:GetECPIndexingNameList
!
!> @author Saransh Singh, Carnegie Mellon University
!
!> @brief read namelist file and fill enl structure (used by EMDynamicECPIndeixing.f90)
!
!> @param nmlfile namelist file name
!> @param enl ECP indexing name list structure
!
!> @date 11/19/15  SS 1.0 original
!> @date 01/26/16  SS 1.1 modified for EMsoft3.1 indexing code
!--------------------------------------------------------------------------
recursive subroutine GetECPIndexingNameList(nmlfile, enl, initonly)
!DEC$ ATTRIBUTES DLLEXPORT :: GetECPIndexingNameList

use error

IMPLICIT NONE

character(fnlen),INTENT(IN)                       :: nmlfile
type(ECPIndexingNameListType),INTENT(INOUT)       :: enl
!f2py intent(in,out) ::  enl
logical,OPTIONAL,INTENT(IN)                       :: initonly

logical                                           :: skipread = .FALSE.

integer(kind=irg)                                 :: ncubochoric
integer(kind=irg)                                 :: numexptsingle
integer(kind=irg)                                 :: numdictsingle
integer(kind=irg)                                 :: totnumexpt
integer(kind=irg)                                 :: maskradius
integer(kind=irg)                                 :: nnk
integer(kind=irg)                                 :: platid
integer(kind=irg)                                 :: devid
integer(kind=irg)                                 :: nregions
character(fnlen)                                  :: exptfile 
integer(kind=irg)                                 :: stdout
integer(kind=irg)                                 :: nthreads
integer(kind=irg)                                 :: npix
real(kind=sgl)                                    :: thetac
character(1)                                      :: maskpattern
character(fnlen)                                  :: masterfile
character(fnlen)                                  :: tmpfile
character(fnlen)                                  :: datafile
character(fnlen)                                  :: ctffile
real(kind=sgl)                                    :: gammavalue
real(kind=dbl)                                    :: sampletilt
real(kind=sgl)                                    :: workingdistance
real(kind=sgl)                                    :: Rin
real(kind=sgl)                                    :: Rout

namelist / ECPIndexingdata / ncubochoric, numexptsingle, numdictsingle, totnumexpt, nnk, exptfile, &
stdout, nthreads, npix, thetac, maskpattern, masterfile, datafile, gammavalue, platid, &
sampletilt, workingdistance, Rin, Rout, maskradius, devid, nregions, ctffile, tmpfile

ncubochoric = 100 
numexptsingle = 1024
numdictsingle = 1024 
totnumexpt = 10
nregions = 10
nnk = 2 
platid = 1
devid = 1
exptfile = 'undefined'
nthreads = 1 
npix = 256 
thetac = 10.0 
maskpattern ='y' 
masterfile = 'undefined' 
datafile = 'undefined' 
tmpfile = 'EMECPDict_tmp.data'
ctffile = 'undefined'
gammavalue = 1.0 
sampletilt = 0.0 
workingdistance = 10.0 
Rin = 3.0 
Rout = 5.0
maskradius = 128

if (present(initonly)) then
  if (initonly) skipread = .TRUE.
end if

if (.not.skipread) then
! read the namelist file
    open(UNIT=dataunit,FILE=trim(EMsoft_toNativePath(nmlfile)),DELIM='apostrophe',STATUS='old')
    read(UNIT=dataunit,NML=ECPIndexingdata)
    close(UNIT=dataunit,STATUS='keep')

! check for required entries
    if (trim(masterfile).eq.'undefined') then
        call FatalError('EMECPIndexing:',' master pattern file name is undefined in '//nmlfile)
    end if

    if (trim(exptfile).eq.'undefined') then
        call FatalError('EMECPIndexing:',' experimental file name is undefined in '//nmlfile)
    end if

end if

enl%ncubochoric = ncubochoric
enl%numexptsingle = numexptsingle
enl%numdictsingle = numdictsingle
enl%totnumexpt = totnumexpt
enl%nnk = nnk
enl%devid = devid
enl%platid = platid
enl%nregions = nregions
enl%exptfile = exptfile
enl%nthreads = nthreads
enl%npix = npix
enl%thetac = thetac
enl%maskpattern = maskpattern 
enl%masterfile = masterfile 
enl%energyfile = enl%masterfile
enl%datafile = datafile
enl%gammavalue = gammavalue
enl%sampletilt = sampletilt
enl%workingdistance = workingdistance
enl%Rin = Rin
enl%Rout = Rout
enl%maskradius = maskradius 
enl%ctffile = ctffile
enl%tmpfile = tmpfile

end subroutine GetECPIndexingNameList

!--------------------------------------------------------------------------
!
! SUBROUTINE:GetEMDPFit4NameList
!
!> @author Saransh Singh, Carnegie Mellon University
!
!> @brief read namelist file and fill enl structure (used by EMDPFit.f90)
!
!> @param nmlfile namelist file name
!> @param enl DPFit name list structure
!
!> @date 02/22/16  SS 1.0 original
!--------------------------------------------------------------------------
recursive subroutine GetEMDPFit4NameList(nmlfile, enl, initonly)
!DEC$ ATTRIBUTES DLLEXPORT :: GetEMDPFit4NameList

use error

IMPLICIT NONE

character(fnlen),INTENT(IN)                       :: nmlfile
type(EMDPFit4ListType),INTENT(INOUT)              :: enl
!f2py intent(in,out) ::  enl
logical,OPTIONAL,INTENT(IN)                       :: initonly

logical                                           :: skipread = .FALSE.

character(fnlen)                                  :: masterfile
character(fnlen)                                  :: modalityname
character(fnlen)                                  :: exptfile_pat1
character(fnlen)                                  :: exptfile_pat2
character(fnlen)                                  :: exptfile_pat3
character(fnlen)                                  :: exptfile_pat4
real(kind=dbl)                                    :: rhobeg, rhoend
logical                                           :: verbose, mask
real(kind=sgl)                                    :: gammavalue
real(kind=sgl)                                    :: phi_pat1, phi1_pat1, phi2_pat1
real(kind=sgl)                                    :: phi_pat2, phi1_pat2, phi2_pat2
real(kind=sgl)                                    :: phi_pat3, phi1_pat3, phi2_pat3
real(kind=sgl)                                    :: phi_pat4, phi1_pat4, phi2_pat4
real(kind=sgl)                                    :: L
real(kind=sgl)                                    :: thetac
real(kind=sgl)                                    :: delta
real(kind=sgl)                                    :: omega
integer(kind=irg)                                 :: numsx
integer(kind=irg)                                 :: numsy
integer(kind=irg)                                 :: binning
real(kind=sgl)                                    :: xpc
real(kind=sgl)                                    :: ypc
real(kind=sgl)                                    :: beamcurrent
real(kind=sgl)                                    :: dwelltime
integer(kind=irg)                                 :: npix
real(kind=sgl)                                    :: Rin
real(kind=sgl)                                    :: Rout
real(kind=sgl)                                    :: thetacone
real(kind=sgl)                                    :: sampletilt
real(kind=sgl)                                    :: workingdistance
real(kind=sgl)                                    :: maskradius
real(kind=sgl)                                    :: step_xpc
real(kind=sgl)                                    :: step_ypc
real(kind=sgl)                                    :: step_L
real(kind=sgl)                                    :: step_phi1
real(kind=sgl)                                    :: step_phi
real(kind=sgl)                                    :: step_phi2
real(kind=sgl)                                    :: step_thetacone
integer(kind=irg)                                 :: nrun
integer(kind=irg)                                 :: pixx_pat1,pixx_pat2,pixx_pat3,pixx_pat4
integer(kind=irg)                                 :: pixy_pat1,pixy_pat2,pixy_pat3,pixy_pat4
real(kind=sgl)                                    :: stepx
real(kind=sgl)                                    :: stepy



namelist / DPFitdata / masterfile, modalityname, exptfile_pat1, rhobeg, rhoend, verbose, mask, &
         phi1_pat1, phi_pat1, phi2_pat1, L, thetac, delta, omega, numsx, numsy, binning, xpc, ypc, beamcurrent, &
         dwelltime, npix, Rin, Rout, thetacone, sampletilt, workingdistance, gammavalue, maskradius, &
         phi1_pat2, phi_pat2, phi2_pat2, phi1_pat3, phi_pat3, phi2_pat3, phi1_pat4, phi_pat4, phi2_pat4, &
         exptfile_pat2, exptfile_pat3, exptfile_pat4, step_xpc, step_ypc, step_L, step_phi1, step_phi, step_phi2,&
         step_thetacone, nrun, pixx_pat1, pixy_pat1, stepx, stepy,  pixx_pat2, pixy_pat2,  pixx_pat3, pixy_pat3,&
         pixx_pat4, pixy_pat4

masterfile = 'undefined' 
modalityname = 'undefined' 

exptfile_pat1 = 'undefined'
exptfile_pat2 = 'undefined'
exptfile_pat3 = 'undefined'
exptfile_pat4 = 'undefined'

rhobeg = 1.0D-2
rhoend = 1.0D-7
verbose = .TRUE.
mask = .TRUE.
phi1_pat1 = 0.0
phi_pat1 = 0.0
phi2_pat1 = 0.0

phi1_pat2 = 0.0
phi_pat2 = 0.0
phi2_pat2 = 0.0

phi1_pat3 = 0.0
phi_pat3 = 0.0
phi2_pat3 = 0.0

phi1_pat4 = 0.0
phi_pat4 = 0.0
phi2_pat4 = 0.0

step_phi1 = 2.0
step_phi = 2.0
step_phi2 = 2.0

L = 15000.0
thetac = 10.0
delta = 50.0
omega = 0.0
numsx = 0
numsy = 0
binning = 1
xpc = 0.0
ypc = 0.0
beamcurrent = 1000.0
dwelltime = 1000.0
npix = 512
Rin = 2.0
Rout = 5.0
thetacone = 5.0
sampletilt = 0.0
workingdistance = 7.0
gammavalue = 1.0
maskradius = 256.0

step_xpc = 5.0
step_ypc = 5.0
step_L = 5.0
step_thetacone = 1.0

pixx_pat1 = 0
pixy_pat1 = 0
pixx_pat2 = 0
pixy_pat2 = 0
pixx_pat3 = 0
pixy_pat3 = 0
pixx_pat4 = 0
pixy_pat4 = 0

stepx = 5.0
stepy = 5.0

nrun = 2

if (present(initonly)) then
  if (initonly) skipread = .TRUE.
end if

if (.not.skipread) then
! read the namelist file
    open(UNIT=dataunit,FILE=trim(nmlfile),DELIM='apostrophe',STATUS='old')
    read(UNIT=dataunit,NML=DPFitdata)
    close(UNIT=dataunit,STATUS='keep')

! check for required entries
    if (trim(masterfile).eq.'undefined') then
        call FatalError('EMDPFit:',' master pattern file name is undefined in '//nmlfile)
    end if

    if (trim(modalityname).eq.'undefined') then
        call FatalError('EMDPFit:',' modality name is undefined in '//nmlfile)
    end if

    if (trim(exptfile_pat1).eq.'undefined') then
        call FatalError('EMDPFit:',' experimental file name is undefined in '//nmlfile)
    end if

    if (numsx.eq.0) then
        call FatalError('EMDPFit:',' pattern size numsx is zero in '//nmlfile)
    end if

    if (numsy.eq.0) then
        call FatalError('EMDPFit:',' pattern size numsy is zero in '//nmlfile)
    end if
end if

enl%masterfile = masterfile 
enl%modalityname = modalityname
enl%exptfile_pat1 = exptfile_pat1
enl%exptfile_pat2 = exptfile_pat2
enl%exptfile_pat3 = exptfile_pat3
enl%exptfile_pat4 = exptfile_pat4
enl%rhobeg = rhobeg
enl%rhoend = rhoend
enl%verbose = verbose
enl%mask = mask
enl%phi1_pat1 = phi1_pat1
enl%phi_pat1 = phi_pat1
enl%phi2_pat1 = phi2_pat1

enl%phi1_pat2 = phi1_pat2
enl%phi_pat2 = phi_pat2
enl%phi2_pat2 = phi2_pat2

enl%phi1_pat3 = phi1_pat3
enl%phi_pat3 = phi_pat3
enl%phi2_pat3 = phi2_pat3

enl%phi1_pat4 = phi1_pat4
enl%phi_pat4 = phi_pat4
enl%phi2_pat4 = phi2_pat4

enl%L = L
enl%thetac = thetac
enl%omega = omega
enl%numsx = numsx
enl%numsy = numsy
enl%binning = binning
enl%xpc = xpc
enl%ypc = ypc
enl%beamcurrent = beamcurrent
enl%dwelltime = dwelltime
enl%npix = npix
enl%Rin = Rin
enl%Rout = Rout
enl%thetacone = thetacone
enl%sampletilt = sampletilt
enl%workingdistance = workingdistance
enl%gammavalue = gammavalue
enl%maskradius = maskradius
enl%delta = delta

enl%step_xpc = step_xpc
enl%step_ypc = step_ypc
enl%step_L = step_L
enl%step_phi1 = step_phi1
enl%step_phi = step_phi
enl%step_phi2 = step_phi2
enl%step_thetacone = step_thetacone

enl%nrun = nrun

enl%stepx = stepx
enl%stepy = stepy

enl%pixx_pat1 = pixx_pat1
enl%pixy_pat1 = pixy_pat1

enl%pixx_pat2 = pixx_pat2
enl%pixy_pat2 = pixy_pat2

enl%pixx_pat3 = pixx_pat3
enl%pixy_pat3 = pixy_pat3

enl%pixx_pat4 = pixx_pat4
enl%pixy_pat4 = pixy_pat4

end subroutine GetEMDPFit4NameList

!--------------------------------------------------------------------------
!
! SUBROUTINE:GetEMDPFitNameList
!
!> @author Saransh Singh, Carnegie Mellon University
!
!> @brief read namelist file and fill enl structure (used by EMDPFit.f90)
!
!> @param nmlfile namelist file name
!> @param enl DPFit name list structure
!
!> @date 02/22/16  SS 1.0 original
!--------------------------------------------------------------------------
recursive subroutine GetEMDPFitNameList(nmlfile, enl, initonly)
!DEC$ ATTRIBUTES DLLEXPORT :: GetEMDPFitNameList

use error

IMPLICIT NONE

character(fnlen),INTENT(IN)                       :: nmlfile
type(EMDPFitListType),INTENT(INOUT)               :: enl
!f2py intent(in,out) ::  enl
logical,OPTIONAL,INTENT(IN)                       :: initonly

logical                                           :: skipread = .FALSE.

character(fnlen)                                  :: masterfile
character(fnlen)                                  :: modalityname
character(fnlen)                                  :: exptfile
real(kind=dbl)                                    :: rhobeg, rhoend
logical                                           :: verbose, mask
real(kind=sgl)                                    :: gammavalue
real(kind=sgl)                                    :: phi, phi1, phi2
real(kind=sgl)                                    :: L
real(kind=sgl)                                    :: thetac
real(kind=sgl)                                    :: delta
integer(kind=irg)                                 :: numsx
integer(kind=irg)                                 :: numsy
integer(kind=irg)                                 :: binning
real(kind=sgl)                                    :: xpc
real(kind=sgl)                                    :: ypc
real(kind=sgl)                                    :: beamcurrent
real(kind=sgl)                                    :: dwelltime
integer(kind=irg)                                 :: npix
real(kind=sgl)                                    :: Rin
real(kind=sgl)                                    :: Rout
real(kind=sgl)                                    :: thetacone
real(kind=sgl)                                    :: sampletilt
real(kind=sgl)                                    :: workingdistance
real(kind=sgl)                                    :: maskradius
real(kind=sgl)                                    :: step_xpc
real(kind=sgl)                                    :: step_ypc
real(kind=sgl)                                    :: step_L
real(kind=sgl)                                    :: step_phi1
real(kind=sgl)                                    :: step_phi
real(kind=sgl)                                    :: step_phi2
real(kind=sgl)                                    :: step_thetacone
integer(kind=irg)                                 :: nrun
integer(kind=irg)                                 :: nregions
character(2)                                      :: metric



namelist / DPFitdata / modalityname, masterfile, metric, exptfile, nrun, rhobeg, rhoend, verbose, mask, &
                      maskradius, gammavalue, nregions, phi1, phi, phi2, step_phi1, step_phi, step_phi2, &
                      thetac, delta, numsx, numsy, beamcurrent, dwelltime, binning, L, xpc, ypc, step_L, &
                      step_xpc, step_ypc, npix, Rin, Rout, thetacone, sampletilt, workingdistance, step_thetacone

masterfile    = 'undefined1' 
modalityname  = 'undefined1' 

exptfile      = 'undefined1'

rhobeg        = 1.0D-2
rhoend        = 1.0D-7
verbose       = .TRUE.
mask          = .TRUE.
phi1          = 0.0
phi           = 0.0
phi2          = 0.0

step_phi1     = 2.0
step_phi      = 2.0
step_phi2     = 2.0

L             = 15000.0
thetac        = 10.0
delta         = 50.0
numsx         = 0
numsy         = 0
binning       = 1
xpc           = 0.0
ypc           = 0.0
beamcurrent   = 1000.0
dwelltime     = 1000.0
npix          = 512
Rin           = 2.0
Rout          = 5.0
thetacone     = 5.0
sampletilt    = 0.0
workingdistance = 7.0
gammavalue    = 1.0
maskradius    = 256.0

step_xpc      = 5.0
step_ypc      = 5.0
step_L        = 5.0
step_thetacone = 1.0

nrun          = 2
nregions      = 8
metric        = 'DP'

if (present(initonly)) then
  if (initonly) skipread = .TRUE.
end if

if (.not.skipread) then
! read the namelist file
    open(UNIT=dataunit,FILE=trim(nmlfile),DELIM='apostrophe',STATUS='old')
    read(UNIT=dataunit,NML=DPFitdata)
    close(UNIT=dataunit,STATUS='keep')

! check for required entries
    if (trim(masterfile).eq.'undefined') then
        call FatalError('EMDPFit:',' master pattern file name is undefined in '//nmlfile)
    end if

    if (trim(modalityname).eq.'undefined') then
        call FatalError('EMDPFit:',' modality name is undefined in '//nmlfile)
    end if

    if (trim(exptfile).eq.'undefined') then
        call FatalError('EMDPFit:',' experimental file name is undefined in '//nmlfile)
    end if

    if (numsx.eq.0) then 
        call FatalError('EMDPFit:',' pattern size numsx is zero in '//nmlfile)
    end if

    if (numsy.eq.0) then 
        call FatalError('EMDPFit:',' pattern size numsy is zero in '//nmlfile)
    end if
end if

enl%masterfile = masterfile 
enl%modalityname = modalityname
enl%metric = metric
enl%nregions = nregions
enl%exptfile = exptfile
enl%rhobeg = rhobeg
enl%rhoend = rhoend
enl%verbose = verbose
enl%mask = mask
enl%phi1 = phi1
enl%phi = phi
enl%phi2 = phi2

enl%L = L
enl%thetac = thetac
enl%numsx = numsx
enl%numsy = numsy
enl%binning = binning
enl%xpc = xpc
enl%ypc = ypc
enl%beamcurrent = beamcurrent
enl%dwelltime = dwelltime
enl%npix = npix
enl%Rin = Rin
enl%Rout = Rout
enl%thetacone = thetacone
enl%sampletilt = sampletilt
enl%workingdistance = workingdistance
enl%gammavalue = gammavalue
enl%maskradius = maskradius
enl%delta = delta

enl%step_xpc = step_xpc
enl%step_ypc = step_ypc
enl%step_L = step_L
enl%step_phi1 = step_phi1
enl%step_phi = step_phi
enl%step_phi2 = step_phi2
enl%step_thetacone = step_thetacone
enl%nrun = nrun

end subroutine GetEMDPFitNameList


!--------------------------------------------------------------------------
!
! SUBROUTINE:GetECPSingleNameList
!
!> @author Saransh Singh, Carnegie Mellon University
!
!> @brief read namelist file and fill enl structure (used by EMDPFit.f90)
!
!> @param nmlfile namelist file name
!> @param enl ECP single name list structure
!
!> @date 02/22/16  SS 1.0 original
!--------------------------------------------------------------------------
recursive subroutine GetECPSingleNameList(nmlfile, enl, initonly)
!DEC$ ATTRIBUTES DLLEXPORT :: GetECPSingleNameList

use error

IMPLICIT NONE

character(fnlen),INTENT(IN)                       :: nmlfile
type(ECPSingleNameListType),INTENT(INOUT)         :: enl
!f2py intent(in,out) ::  enl
logical,OPTIONAL,INTENT(IN)                       :: initonly

logical                                           :: skipread = .FALSE.

integer(kind=irg)       :: nthreads
integer(kind=irg)       :: npix
real(kind=sgl)          :: thetac
character(1)            :: maskpattern
character(fnlen)        :: energyfile
character(fnlen)        :: datafile
character(3)            :: eulerconvention
real(kind=sgl)          :: gammavalue
real(kind=dbl)          :: sampletilt
real(kind=sgl)          :: workingdistance
real(kind=sgl)          :: Rin
real(kind=sgl)          :: Rout
real(kind=dbl)          :: phi1, phi, phi2
real(kind=sgl)          :: dmin

namelist / ECPSinglelist / nthreads, npix, thetac, maskpattern, energyfile, datafile, eulerconvention, &
gammavalue, sampletilt, workingdistance, Rin, Rout, phi1, phi, phi2, dmin


nthreads = 1
npix = 512
thetac = 5.0
maskpattern = 'n'
energyfile = 'undefined'
datafile = 'undefined'
eulerconvention = 'tsl'
gammavalue = 1.0
sampletilt = 0.D0
workingdistance = 7.0
Rin = 2.0
Rout = 5.0
phi1 = 0.D0
phi = 0.D0
phi2 = 0.D0
dmin = 0.03


if (present(initonly)) then
  if (initonly) skipread = .TRUE.
end if

if (.not.skipread) then
! read the namelist file
    open(UNIT=dataunit,FILE=trim(nmlfile),DELIM='apostrophe',STATUS='old')
    read(UNIT=dataunit,NML=ECPSinglelist)
    close(UNIT=dataunit,STATUS='keep')

! check for required entries
    if (trim(energyfile).eq.'undefined') then
        call FatalError('EMDPFit:',' energy file name is undefined in '//nmlfile)
    end if

end if

enl%nthreads = nthreads
enl%npix = npix
enl%thetac = thetac
enl%maskpattern = maskpattern
enl%energyfile = energyfile
enl%datafile = datafile
enl%eulerconvention = eulerconvention
enl%gammavalue = gammavalue
enl%sampletilt = sampletilt
enl%workingdistance = workingdistance
enl%Rin = Rin
enl%Rout = Rout
enl%phi1 = phi1
enl%phi = phi
enl%phi2 = phi2
enl%dmin = dmin

end subroutine GetECPSingleNameList

!--------------------------------------------------------------------------
!
! SUBROUTINE:GetEMSTEMDCINameList
!
!> @author Patrick Callahan
!
!> @brief read namelist file for EMSTEMDCI
!
!> @param nmlfile namelist file name
!
!> @date 11/01/16  PGC 1.0 new routine
!--------------------------------------------------------------------------

recursive SUBROUTINE GetSTEMDCINameList(nmlfile, dcinl, initonly)
!DEC$ ATTRIBUTES DLLEXPORT :: GetSTEMDCINameList

use error

IMPLICIT NONE

character(fnlen),INTENT(IN)              :: nmlfile
type(STEMDCINameListType), INTENT(INOUT) :: dcinl
!f2py intent(in,out) ::  dcinl
logical, OPTIONAL, INTENT(IN)            :: initonly

logical                                  :: skipread = .FALSE.

integer(kind=irg)     :: nthreads
real(kind=sgl)        :: voltage
character(4)          :: progmode
character(fnlen)      :: xtalname
integer(kind=irg)     :: kk(3)
real(kind=sgl)        :: lauec(2)
character(fnlen)      :: STEMnmlfile
character(fnlen)      :: dataname
character(fnlen)      :: defectfilename
character(3)          :: dispmode
character(fnlen)      :: dispfile
integer(kind=irg)     :: output
integer(kind=irg)     :: dinfo
integer(kind=irg)     :: t_interval
real(kind=sgl)        :: DF_L
integer(kind=irg)     :: DF_npix
integer(kind=irg)     :: DF_npiy
real(kind=sgl)        :: DF_slice
real(kind=sgl)        :: dmin

! DEFINE THE IO NAMELIST FOR VARIABLE PASSING
namelist / STEMDCIdata / nthreads, voltage, progmode, xtalname, kk, lauec, STEMnmlfile, &
                         dataname, defectfilename, dispmode, dispfile, output, dinfo, t_interval, DF_L, &
                         DF_npix, DF_npiy, DF_slice, dmin

! SET INPUT PARAMETERS TO DEFAULT VALUES (EXCEPT XTALNAME, WHICH MUST BE PRESENT)
nthreads = 6
voltage = 200000
progmode = 'STEM'
xtalname = 'undefined'
kk = (/ 0.0, 0.0, 1.0 /)
lauec = (/ 0.0, 0.0 /)
STEMnmlfile = 'STEM_rundata.nml'
defectfilename = 'EMdefec/dispt.json'
dataname = '/folder/to/trialbinary.data'
dispmode = 'not'
dispfile = 'test_ZA.data'
output = 6 ! screen output
dinfo = 0 ! 1 is verbose
t_interval = 5 ! update every x steps
DF_L = 1.0
DF_npix = 256
DF_npiy = 256
DF_slice = 1.0 ! slice thickness for scattering matrix approach (nmu)
dmin = 0.03

if (.not.skipread) then
! read the namelist file
open(UNIT=dataunit,FILE=trim(EMsoft_toNativePath(nmlfile)),DELIM='apostrophe',STATUS='old')
read(UNIT=dataunit,NML=STEMDCIdata)
close(UNIT=dataunit,STATUS='keep')

! check for required entries
if (trim(xtalname).eq.'undefined') then
  call FatalError('STEMDCI:',' crystal structure file name is undefined in '//nmlfile)
end if

end if

dcinl%nthreads = nthreads
dcinl%voltage = voltage
dcinl%progmode = progmode
dcinl%xtalname = xtalname
dcinl%kk = kk
dcinl%lauec = lauec
dcinl%STEMnmlfile = STEMnmlfile
dcinl%dataname = dataname
dcinl%defectfilename = defectfilename
dcinl%dispmode = dispmode
dcinl%dispfile = dispfile
dcinl%output = output
dcinl%dinfo = dinfo
dcinl%t_interval = t_interval
dcinl%DF_L = DF_L
dcinl%DF_npix = DF_npix
dcinl%DF_npiy = DF_npiy
dcinl%DF_slice = DF_slice
dcinl%dmin = dmin


END SUBROUTINE GetSTEMDCINameList

!--------------------------------------------------------------------------
!
! SUBROUTINE:GetSTEMGeometryNameList
!
!> @author Marc De Graef
!
!> @brief read namelist file for STEM geometry
!
!> @param nmlfile namelist file name
!
!> @date 07/02/17  MDG 1.0 new routine
!--------------------------------------------------------------------------
recursive SUBROUTINE GetSTEMGeometryNameList(nmlfile, dcinl, initonly)
!DEC$ ATTRIBUTES DLLEXPORT :: GetSTEMGeometryNameList

use error

IMPLICIT NONE

character(fnlen),INTENT(IN)              :: nmlfile
type(STEMGeometryNameListType), INTENT(INOUT) :: dcinl
!f2py intent(in,out) ::  dcinl
logical, OPTIONAL, INTENT(IN)            :: initonly

logical                                  :: skipread = .FALSE.

integer(kind=irg)     :: numberofsvalues 
integer(kind=irg)     :: numCL
real(kind=sgl)        :: BFradius
real(kind=sgl)        :: ADFinnerradius
real(kind=sgl)        :: ADFouterradius
real(kind=sgl)        :: kt
real(kind=sgl)        :: beamconvergence
real(kind=sgl)        :: diffaprad
real(kind=sgl)        :: diffapcenter
real(kind=sgl)        :: CLarray(20)
character(2)          :: geometry

! DEFINE THE IO NAMELIST FOR VARIABLE PASSING
namelist / STEMGeometrydata / numberofsvalues, numCL, BFradius, ADFinnerradius, ADFouterradius, kt, &
                              beamconvergence, CLarray, geometry, diffaprad, diffapcenter

! SET INPUT PARAMETERS TO DEFAULT VALUES (EXCEPT XTALNAME, WHICH MUST BE PRESENT)
numberofsvalues = 21
numCL = 2
BFradius = 3.5
ADFinnerradius = 3.5
ADFouterradius = 10.0
kt = 1.0
beamconvergence = 8.2
diffaprad = 0.0
diffapcenter = 0.0
CLarray(20) = 100.0
CLarray(1) = 150.0
CLarray(2) = 250.0
geometry = 'ZA'

if (.not.skipread) then
! read the namelist file
open(UNIT=dataunit,FILE=trim(EMsoft_toNativePath(nmlfile)),DELIM='apostrophe',STATUS='old')
read(UNIT=dataunit,NML=STEMGeometrydata)
close(UNIT=dataunit,STATUS='keep')

end if

! make sure numberofsvalues is an odd number...
if (mod(numberofsvalues,2).eq.0) numberofsvalues=numberofsvalues+1
dcinl%numberofsvalues = numberofsvalues 
dcinl%numCL = numCL
dcinl%BFradius = BFradius 
dcinl%ADFinnerradius = ADFinnerradius
dcinl%ADFouterradius = ADFouterradius
dcinl%kt = kt 
dcinl%beamconvergence = beamconvergence 
dcinl%diffaprad = diffaprad
dcinl%diffapcenter = diffapcenter
dcinl%CLarray = CLarray 
dcinl%geometry = geometry 

END SUBROUTINE GetSTEMGeometryNameList

!--------------------------------------------------------------------------
!
! SUBROUTINE:GetRefineOrientationNameList
!
!> @author Saransh Singh, Carnegie Mellon University
!
!> @brief read namelist file and fill enl structure (used by EMFitOrientation.f90)
!
!> @param nmlfile namelist file name
!> @param enl single name list structure
!
!> @date 02/22/16  SS 1.0 original
!--------------------------------------------------------------------------
recursive subroutine GetRefineOrientationNameList(nmlfile, enl, initonly)
!DEC$ ATTRIBUTES DLLEXPORT :: GetRefineOrientationNameList

use error

IMPLICIT NONE

character(fnlen),INTENT(IN)                       :: nmlfile
type(RefineOrientationtype),INTENT(INOUT)         :: enl
!f2py intent(in,out) ::  enl
logical,OPTIONAL,INTENT(IN)                       :: initonly

logical                                           :: skipread = .FALSE.

integer(kind=irg)                                 :: nthreads
integer(kind=irg)                                 :: matchdepth
character(fnlen)                                  :: dotproductfile
character(fnlen)                                  :: ctffile
character(fnlen)                                  :: tmpfile
character(fnlen)                                  :: PSvariantfile
character(fnlen)                                  :: method
character(4)                                      :: modality
logical                                           :: inRAM
integer(kind=irg)                                 :: nmis
integer(kind=irg)                                 :: niter
real(kind=sgl)                                    :: step


namelist / RefineOrientations / nthreads, dotproductfile, ctffile, modality, nmis, niter, step, inRAM, method, &
                                matchdepth, PSvariantfile, tmpfile

nthreads = 1
matchdepth = 1
dotproductfile = 'undefined'
ctffile = 'undefined'
tmpfile = 'undefined'
PSvariantfile = 'undefined'
method = 'FIT'
inRAM = .FALSE.
nmis = 1
niter = 1
step = 1.0
modality = 'EBSD'

if (present(initonly)) then
  if (initonly) skipread = .TRUE.
end if

if (.not.skipread) then
! read the namelist file
    open(UNIT=dataunit,FILE=trim(nmlfile),DELIM='apostrophe',STATUS='old')
    read(UNIT=dataunit,NML=RefineOrientations)
    close(UNIT=dataunit,STATUS='keep')

! check for required entries
    if (trim(dotproductfile).eq.'undefined') then
        call FatalError('EMRefineOrientation:',' dotproduct file name is undefined in '//nmlfile)
    end if

    if (trim(ctffile).eq.'undefined') then
        call FatalError('EMRefineOrientation:',' ctf file name is undefined in '//nmlfile)
    end if

    if (trim(tmpfile).eq.'undefined') then
        call FatalError('EMRefineOrientation:',' tmp file name is undefined in '//nmlfile)
    end if
end if

enl%nthreads = nthreads
enl%matchdepth = matchdepth
enl%dotproductfile = dotproductfile
enl%ctffile = ctffile
enl%tmpfile = tmpfile
enl%PSvariantfile = PSvariantfile
enl%method = method
enl%inRAM = inRAM
enl%nmis = nmis
enl%niter = niter
enl%step = step
enl%modality = modality

end subroutine GetRefineOrientationNameList

!--------------------------------------------------------------------------
!
! SUBROUTINE:GetFitalphavariantsNameList
!
!> @author Marc De Graef , Carnegie Mellon University
!
!> @brief read namelist file and fill enl structure (used by EMFitalphavariants.f90)
!
!> @param nmlfile namelist file name
!> @param enl single name list structure
!
!> @date 03/05/18 MDG 1.0 original
!--------------------------------------------------------------------------
recursive subroutine GetFitalphavariantsNameList(nmlfile, enl, initonly)
!DEC$ ATTRIBUTES DLLEXPORT :: GetFitalphavariantsNameList

use error

IMPLICIT NONE

character(fnlen),INTENT(IN)                       :: nmlfile
type(Fitalphavarianttype),INTENT(INOUT)           :: enl
!f2py intent(in,out) ::  enl
logical,OPTIONAL,INTENT(IN)                       :: initonly

logical                                           :: skipread = .FALSE.

integer(kind=irg)       :: nthreads
character(fnlen)        :: betadotproductfile
character(fnlen)        :: alphadotproductfile
character(fnlen)        :: outputfile
character(fnlen)        :: variantquaternionfile
real(kind=sgl)          :: step


namelist / Fitalphavariants / nthreads, betadotproductfile, alphadotproductfile, outputfile, &
                              variantquaternionfile, step

nthreads = 1
betadotproductfile = 'undefined'
alphadotproductfile = 'undefined'
outputfile = 'undefined'
variantquaternionfile = 'undefined'
step = 1.0

if (present(initonly)) then
  if (initonly) skipread = .TRUE.
end if

if (.not.skipread) then
! read the namelist file
    open(UNIT=dataunit,FILE=trim(nmlfile),DELIM='apostrophe',STATUS='old')
    read(UNIT=dataunit,NML=Fitalphavariants)
    close(UNIT=dataunit,STATUS='keep')

! check for required entries
    if (trim(betadotproductfile).eq.'undefined') then
        call FatalError('GetFitalphavariantsNameList:',' beta phase dotproduct file name is undefined in '//nmlfile)
    end if

    if (trim(alphadotproductfile).eq.'undefined') then
        call FatalError('GetFitalphavariantsNameList:',' alphaa phase dotproduct file name is undefined in '//nmlfile)
    end if

    if (trim(variantquaternionfile).eq.'undefined') then
        call FatalError('GetFitalphavariantsNameList:',' variantquaternion file name is undefined in '//nmlfile)
    end if

    if (trim(outputfile).eq.'undefined') then
        call FatalError('GetFitalphavariantsNameList:',' output file name is undefined in '//nmlfile)
    end if


end if

enl%nthreads = nthreads
enl%betadotproductfile = betadotproductfile
enl%alphadotproductfile = alphadotproductfile
enl%outputfile = outputfile
enl%variantquaternionfile = variantquaternionfile
enl%step = step

end subroutine GetFitalphavariantsNameList

!--------------------------------------------------------------------------
!
! SUBROUTINE:GetFitOrientationPSNameList
!
!> @author Saransh Singh, Carnegie Mellon University
!
!> @brief read namelist file and fill enl structure (used by EMFitOrientationPS.f90)
!
!> @param nmlfile namelist file name
!> @param enl single name list structure
!
!> @date 02/22/16  SS 1.0 original
!--------------------------------------------------------------------------
recursive subroutine GetFitOrientationPSNameList(nmlfile, enl, initonly)
!DEC$ ATTRIBUTES DLLEXPORT :: GetFitOrientationPSNameList

use error
use constants

IMPLICIT NONE

character(fnlen),INTENT(IN)                       :: nmlfile
type(FitOrientationPStype),INTENT(INOUT)          :: enl
!f2py intent(in,out) ::  enl
logical,OPTIONAL,INTENT(IN)                       :: initonly

logical                                           :: skipread = .FALSE.

integer(kind=irg)                                 :: nthreads
integer(kind=irg)                                 :: matchdepth
character(fnlen)                                  :: dotproductfile
character(fnlen)                                  :: ctffile
real(kind=sgl)                                    :: step
character(fnlen)                                  :: PSvariantfile
character(fnlen)                                  :: modality

namelist / FitOrientationPS / nthreads, dotproductfile, ctffile, modality, step, PSvariantfile, matchdepth

nthreads = 1
matchdepth = 1
dotproductfile = 'undefined'
ctffile = 'undefined'
step = 1.0
PSvariantfile = 'undefined'
modality = 'EBSD'

if (present(initonly)) then
  if (initonly) skipread = .TRUE.
end if

if (.not.skipread) then
! read the namelist file
    open(UNIT=dataunit,FILE=trim(nmlfile),DELIM='apostrophe',STATUS='old')
    read(UNIT=dataunit,NML=FitOrientationPS)
    close(UNIT=dataunit,STATUS='keep')

! check for required entries
    if (trim(dotproductfile).eq.'undefined') then
        call FatalError('EMRefineOrientation:',' dotproduct file name is undefined in '//nmlfile)
    end if

    if (trim(dotproductfile).eq.'undefined') then
        call FatalError('EMRefineOrientation:',' ctf file name is undefined in '//nmlfile)
    end if

    if (trim(PSvariantfile).eq.'undefined') then
        call FatalError('EMRefineOrientation:',' variant file name is undefined in '//nmlfile)
    end if
end if

enl%nthreads = nthreads
enl%matchdepth = matchdepth
enl%dotproductfile = dotproductfile
enl%ctffile = ctffile
enl%step = step
enl%PSvariantfile = PSvariantfile
enl%modality = modality

end subroutine GetFitOrientationPSNameList

!--------------------------------------------------------------------------
!
! SUBROUTINE:GetRefineMartensiteNameList
!
!> @author Marc De Graef, Carnegie Mellon University
!
!> @brief read namelist file and fill enl structure (used by EMRefineMartensite.f90)
!
!> @param nmlfile namelist file name
!> @param enl single name list structure
!
!> @date 01/04/19 MDG 1.0 original
!--------------------------------------------------------------------------
recursive subroutine GetRefineMartensiteNameList(nmlfile, enl, initonly)
!DEC$ ATTRIBUTES DLLEXPORT :: GetRefineMartensiteNameList

use error
use constants

IMPLICIT NONE

character(fnlen),INTENT(IN)                       :: nmlfile
type(RefineMartensitetype),INTENT(INOUT)          :: enl
!f2py intent(in,out) ::  enl
logical,OPTIONAL,INTENT(IN)                       :: initonly

logical                                           :: skipread = .FALSE.

integer(kind=irg)       :: nthreads
integer(kind=irg)       :: numMartensite
real(kind=sgl)          :: step
character(fnlen)        :: martensiteMPprefix
character(fnlen)        :: martensiteMPpostfix
character(fnlen)        :: ferritedotproductfile
character(fnlen)        :: outputfile

namelist / RefineMartensite / nthreads, ferritedotproductfile, step, numMartensite, martensiteMPprefix, &
                              martensiteMPpostfix, outputfile

nthreads = 1
ferritedotproductfile = 'undefined'
step = 1.0
martensiteMPprefix = 'undefined'
martensiteMPpostfix = 'undefined'
outputfile = 'undefined'
numMartensite = 1

if (present(initonly)) then
  if (initonly) skipread = .TRUE.
end if

if (.not.skipread) then
! read the namelist file
    open(UNIT=dataunit,FILE=trim(nmlfile),DELIM='apostrophe',STATUS='old')
    read(UNIT=dataunit,NML=RefineMartensite)
    close(UNIT=dataunit,STATUS='keep')

! check for required entries
    if (trim(ferritedotproductfile).eq.'undefined') then
        call FatalError('GetRefineMartensiteNameList:',' ferrite dotproduct file name is undefined in '//nmlfile)
    end if

    if (trim(martensiteMPprefix).eq.'undefined') then
        call FatalError('GetRefineMartensiteNameList:',' martensiteMPprefix is undefined in '//nmlfile)
    end if

    if (trim(martensiteMPpostfix).eq.'undefined') then
        call FatalError('GetRefineMartensiteNameList:',' martensiteMPpostfix is undefined in '//nmlfile)
    end if

    if (trim(outputfile).eq.'undefined') then
        call FatalError('GetRefineMartensiteNameList:',' outputfile is undefined in '//nmlfile)
    end if
end if

enl%nthreads = nthreads
enl%ferritedotproductfile = ferritedotproductfile 
enl%step = step
enl%martensiteMPprefix = martensiteMPprefix
enl%martensiteMPpostfix = martensiteMPpostfix
enl%outputfile = outputfile
enl%numMartensite = numMartensite

end subroutine GetRefineMartensiteNameList

!--------------------------------------------------------------------------
!
! SUBROUTINE:GetMCCLsphereNameList
!
!> @author Saransh Singh/Marc De Graef, Carnegie Mellon University
!
!> @brief read namelist file and fill mcnl structure (used by EMMCCL.f90)
!
!> @param nmlfile namelist file name
!> @param mcnl Monte Carloname list structure
!
!> @date 10/20/16  SS 1.0 new routine; adapted from GetMCCLNameList
!--------------------------------------------------------------------------
recursive subroutine GetMCCLsphereNameList(nmlfile, mcnl, initonly)
!DEC$ ATTRIBUTES DLLEXPORT :: GetMCCLsphereNameList

use error

IMPLICIT NONE

character(fnlen),INTENT(IN)             :: nmlfile
type(MCCLNameListType),INTENT(INOUT)    :: mcnl
!f2py intent(in,out) ::  mcnl
logical,OPTIONAL,INTENT(IN)             :: initonly

logical                                 :: skipread = .FALSE.

integer(kind=irg)       :: stdout
integer(kind=irg)       :: numsx
integer(kind=irg)       :: globalworkgrpsz
integer(kind=irg)       :: num_el
integer(kind=irg)       :: totnum_el
integer(kind=irg)       :: multiplier
integer(kind=irg)       :: devid
integer(kind=irg)       :: platid
real(kind=dbl)          :: sig
real(kind=dbl)          :: sigstart
real(kind=dbl)          :: sigend
real(kind=dbl)          :: sigstep
real(kind=dbl)          :: omega
real(kind=dbl)          :: EkeV
real(kind=dbl)          :: Ehistmin
real(kind=dbl)          :: Ebinsize
real(kind=dbl)          :: depthmax
real(kind=dbl)          :: depthstep
character(4)            :: MCmode
character(fnlen)        :: xtalname
character(fnlen)        :: dataname
character(fnlen)        :: mode
real(kind=dbl)          :: incloc
real(kind=dbl)          :: radius

! define the IO namelist to facilitate passing variables to the program.
namelist  / MCCLdata / stdout, xtalname, sigstart, numsx, num_el, globalworkgrpsz, EkeV, multiplier, &
dataname, totnum_el, Ehistmin, Ebinsize, depthstep, omega, MCmode, mode, devid, platid, &
sigend, sigstep, sig, radius, incloc

! set the input parameters to default values (except for xtalname, which must be present)
stdout = 6
numsx = 1501
globalworkgrpsz = 100
num_el = 10
totnum_el = 2000000000
multiplier = 1
devid = 1
platid = 1
sig = 70.D0
sigstart = 70.D0
sigend = 70.D0
sigstep = 1.D0
omega = 0.D0
EkeV = 30.D0
Ehistmin = 5.D0
Ebinsize = 0.5D0
depthstep = 1.0D0
MCmode = 'CSDA'
xtalname = 'undefined'
dataname = 'MCoutput.data'
mode = 'full'
radius = 100.D0
incloc = 0.D0

if (present(initonly)) then
  if (initonly) skipread = .TRUE.
end if

if (.not.skipread) then
! read the namelist file
open(UNIT=dataunit,FILE=trim(EMsoft_toNativePath(nmlfile)),DELIM='apostrophe',STATUS='old')
read(UNIT=dataunit,NML=MCCLdata)
close(UNIT=dataunit,STATUS='keep')

! check for required entries
if (trim(xtalname).eq.'undefined') then
call FatalError('EMMC:',' structure file name is undefined in '//nmlfile)
end if
end if

! if we get here, then all appears to be ok, and we need to fill in the mcnl fields
mcnl%stdout = stdout
mcnl%numsx = numsx
mcnl%globalworkgrpsz = globalworkgrpsz
mcnl%num_el = num_el
mcnl%totnum_el = totnum_el
mcnl%multiplier = multiplier
mcnl%devid = devid
mcnl%platid = platid
mcnl%sigstart = sigstart
mcnl%sigend = sigend
mcnl%sigstep = sigstep
mcnl%sig = sig
mcnl%omega = omega
mcnl%EkeV = EkeV
mcnl%Ehistmin = Ehistmin
mcnl%Ebinsize = Ebinsize
mcnl%depthstep = depthstep
mcnl%MCmode = MCmode
mcnl%xtalname = xtalname
mcnl%dataname = dataname
mcnl%mode = mode
mcnl%radius = radius
mcnl%incloc = incloc

end subroutine GetMCCLsphereNameList

!--------------------------------------------------------------------------
!
! SUBROUTINE:GetMCCLfoilNameList
!
!> @author Saransh Singh/Marc De Graef, Carnegie Mellon University
!
!> @brief read namelist file and fill mcnl structure (used by EMMCfoil.f90)
!
!> @param nmlfile namelist file name
!> @param mcnl Monte Carloname list structure
!
!> @date 01/15/17 MDG 1.0 new routine; adapted from GetMCCLNameList
!--------------------------------------------------------------------------
recursive subroutine GetMCCLfoilNameList(nmlfile, mcnl, initonly)
!DEC$ ATTRIBUTES DLLEXPORT :: GetMCCLfoilNameList

use error

IMPLICIT NONE

character(fnlen),INTENT(IN)             :: nmlfile
type(MCCLNameListType),INTENT(INOUT)    :: mcnl
!f2py intent(in,out) ::  mcnl
logical,OPTIONAL,INTENT(IN)             :: initonly

logical                                 :: skipread = .FALSE.

integer(kind=irg)       :: stdout
integer(kind=irg)       :: numsx
integer(kind=irg)       :: globalworkgrpsz
integer(kind=irg)       :: num_el
integer(kind=irg)       :: totnum_el
integer(kind=irg)       :: multiplier
integer(kind=irg)       :: devid
integer(kind=irg)       :: platid
real(kind=dbl)          :: sig
real(kind=dbl)          :: omega
real(kind=dbl)          :: EkeV
real(kind=dbl)          :: Ehistmin
real(kind=dbl)          :: Ebinsize
real(kind=dbl)          :: depthmax
real(kind=dbl)          :: depthstep
real(kind=dbl)          :: thickness
character(4)            :: MCmode
character(fnlen)        :: xtalname
character(fnlen)        :: dataname

! define the IO namelist to facilitate passing variables to the program.
namelist  / MCCLfoildata / stdout, xtalname, numsx, num_el, globalworkgrpsz, EkeV, multiplier, &
dataname, totnum_el, Ehistmin, Ebinsize, depthstep, depthmax, omega, MCmode, devid, platid, &
sig, thickness

! set the input parameters to default values (except for xtalname, which must be present)
stdout = 6
numsx = 501
globalworkgrpsz = 100
num_el = 10
totnum_el = 2000000000
multiplier = 1
devid = 1
platid = 1
sig = 20.D0
omega = 0.D0
EkeV = 30.D0
Ehistmin = 10.D0
Ebinsize = 1.0D0
depthmax = 100.0D0
depthstep = 1.0D0
MCmode = 'CSDA'
xtalname = 'undefined'
dataname = 'MCoutput.data'
thickness = 200.0

if (present(initonly)) then
  if (initonly) skipread = .TRUE.
end if

if (.not.skipread) then
! read the namelist file
open(UNIT=dataunit,FILE=trim(EMsoft_toNativePath(nmlfile)),DELIM='apostrophe',STATUS='old')
read(UNIT=dataunit,NML=MCCLfoildata)
close(UNIT=dataunit,STATUS='keep')

write(*,NML=MCCLfoildata)

! check for required entries
if (trim(xtalname).eq.'undefined') then
call FatalError('EMMC:',' structure file name is undefined in '//nmlfile)
end if
end if

! if we get here, then all appears to be ok, and we need to fill in the mcnl fields
mcnl%stdout = stdout
mcnl%numsx = numsx
mcnl%globalworkgrpsz = globalworkgrpsz
mcnl%num_el = num_el
mcnl%totnum_el = totnum_el
mcnl%multiplier = multiplier
mcnl%devid = devid
mcnl%platid = platid
mcnl%sig = sig
mcnl%omega = omega
mcnl%EkeV = EkeV
mcnl%Ehistmin = Ehistmin
mcnl%Ebinsize = Ebinsize
mcnl%depthmax = depthmax
mcnl%depthstep = depthstep
mcnl%MCmode = MCmode
mcnl%xtalname = xtalname
mcnl%dataname = dataname
mcnl%thickness = thickness

end subroutine GetMCCLfoilNameList

!--------------------------------------------------------------------------
!
! SUBROUTINE:GetEBSDFullNameList
!
!> @author Saransh Singh, Carnegie Mellon University
!
!> @brief read namelist file and fill enl structure (used by EMEBSDFull.f90)
!
!> @param nmlfile namelist file name
!> @param enl EBSD name list structure
!
!> @date 01/24/17  SS 1.0 new routine
!--------------------------------------------------------------------------
recursive subroutine GetEBSDFullNameList(nmlfile, enl, initonly)
!DEC$ ATTRIBUTES DLLEXPORT :: GetEBSDFullNameList

use error

IMPLICIT NONE

character(fnlen),INTENT(IN)                   :: nmlfile
type(EBSDFullNameListType),INTENT(INOUT)      :: enl
!f2py intent(in,out) ::  enl
logical,OPTIONAL,INTENT(IN)                   :: initonly

logical                                   :: skipread = .FALSE.

character(fnlen)        :: xtalname
real(kind=dbl)          :: dmin
integer(kind=irg)       :: totnum_el
integer(kind=irg)       :: num_el
real(kind=dbl)          :: EkeV
real(kind=dbl)          :: Ehistmin
real(kind=dbl)          :: Ebinsize
real(kind=dbl)          :: depthmax
real(kind=dbl)          :: depthstep
real(kind=dbl)          :: beamcurrent
real(kind=dbl)          :: dwelltime
real(kind=dbl)          :: sig
real(kind=dbl)          :: omega
real(kind=sgl)          :: L
real(kind=sgl)          :: xpc
real(kind=sgl)          :: ypc
real(kind=sgl)          :: thetac
real(kind=sgl)          :: delta
integer(kind=irg)       :: numsx
integer(kind=irg)       :: numsy
integer(kind=irg)       :: binning
character(3)            :: scalingmode
real(kind=sgl)          :: gammavalue
character(1)            :: maskpattern
integer(kind=irg)       :: nthreads
integer(kind=irg)       :: platid
integer(kind=irg)       :: devid
integer(kind=irg)       :: globalworkgrpsz
character(3)            :: eulerconvention
character(fnlen)        :: anglefile
character(fnlen)        :: datafile
integer(kind=irg)       :: multiplier


! define the IO namelist to facilitate passing variables to the program.
namelist  / EBSDFulldata / xtalname, dmin, totnum_el, EkeV, Ehistmin, Ebinsize, depthmax, depthstep, beamcurrent,&
          dwelltime, sig, omega, L, xpc, ypc, thetac, delta, numsx, numsy, binning, scalingmode, gammavalue, maskpattern,&
          nthreads, platid, devid,  globalworkgrpsz, eulerconvention, anglefile, datafile, multiplier, num_el
! set the input parameters to default values (except for xtalname, anglefile and datafile, which must be present)

xtalname = 'undefined'        ! name of xtal
dmin = 0.04D0                 ! maximum g vector used in computation
totnum_el = 2000000000        ! number of electrons for MC run
num_el = 10                   ! number of electrons per work item
EkeV = 20.D0                  ! incident electron energy [kV]
Ehistmin = 10.D0              ! cutoff energy [kV]
Ebinsize = 1.D0               ! energy step size [kV]
depthmax = 100.D0             ! depth cutoff [nm]
depthstep = 1.D0              ! depth bin size [nm]
beamcurrent = 1000.D0         ! [nA]
dwelltime = 1000.D0           ! [micro seconds]
sig = 70.D0                   ! sample tilt angle [degrees]
omega = 0.D0                  ! tilt about RD axis [degrees]
L = 15000.0                   ! scintillator to sample distance [micro m]
xpc = 0.0                     ! units of pixel [dimensionless]
ypc = 0.0                     ! units of pixel [dimensionless] 
thetac = 10.0                 ! camera elevation [degrees]
delta = 59.2                  ! physical size of detector pixel [micro m]
numsx = 0                     ! number of pixel is x direction of scintillator
numsy = 0                     ! number of pixel is y direction of scintillator
binning = 1                   ! detector binning
scalingmode = 'not'           ! intensity scaling in detector
gammavalue = 0.34             ! intensity scaling factor
maskpattern = 'n'             ! circular mask or not
nthreads = 1                  ! number of CPU threads for computation
platid = 2                    ! platform id for GPU
devid = 1                     ! device id for GPU
globalworkgrpsz = 256         ! work group size
eulerconvention = 'tsl'       ! euler angle convention
anglefile = 'undefined'       ! list of euler angles for which simulation is done
datafile = 'undefined'        ! output HDF5 file
multiplier = 1

if (present(initonly)) then
  if (initonly) skipread = .TRUE.
end if

if (.not.skipread) then
! read the namelist file
 open(UNIT=dataunit,FILE=trim(EMsoft_toNativePath(nmlfile)),DELIM='apostrophe',STATUS='old')
 read(UNIT=dataunit,NML=EBSDFulldata)
 close(UNIT=dataunit,STATUS='keep')

! check for required entries

 if (trim(anglefile).eq.'undefined') then
  call FatalError('EMEBSD:',' angle file name is undefined in '//nmlfile)
 end if

 if (trim(xtalname).eq.'undefined') then
  call FatalError('EMEBSD:',' xtal file is undefined in '//nmlfile)
 end if

 if (trim(datafile).eq.'undefined') then
  call FatalError('EMEBSD:',' output file name is undefined in '//nmlfile)
 end if

 if (numsx.eq.0) then
  call FatalError('EMEBSD:',' pattern size numsx is zero in '//nmlfile)
 end if

 if (numsy.eq.0) then
  call FatalError('EMEBSD:',' pattern size numsy is zero in '//nmlfile)
 end if
end if

enl%xtalname = xtalname                       ! name of xtal
enl%dmin = dmin                               ! maximum g vector used in computation
enl%totnum_el = totnum_el                     ! number of electrons for MC run
enl%num_el = num_el                           ! number of electrons per work item
enl%EkeV = EkeV                               ! incident electron energy [kV]
enl%Ehistmin = Ehistmin                       ! cutoff energy [kV]
enl%Ebinsize = Ebinsize                       ! energy step size [kV]
enl%depthmax = depthmax                       ! depth cutoff [nm]
enl%depthstep = depthstep                     ! depth bin size [nm]
enl%beamcurrent = beamcurrent                 ! [nA]
enl%dwelltime = dwelltime                     ! [micro seconds]
enl%sig = sig                                 ! sample tilt angle [degrees]
enl%omega = omega                             ! tilt about RD axis [degrees]
enl%L = L                                     ! scintillator to sample distance [micro m]
enl%xpc = xpc                                 ! units of pixel [dimensionless]
enl%ypc = ypc                                 ! units of pixel [dimensionless] 
enl%thetac = thetac                           ! camera elevation [degrees]
enl%delta = delta                             ! physical size of detector pixel [micro m]
enl%numsx = numsx                             ! number of pixel is x direction of scintillator
enl%numsy = numsy                             ! number of pixel is y direction of scintillator
enl%binning = binning                         ! detector binning
enl%scalingmode = scalingmode                 ! intensity scaling in detector
enl%gammavalue = gammavalue                   ! intensity scaling factor
enl%maskpattern = maskpattern                 ! circular mask or not
enl%nthreads = nthreads                       ! number of CPU threads for computation
enl%platid = platid                           ! platform id for GPU
enl%devid = devid                             ! device id for GPU
enl%globalworkgrpsz = globalworkgrpsz         ! work group size
enl%eulerconvention = eulerconvention         ! euler angle convention
enl%anglefile = anglefile                     ! list of euler angles for which simulation is done
enl%datafile = datafile                       ! output HDF5 file
enl%multiplier = multiplier

end subroutine GetEBSDFullNameList


!--------------------------------------------------------------------------
!
! SUBROUTINE:GetSRdefectNameList
!
!> @author Patrick Callahan
!
!> @brief read namelist file for EMSRdefect
!
!> @param nmlfile namelist file name
!
!> @date 02/10/17  PGC 1.0 new routine
!--------------------------------------------------------------------------

recursive SUBROUTINE GetSRdefectNameList(nmlfile, srdnl, initonly)
!DEC$ ATTRIBUTES DLLEXPORT :: GetSRdefectNameList

use error

IMPLICIT NONE

character(fnlen),INTENT(IN)              :: nmlfile
type(SRdefectNameListType), INTENT(INOUT) :: srdnl
!f2py intent(in,out) ::  srdnl
logical, OPTIONAL, INTENT(IN)            :: initonly

logical                                  :: skipread = .FALSE.

real(kind=sgl)    :: DF_L
integer(kind=irg) :: DF_npix
integer(kind=irg) :: DF_npiy
real(kind=sgl)    :: DF_slice
real(kind=sgl)    :: dmin
character(4)      :: progmode
integer(kind=irg) :: dinfo
character(3)      :: outputformat
integer(kind=irg) :: output
character(fnlen)  :: dataname
integer(kind=irg) :: t_interval
character(fnlen)  :: dispfile
integer(kind=irg) :: nthreads
character(3)      :: dispmode
character(fnlen)  :: xtalname
real(kind=sgl)    :: voltage
integer(kind=irg) :: SRG(3)
integer(kind=irg) :: Grange
real(kind=sgl)    :: GLaue
character(fnlen)  :: STEMnmlfile
character(fnlen)  :: defectfilename

! DEFINE THE IO NAMELIST FOR VARIABLE PASSING
namelist / SRdefectdata / DF_L, DF_npix, DF_npiy, DF_slice, dmin, progmode,&
                  dinfo, outputformat, output, dataname, t_interval, dispfile, &
                  nthreads, dispmode, xtalname, voltage, SRG, Grange, GLaue, &
                  STEMnmlfile, defectfilename


!nthreads, voltage, progmode, xtalname, SRG, lauec, STEMnmlfile, &
!                         dataname, defectfilename, dispmode, dispfile, output, dinfo, t_interval, DF_L, &
!                         DF_npix, DF_npiy, DF_slice, dmin

! SET INPUT PARAMETERS TO DEFAULT VALUES (EXCEPT XTALNAME, WHICH MUST BE PRESENT)
nthreads = 6
voltage = 200000
progmode = 'STEM'
xtalname = 'undefined'
SRG = (/ 0.0, 0.0, 1.0 /)
Grange = 4
GLaue = 0.5
!lauec = (/ 0.0, 0.0 /)
STEMnmlfile = 'STEM_rundata.nml'
defectfilename = 'EMdefec/dispt.json'
dataname = '/folder/to/trialbinary.data'
dispmode = 'not'
dispfile = 'test_ZA.data'
output = 6 ! screen output
dinfo = 0 ! 1 is verbose
t_interval = 5 ! update every x steps
DF_L = 1.0
DF_npix = 256
DF_npiy = 256
DF_slice = 1.0 ! slice thickness for scattering matrix approach (nmu)
dmin = 0.03

if (.not.skipread) then
! read the namelist file
open(UNIT=dataunit,FILE=trim(EMsoft_toNativePath(nmlfile)),DELIM='apostrophe',STATUS='old')
read(UNIT=dataunit,NML=SRdefectdata)
close(UNIT=dataunit,STATUS='keep')

! check for required entries
if (trim(xtalname).eq.'undefined') then
  call FatalError('SRdefect:',' crystal structure file name is undefined in '//nmlfile)
end if

end if

srdnl%DF_L = DF_L
srdnl%DF_npix = DF_npix
srdnl%DF_npiy = DF_npiy
srdnl%DF_slice = DF_slice
srdnl%dmin = dmin
srdnl%progmode = progmode
srdnl%dinfo = dinfo
srdnl%outputformat = outputformat
srdnl%output = output
srdnl%dataname = dataname
srdnl%t_interval = t_interval
srdnl%dispfile = dispfile
srdnl%nthreads = nthreads
srdnl%dispmode = dispmode
srdnl%xtalname = xtalname
srdnl%voltage = voltage
srdnl%SRG = SRG
srdnl%Grange = Grange
srdnl%GLaue = GLaue
srdnl%STEMnmlfile = STEMnmlfile
srdnl%defectfilename = defectfilename

!srdnl%nthreads = nthreads
!srdnl%voltage = voltage
!srdnl%progmode = progmode
!srdnl%xtalname = xtalname
!srdnl%SRG = SRG
!srdnl%lauec = lauec
!srdnl%STEMnmlfile = STEMnmlfile
!srdnl%dataname = dataname
!srdnl%defectfilename = defectfilename
!srdnl%dispmode = dispmode
!srdnl%dispfile = dispfile
!srdnl%output = output
!srdnl%dinfo = dinfo
!srdnl%t_interval = t_interval
!srdnl%DF_L = DF_L
!srdnl%DF_npix = DF_npix
!srdnl%DF_npiy = DF_npiy
!srdnl%DF_slice = DF_slice
!srdnl%dmin = dmin


END SUBROUTINE GetSRdefectNameList

!--------------------------------------------------------------------------
!
! SUBROUTINE:GetPFInversionNameList
!
!> @author Saransh Singh, Carnegie Mellon University
!
!> @brief read namelist file and fill enl structure (used by PFInversionSIRT.f90)
!
!> @param nmlfile namelist file name
!> @param epf single name list structure
!
!> @date 04/02/17  SS 1.0 original
!--------------------------------------------------------------------------
recursive subroutine GetPFInversionNameList(nmlfile, epf, initonly)
!DEC$ ATTRIBUTES DLLEXPORT :: GetPFInversionNameList

use error
use constants
use io

IMPLICIT NONE

character(fnlen),INTENT(IN)                       :: nmlfile
type(PFInversionNameListType),INTENT(INOUT)       :: epf
!f2py intent(in,out) ::  epf
logical,OPTIONAL,INTENT(IN)                       :: initonly

logical                                           :: skipread = .FALSE.

integer(kind=irg)                                 :: nLam, nfiles, ncub
character(fnlen)                                  :: xtalname
character(fnlen)                                  :: datafile, flist(10), mrcfile
real(kind=dbl)                                    :: damp

namelist / PFInversion / nLam, xtalname, datafile, nfiles, flist, ncub, mrcfile, damp

nLam = 20
xtalname = 'undefined'
flist(1:10) = 'undefined'
nfiles = 1
datafile = 'undefined' 
mrcfile = 'undefined'
ncub = 40
damp = 1.D0

if (present(initonly)) then
  if (initonly) skipread = .TRUE.
end if

if (.not.skipread) then
! read the namelist file
    open(UNIT=dataunit,FILE=trim(nmlfile),DELIM='apostrophe',STATUS='old')
    read(UNIT=dataunit,NML=PFInversion)
    close(UNIT=dataunit,STATUS='keep')

! check for required entries
    if (trim(xtalname).eq.'undefined') then
        call FatalError('PFForwardTest:',' xtal file name is undefined in '//nmlfile)
    end if

    if (trim(datafile).eq.'undefined') then
        call FatalError('PFForwardTest:',' datafile name is undefined in '//nmlfile)
    end if

    if (trim(datafile).eq.'undefined') then
        call Message('PFForwardTest: MRC filename name is undefined in '//nmlfile)
    end if

end if

epf%xtalname = xtalname
epf%nfiles = nfiles
epf%flist(1:nfiles) = flist(1:nfiles)
epf%nLam = nLam
epf%datafile = datafile
epf%ncub = ncub
epf%mrcfile = mrcfile
epf%damp = damp

end subroutine GetPFInversionNameList


!--------------------------------------------------------------------------
!
! SUBROUTINE:GetEMgammaNameList
!
!> @author Marc De Graef, Carnegie Mellon University
!
!> @brief read namelist file and fill enl structure (used by EMgamma.f90)
!
!> @param nmlfile namelist file name
!> @param epf single name list structure
!
!> @date 06/28/17 MDG 1.0 original
!--------------------------------------------------------------------------
recursive subroutine GetEMgammaNameList(nmlfile, epf, initonly)
!DEC$ ATTRIBUTES DLLEXPORT :: GetEMgammaNameList

use error
use constants
use io

IMPLICIT NONE

character(fnlen),INTENT(IN)                       :: nmlfile
type(EMgammaNameListType),INTENT(INOUT)           :: epf
!f2py intent(in,out) ::  epf
logical,OPTIONAL,INTENT(IN)                       :: initonly

logical                                           :: skipread = .FALSE.

integer(kind=irg)   :: npix, k(3), fn(3)
real(kind=sgl)      :: voltage, klaue(2), dmin, convergence, thick
logical             :: variants
character(fnlen)    :: gammaname, gammapname, microfile, variantfile, defectfile, outname

namelist /GAMMAlist/ gammaname, gammapname, microfile, voltage, k, fn, klaue, dmin, &
          convergence,thick, npix, outname, variants, variantfile, defectfile

gammaname = 'undefined' ! initial value to check that the keyword is present in the nml file (gamma phase)
gammapname = 'undefined'  ! initial value to check that the keyword is present in the nml file (gamma' phase)
microfile = 'undefined' ! microstructure file name
variantfile = 'undefined' ! variant information file
defectfile = 'undefined'      ! defect data (optional)
outname = 'gammaout.data' ! output filename
variants = .FALSE.    ! do we load variant information ?
voltage = 200.0    ! acceleration voltage [kV]
k = (/ 0, 0, 1 /)   ! beam direction [direction indices]
fn = (/ 0, 0, 1 /)    ! foil normal [direction indices]
klaue = (/ 0.0, 0.0 /)    ! Laue center coordinates
dmin = 0.04     ! smallest d-spacing to include in dynamical matrix [nm]
convergence = 25.0    ! beam convergence angle [mrad]
thick = 100.0     ! thickness increment
npix = 256      ! output arrays will have size (2*npix+1 x 2*npix+1)

if (present(initonly)) then
  if (initonly) skipread = .TRUE.
end if

if (.not.skipread) then
! read the namelist file
    open(UNIT=dataunit,FILE=trim(nmlfile),DELIM='apostrophe',STATUS='old')
    read(UNIT=dataunit,NML=GAMMAlist)
    close(UNIT=dataunit,STATUS='keep')

! check for required entries
    if (trim(gammaname).eq.'undefined') then
        call FatalError('GetEMgammaNameList:',' gamma xtal file name is undefined in '//nmlfile)
    end if

    if (trim(gammapname).eq.'undefined') then
        call FatalError('GetEMgammaNameList:',' gamma prime xtal file name is undefined in '//nmlfile)
    end if

    if (trim(microfile).eq.'undefined') then
        call FatalError('GetEMgammaNameList:',' microfile name is undefined in '//nmlfile)
    end if

    if (trim(outname).eq.'undefined') then
        call FatalError('GetEMgammaNameList:',' output file name is undefined in '//nmlfile)
    end if

end if

epf%gammaname = gammaname 
epf%gammapname = gammapname 
epf%microfile = microfile
epf%variantfile = variantfile 
epf%defectfile = defectfile
epf%outname = outname
epf%variants = variants
epf%voltage = voltage
epf%k = k
epf%fn = fn
epf%klaue = klaue
epf%dmin = dmin
epf%convergence = convergence
epf%thick = thick 
epf%npix = npix

end subroutine GetEMgammaNameList

!--------------------------------------------------------------------------
!
! SUBROUTINE:GetEMgammaOpenCLNameList
!
!> @author Saransh Singh, Carnegie Mellon University
!
!> @brief read namelist file and fill enl structure (used by EMgamma.f90)
!
!> @param nmlfile namelist file name
!> @param epf single name list structure
!
!> @date 06/28/17 SS 1.0 original
!--------------------------------------------------------------------------
recursive subroutine GetEMgammaOpenCLNameList(nmlfile, epf, initonly)
!DEC$ ATTRIBUTES DLLEXPORT :: GetEMgammaOpenCLNameList

use error
use constants
use io

IMPLICIT NONE

character(fnlen),INTENT(IN)                       :: nmlfile
type(EMgammaOpenCLNameListType),INTENT(INOUT)     :: epf
!f2py intent(in,out) ::  epf
logical,OPTIONAL,INTENT(IN)                       :: initonly

logical                                           :: skipread = .FALSE.

integer(kind=irg)   :: npix, platid, devid
real(kind=sgl)      :: voltage, dmin, thick, eu(3)
character(fnlen)    :: gammaname, gammapname, microfile, variantfile, defectfile, datafile

namelist /GAMMAlist/ gammaname, gammapname, microfile, voltage, dmin, &
          thick, npix, datafile, eu, variantfile, defectfile, platid, devid

gammaname = 'undefined' ! initial value to check that the keyword is present in the nml file (gamma phase)
gammapname = 'undefined'  ! initial value to check that the keyword is present in the nml file (gamma' phase)
microfile = 'undefined' ! microstructure file name
variantfile = 'undefined' ! variant information file
defectfile = 'undefined'      ! defect data (optional)
datafile = 'gammaout.data' ! output filename
voltage = 200.0    ! acceleration voltage [kV]
eu = (/ 0.0, 0.0, 0.0 /)   ! beam direction [direction indices]
dmin = 0.04     ! smallest d-spacing to include in dynamical matrix [nm]
thick = 100.0     ! thickness increment
npix = 256      ! output arrays will have size (2*npix+1 x 2*npix+1)
platid = 1
devid = 1

if (present(initonly)) then
  if (initonly) skipread = .TRUE.
end if

if (.not.skipread) then
! read the namelist file
    open(UNIT=dataunit,FILE=trim(nmlfile),DELIM='apostrophe',STATUS='old')
    read(UNIT=dataunit,NML=GAMMAlist)
    close(UNIT=dataunit,STATUS='keep')

! check for required entries
    if (trim(gammaname).eq.'undefined') then
        call FatalError('GetEMgammaNameList:',' gamma xtal file name is undefined in '//nmlfile)
    end if

    if (trim(gammapname).eq.'undefined') then
        call FatalError('GetEMgammaNameList:',' gamma prime xtal file name is undefined in '//nmlfile)
    end if

    if (trim(microfile).eq.'undefined') then
        call FatalError('GetEMgammaNameList:',' microfile name is undefined in '//nmlfile)
    end if

    if (trim(datafile).eq.'undefined') then
        call FatalError('GetEMgammaNameList:',' output file name is undefined in '//nmlfile)
    end if

end if

epf%gammaname   = gammaname 
epf%gammapname  = gammapname 
epf%microfile   = microfile
epf%variantfile = variantfile 
epf%defectfile  = defectfile
epf%datafile    = datafile
epf%voltage     = voltage
epf%eu          = eu
epf%dmin        = dmin
epf%thick       = thick 
epf%npix        = npix
epf%platid      = platid
epf%devid       = devid

end subroutine GetEMgammaOpenCLNameList

!--------------------------------------------------------------------------
!
! SUBROUTINE:GetEMTwoPhaseNameList
!
!> @author Saransh Singh, Carnegie Mellon University
!
!> @brief read namelist file and fill enl structure (used by EMTwoPhase.f90)
!
!> @param nmlfile namelist file name
!> @param enl single name list structure
!
!> @date 06/28/17 SS 1.0 original
!--------------------------------------------------------------------------
recursive subroutine GetEMTwoPhaseNameList(nmlfile, enl, initonly)
!DEC$ ATTRIBUTES DLLEXPORT :: GetEMTwoPhaseNameList

use error
use constants
use io

IMPLICIT NONE

character(fnlen),INTENT(IN)                       :: nmlfile
type(EMTwoPhaseNameListType),INTENT(INOUT)        :: enl
!f2py intent(in,out) ::  enl
logical,OPTIONAL,INTENT(IN)                       :: initonly

logical                                           :: skipread = .FALSE.

integer(kind=irg)   :: npix
real(kind=sgl)      :: voltage, dmin, zf, zfoil
character(fnlen)    :: xtalname_f, xtalname_s, datafile

namelist /TwoPhaselist/ xtalname_f, xtalname_s, datafile, voltage, &
                        dmin, npix, zf, zfoil

xtalname_f  = 'undefined' ! initial value to check that the keyword is present in the nml file (gamma phase)
xtalname_s  = 'undefined' ! initial value to check that the keyword is present in the nml file (gamma' phase)
datafile    = 'output.h5' ! output filename
voltage     = 200.0       ! acceleration voltage [kV]
dmin        = 0.04        ! smallest d-spacing to include in dynamical matrix [nm]
zf          = 0.0         ! film thickness 
zfoil       = 100.0       ! total thickness of foil including film and substrate
npix        = 144         ! output size of square diffraction pattern

if (present(initonly)) then
  if (initonly) skipread = .TRUE.
end if

if (.not.skipread) then
! read the namelist file
    open(UNIT=dataunit,FILE=trim(nmlfile),DELIM='apostrophe',STATUS='old')
    read(UNIT=dataunit,NML=TwoPhaselist)
    close(UNIT=dataunit,STATUS='keep')

! check for required entries
    if (trim(xtalname_f).eq.'undefined') then
        call FatalError('GetEMTwoPhaseList:',' film xtal file name is undefined in '//nmlfile)
    end if

    if (trim(xtalname_s).eq.'undefined') then
        call FatalError('GetEMTwoPhaseList:','substrate xtal file name is undefined in '//nmlfile)
    end if

    if (trim(datafile).eq.'undefined') then
        call FatalError('GetEMTwoPhaseList:',' output file name is undefined in '//nmlfile)
    end if

end if

enl%xtalname_f   = xtalname_f
enl%xtalname_s   = xtalname_s
enl%datafile     = datafile
enl%dmin         = dmin
enl%voltage      = voltage
enl%zf           = zf
enl%npix         = npix
enl%zfoil        = zfoil

end subroutine GetEMTwoPhaseNameList


!--------------------------------------------------------------------------
!
! SUBROUTINE:GetMDElectronPropNameList
!
!> @author Saransh Singh, Carnegie Mellon University
!
!> @brief read namelist file and fill enl structure (used by EMDPFit.f90)
!
!> @param nmlfile namelist file name
!> @param enl ECP single name list structure
!
!> @date 02/22/16  SS 1.0 original
!--------------------------------------------------------------------------
recursive subroutine GetMDElectronPropNameList(nmlfile, enl, initonly)
!DEC$ ATTRIBUTES DLLEXPORT :: GetMDElectronPropNameList

use error

IMPLICIT NONE

character(fnlen),INTENT(IN)                       :: nmlfile
type(MDElectronPropNameListType),INTENT(INOUT)    :: enl
!f2py intent(in,out) ::  enl
logical,OPTIONAL,INTENT(IN)                       :: initonly

logical                                           :: skipread = .FALSE.

integer(kind=irg)       :: nthreads
integer(kind=irg)       :: npix
real(kind=sgl)          :: thetac
character(1)            :: maskpattern
character(fnlen)        :: energyfile
character(fnlen)        :: datafile
character(3)            :: eulerconvention
real(kind=sgl)          :: gammavalue
real(kind=dbl)          :: sampletilt
real(kind=sgl)          :: workingdistance
real(kind=sgl)          :: Rin
real(kind=sgl)          :: Rout
real(kind=dbl)          :: phi1, phi, phi2
real(kind=sgl)          :: dmin

namelist / MDElectronPropList / nthreads, npix, thetac, maskpattern, energyfile, datafile, eulerconvention, &
gammavalue, sampletilt, workingdistance, Rin, Rout, phi1, phi, phi2, dmin


nthreads = 1
npix = 512
thetac = 5.0
maskpattern = 'n'
energyfile = 'undefined'
datafile = 'undefined'
eulerconvention = 'tsl'
gammavalue = 1.0
sampletilt = 0.D0
workingdistance = 7.0
Rin = 2.0
Rout = 5.0
phi1 = 0.D0
phi = 0.D0
phi2 = 0.D0
dmin = 0.03


! if (present(initonly)) then
!   if (initonly) skipread = .TRUE.
! end if

! if (.not.skipread) then
! ! read the namelist file
!     open(UNIT=dataunit,FILE=trim(nmlfile),DELIM='apostrophe',STATUS='old')
!     read(UNIT=dataunit,NML=ECPSinglelist)
!     close(UNIT=dataunit,STATUS='keep')

! ! check for required entries
!     if (trim(energyfile).eq.'undefined') then
!         call FatalError('EMDPFit:',' energy file name is undefined in '//nmlfile)
!     end if

! end if

enl%nthreads = nthreads
enl%npix = npix
enl%thetac = thetac
enl%maskpattern = maskpattern
enl%energyfile = energyfile
enl%datafile = datafile
enl%eulerconvention = eulerconvention
enl%gammavalue = gammavalue
enl%sampletilt = sampletilt
enl%workingdistance = workingdistance
enl%Rin = Rin
enl%Rout = Rout
enl%phi1 = phi1
enl%phi = phi
enl%phi2 = phi2
enl%dmin = dmin

end subroutine GetMDElectronPropNameList

!--------------------------------------------------------------------------
!
! SUBROUTINE:GetEMgammaSTEMNameList
!
!> @author Saransh Singh, Carnegie Mellon University
!
!> @brief read namelist file and fill enl structure (used by EMgammaSTEM.f90)
!
!> @param nmlfile namelist file name
!> @param epf single name list structure
!
!> @date 11/20/17 SS 1.0 original
!--------------------------------------------------------------------------
recursive subroutine GetEMgammaSTEMNameList(nmlfile, epf, initonly)
!DEC$ ATTRIBUTES DLLEXPORT :: GetEMgammaSTEMNameList

use error
use constants
use io

IMPLICIT NONE

character(fnlen),INTENT(IN)                       :: nmlfile
type(EMgammaSTEMNameListType),INTENT(INOUT)       :: epf
!f2py intent(in,out) ::  epf
logical,OPTIONAL,INTENT(IN)                       :: initonly

logical                                           :: skipread = .FALSE.

integer(kind=irg)   :: platid, devid
real(kind=sgl)      :: voltage, dmin, eu(3), convergence
character(fnlen)    :: gammaname, gammapname, microstructurefile, datafile

namelist /GAMMAlist/ gammaname, gammapname, microstructurefile, voltage, dmin, &
          datafile, eu, platid, devid, convergence

gammaname = 'undefined' ! initial value to check that the keyword is present in the nml file (gamma phase)
gammapname = 'undefined'  ! initial value to check that the keyword is present in the nml file (gamma' phase)
microstructurefile = 'undefined' ! microstructure file name
datafile = 'undefined' ! output filename
voltage = 200.0    ! acceleration voltage [kV]
eu = (/ 0.0, 0.0, 0.0 /)   ! beam direction [direction indices]
dmin = 0.04     ! smallest d-spacing to include in dynamical matrix [nm]
platid = 1
devid = 1
convergence = 0.0

if (present(initonly)) then
  if (initonly) skipread = .TRUE.
end if

if (.not.skipread) then
! read the namelist file
    open(UNIT=dataunit,FILE=trim(nmlfile),DELIM='apostrophe',STATUS='old')
    read(UNIT=dataunit,NML=GAMMAlist)
    close(UNIT=dataunit,STATUS='keep')

! check for required entries
    if (trim(gammaname).eq.'undefined') then
        call FatalError('GetEMgammaNameList:',' gamma xtal file name is undefined in '//nmlfile)
    end if

    if (trim(gammapname).eq.'undefined') then
        call FatalError('GetEMgammaNameList:',' gamma prime xtal file name is undefined in '//nmlfile)
    end if

    if (trim(microstructurefile).eq.'undefined') then
        call FatalError('GetEMgammaNameList:',' microfile name is undefined in '//nmlfile)
    end if

    if (trim(datafile).eq.'undefined') then
        call FatalError('GetEMgammaNameList:',' output file name is undefined in '//nmlfile)
    end if

end if

epf%gammaname            = gammaname 
epf%gammapname           = gammapname 
epf%microstructurefile   = microstructurefile
epf%datafile             = datafile
epf%voltage              = voltage
epf%eu                   = eu
epf%dmin                 = dmin
epf%platid               = platid
epf%devid                = devid
epf%convergence          = convergence

end subroutine GetEMgammaSTEMNameList

!--------------------------------------------------------------------------
!
! SUBROUTINE:GetEMTGBSTEMNameList
!
!> @author Saransh Singh, Carnegie Mellon University
!
!> @brief read namelist file and fill enl structure (used by EMTGBSTEM.f90)
!
!> @param nmlfile namelist file name
!> @param epf single name list structure
!
!> @date 05/10/18 SS 1.0 original
!--------------------------------------------------------------------------
recursive subroutine GetEMTGBSTEMNameList(nmlfile, epf, initonly)
!DEC$ ATTRIBUTES DLLEXPORT :: GetEMTGBSTEMNameList

use error
use constants
use io

IMPLICIT NONE

character(fnlen),INTENT(IN)                       :: nmlfile
type(EMTGBSTEMNameListType),INTENT(INOUT)         :: epf
!f2py intent(in,out) ::  epf
logical,OPTIONAL,INTENT(IN)                       :: initonly

logical                                           :: skipread = .FALSE.

integer(kind=irg)   :: platid, usenumd, selnumd(4)
real(kind=sgl)      :: voltage, dmin, eu(3), convergence
character(fnlen)    :: xtalname, microstructurefile, datafile

namelist /TGBSTEMlist/ xtalname, microstructurefile, voltage, dmin, &
          datafile, eu, platid, usenumd, selnumd, convergence

xtalname            = 'undefined' ! initial value to check that the keyword is present in the nml file (gamma phase)
microstructurefile  = 'undefined' ! microstructure file name
datafile            = 'undefined' ! output filename
voltage             = 200.0    ! acceleration voltage [kV]
eu                  = (/ 0.0, 0.0, 0.0 /)   ! beam direction [direction indices]
dmin                = 0.04     ! smallest d-spacing to include in dynamical matrix [nm]
platid              = 1
usenumd             = 1
selnumd             = (/1, 0, 0, 0/)
convergence         = 5.0

if (present(initonly)) then
  if (initonly) skipread = .TRUE.
end if

if (.not.skipread) then
! read the namelist file
    open(UNIT=dataunit,FILE=trim(nmlfile),DELIM='apostrophe',STATUS='old')
    read(UNIT=dataunit,NML=TGBSTEMlist)
    close(UNIT=dataunit,STATUS='keep')

! check for required entries
    if (trim(xtalname).eq.'undefined') then
        call FatalError('GetEMTGBSTEMNameList:',' gamma xtal file name is undefined in '//nmlfile)
    end if

    if (trim(microstructurefile).eq.'undefined') then
        call FatalError('GetEMTGBSTEMNameList:',' microfile name is undefined in '//nmlfile)
    end if

    if (trim(datafile).eq.'undefined') then
        call FatalError('GetEMTGBSTEMNameList:',' output file name is undefined in '//nmlfile)
    end if

end if

epf%xtalname             = xtalname
epf%microstructurefile   = microstructurefile
epf%datafile             = datafile
epf%voltage              = voltage
epf%eu                   = eu
epf%dmin                 = dmin
epf%platid               = platid
epf%usenumd              = usenumd
epf%selnumd              = selnumd
epf%convergence          = convergence

end subroutine GetEMTGBSTEMNameList

!--------------------------------------------------------------------------
!
! SUBROUTINE:GetEMCBEDQCNameList
!
!> @author Saransh Singh, Carnegie Mellon University
!
!> @brief read namelist file and fill enl structure (used by EMCBEDQC.f90)
!
!> @param nmlfile namelist file name
!> @param epf single name list structure
!
!> @date 02/21/18 SS 1.0 original
!--------------------------------------------------------------------------
recursive subroutine GetEMCBEDQCNameList(nmlfile, enl, initonly)
!DEC$ ATTRIBUTES DLLEXPORT :: GetEMCBEDQCNameList

use error
use constants
use io

IMPLICIT NONE

character(fnlen),INTENT(IN)                       :: nmlfile
type(EMCBEDQCNameListType),INTENT(INOUT)          :: enl
!f2py intent(in,out) ::  enl
logical,OPTIONAL,INTENT(IN)                       :: initonly

logical                                           :: skipread = .FALSE.

integer(kind=irg)   :: nthreads, atno, npix
real(kind=sgl)      :: voltage, dmin, eu(3), convergence, DWF, QClatparm, thickness
character(fnlen)    :: datafile, qxtalname
character(1)        :: centering

namelist /CBEDQC/ qxtalname, voltage, dmin, nthreads, thickness, &
          datafile, eu, convergence, npix

qxtalname   = 'undefined'
datafile    = 'undefined'           ! output filename
voltage     = 200.0                 ! acceleration voltage [kV]
eu          = (/ 0.0, 0.0, 0.0 /)   ! beam direction [direction indices]
dmin        = 0.25                  ! smallest d-spacing to include in dynamical matrix [nm]
convergence = 10.0                  ! beam convergence angle [mRad]
nthreads    = 1                     ! number of threads
thickness   = 50.0                  ! film thickness
npix        = 50

if (present(initonly)) then
  if (initonly) skipread = .TRUE.
end if

if (.not.skipread) then
! read the namelist file
    open(UNIT=dataunit,FILE=trim(nmlfile),DELIM='apostrophe',STATUS='old')
    read(UNIT=dataunit,NML=CBEDQC)
    close(UNIT=dataunit,STATUS='keep')

! check for required entries

    if (trim(datafile).eq.'undefined' .or. trim(qxtalname) .eq. 'undefined') then
        call FatalError('GetEMCBEDQCNameList:',' output file name is undefined in '//nmlfile)
    end if

end if

enl%qxtalname 			  = qxtalname
enl%datafile              = datafile
enl%voltage               = voltage
enl%eu                    = eu
enl%dmin                  = dmin
enl%nthreads              = nthreads
enl%convergence           = convergence
enl%thickness             = thickness
enl%npix                  = npix

end subroutine GetEMCBEDQCNameList

!--------------------------------------------------------------------------
!
! SUBROUTINE:GetEMCBED2DQCNameList
!
!> @author Saransh Singh, Carnegie Mellon University
!
!> @brief read namelist file and fill enl structure (used by EMCBEDQC.f90)
!
!> @param nmlfile namelist file name
!> @param epf single name list structure
!
!> @date 06/28/18 SS 1.0 original
!--------------------------------------------------------------------------
recursive subroutine GetEMCBED2DQCNameList(nmlfile, enl, initonly)
!DEC$ ATTRIBUTES DLLEXPORT :: GetEMCBED2DQCNameList

use error
use constants
use io

IMPLICIT NONE

character(fnlen),INTENT(IN)                       :: nmlfile
type(EMCBED2DQCNameListType),INTENT(INOUT)        :: enl
!f2py intent(in,out) ::  enl
logical,OPTIONAL,INTENT(IN)                       :: initonly

logical                                           :: skipread = .FALSE.

integer(kind=irg)   :: nthreads, npix
real(kind=sgl)      :: voltage, dmin_qc, dmin_p, eu(3), convergence, thickness
character(fnlen)    :: datafile, qxtalname
character(1)        :: centering

namelist /CBEDQC/ qxtalname, voltage, dmin_qc, dmin_p, nthreads, thickness, &
          datafile, eu, convergence, npix

qxtalname   = 'undefined'
datafile    = 'undefined'           ! output filename
voltage     = 200.0                 ! acceleration voltage [kV]
eu          = (/ 0.0, 0.0, 0.0 /)   ! beam direction [direction indices]
dmin_qc     = 0.25                  ! smallest d-spacing to include in dynamical matrix [nm] for quaiscrystal plane
dmin_p 		= 0.05 					! smallest d-spacing to include in dynamical matrix [nm] for periodic direction
convergence = 10.0                  ! beam convergence angle [mRad]
nthreads    = 1                     ! number of threads
thickness   = 50.0                  ! film thickness
npix        = 50

if (present(initonly)) then
  if (initonly) skipread = .TRUE.
end if

if (.not.skipread) then
! read the namelist file
    open(UNIT=dataunit,FILE=trim(nmlfile),DELIM='apostrophe',STATUS='old')
    read(UNIT=dataunit,NML=CBEDQC)
    close(UNIT=dataunit,STATUS='keep')

! check for required entries

    if (trim(datafile).eq.'undefined' .or. trim(qxtalname) .eq. 'undefined') then
        call FatalError('GetEMCBED2DQCNameList:',' output file name is undefined in '//nmlfile)
    end if

end if

enl%qxtalname 			  = qxtalname
enl%datafile              = datafile
enl%voltage               = voltage
enl%eu                    = eu
enl%dmin_qc               = dmin_qc
enl%dmin_p                = dmin_p
enl%nthreads              = nthreads
enl%convergence           = convergence
enl%thickness             = thickness
enl%npix                  = npix

end subroutine GetEMCBED2DQCNameList

!--------------------------------------------------------------------------
!
! SUBROUTINE:GetEBSDQCMasterNameList
!
!> @author Saransh Singh, Carnegie Mellon University
!
!> @brief read namelist file and fill enl structure (used by EMEBSDQCmaster.f90)
!
!> @param nmlfile namelist file name
!> @param epf single name list structure
!
!> @date 02/21/18 SS 1.0 original
!--------------------------------------------------------------------------
recursive subroutine GetEBSDQCMasterNameList(nmlfile, enl, initonly)
!DEC$ ATTRIBUTES DLLEXPORT :: GetEBSDQCMasterNameList

use error
use constants
use io

IMPLICIT NONE

character(fnlen),INTENT(IN)                           :: nmlfile
type(EBSDQCMasterNameListType),INTENT(INOUT)          :: enl
!f2py intent(in,out) ::  enl
logical,OPTIONAL,INTENT(IN)                           :: initonly

logical                                               :: skipread = .FALSE.

integer(kind=irg)                                     :: nthreads, npx, nsamples
real(kind=sgl)                                        :: dmin
character(fnlen)                                      :: energyfile

namelist /EBSDQCmastervars/ dmin, nthreads, &
          energyfile, npx, nsamples

energyfile  = 'undefined'           ! output filename
dmin        = 0.25                  ! smallest d-spacing to include in dynamical matrix [nm]
nthreads    = 1                     ! number of threads
npx         = 500                   ! size of master pattern
nsamples    = 200                   ! number of samples for sampling k vectors

if (present(initonly)) then
  if (initonly) skipread = .TRUE.
end if

if (.not.skipread) then
! read the namelist file
    open(UNIT=dataunit,FILE=trim(nmlfile),DELIM='apostrophe',STATUS='old')
    read(UNIT=dataunit,NML=EBSDQCmastervars)
    close(UNIT=dataunit,STATUS='keep')

! check for required entries

    if (trim(energyfile).eq.'undefined') then
        call FatalError('GetEMgammaNameList:',' output file name is undefined in '//nmlfile)
    end if

end if

enl%energyfile            = energyfile
enl%dmin                  = dmin
enl%nthreads              = nthreads
enl%nsamples              = nsamples
enl%npx                   = npx

end subroutine GetEBSDQCMasterNameList

!--------------------------------------------------------------------------
!
! SUBROUTINE:GetEBSD2DQCMasterNameList
!
!> @author Saransh Singh, Carnegie Mellon University
!
!> @brief read namelist file and fill enl structure (used by EMEBSDQCmaster.f90)
!
!> @param nmlfile namelist file name
!> @param enl single name list structure
!
!> @date 05/1/18 SS 1.0 original
!--------------------------------------------------------------------------
recursive subroutine GetEBSD2DQCMasterNameList(nmlfile, enl, initonly)
!DEC$ ATTRIBUTES DLLEXPORT :: GetEBSD2DQCMasterNameList

use error
use constants
use io

IMPLICIT NONE

character(fnlen),INTENT(IN)                           :: nmlfile
type(EBSD2DQCMasterNameListType),INTENT(INOUT)        :: enl
!f2py intent(in,out) ::  enl
logical,OPTIONAL,INTENT(IN)                           :: initonly

logical                                               :: skipread = .FALSE.

integer(kind=irg)                                     :: nthreads, atno, npx, nsamples
real(kind=sgl)                                        :: dmin_qc, dmin_p, DWF, QClatparm_a, QClatparm_c
character(fnlen)                                      :: energyfile
character(3)                                          :: QCtype

namelist /EBSD2DQCmastervars/ dmin_qc, dmin_p, nthreads, &
          energyfile, QClatparm_a, QClatparm_c, npx

energyfile  = 'undefined'           ! output filename
dmin_qc     = 0.25                  ! smallest d-spacing to include in dynamical matrix [nm] in quasiperiodic dimensions
dmin_p      = 0.05                  ! smallest d-spacing to include in dynamical matrix [nm] in periodic dimensions
QClatparm_a = 0.50                  ! lattice parameter of hyper-lattice in aperiodic plane
QClatparm_c = 0.50                  ! lattice parameter of hyper-lattice in periodic axial direction
nthreads    = 1                     ! number of threads
npx         = 500                   ! size of master pattern

if (present(initonly)) then
  if (initonly) skipread = .TRUE.
end if

if (.not.skipread) then
! read the namelist file
    open(UNIT=dataunit,FILE=trim(nmlfile),DELIM='apostrophe',STATUS='old')
    read(UNIT=dataunit,NML=EBSD2DQCmastervars)
    close(UNIT=dataunit,STATUS='keep')

! check for required entries

    if (trim(energyfile).eq.'undefined') then
        call FatalError('GetEMgammaNameList:',' output file name is undefined in '//nmlfile)
    end if

    if (trim(QCtype).eq.'undefined') then
        call FatalError('GetEMgammaNameList:',' type of 2D quasi-crystals is undefined in '//nmlfile)
    end if

end if

enl%energyfile            = energyfile
enl%dmin_qc               = dmin_qc
enl%dmin_p                = dmin_p
enl%nthreads              = nthreads
enl%DWF                   = DWF
enl%atno                  = atno
enl%QClatparm_a           = QClatparm_a
enl%QClatparm_c           = QClatparm_c
enl%QCtype                = QCtype
enl%npx                   = npx

end subroutine GetEBSD2DQCMasterNameList

!--------------------------------------------------------------------------
!
! SUBROUTINE:GetEMgammaSTEMNameList
!
!> @author JosephTessmer, Carnegie Mellon University
!
!> @brief read namelist file and fill mdstem structure (used by EMgammaSTEM.f90)

!
!> @date 06/28/17 jt 1.0 original
!--------------------------------------------------------------------------

recursive subroutine GetEMmdSTEMNameList(nmlfile, msnml, initonly)
!DEC$ ATTRIBUTES DLLEXPORT :: GetEMmdSTEMNameList

use error
use constants
use io

IMPLICIT NONE

type(EMmdSTEMNameListType),INTENT(INOUT)          :: msnml
!f2py intent(in,out) ::  msnml
character(fnlen),INTENT(IN)                       :: nmlfile

logical,OPTIONAL,INTENT(IN)                       :: initonly

logical                                           :: skipread = .FALSE.
character(fnlen)        :: xtalname,datafile,inputfilename
logical                 :: hypslab,dwflag
character(3)            :: eulerconvention
integer(kind=irg)       :: platid, devid, discsize, usenumd, selnumd(4), maxnumincell
real(kind=sgl)          :: voltage, dmin, eu(3), convergence, scalefactor(6), stride
real(kind=dbl)          :: phi1, phi2, phi3, thk 
logical                 :: presorted
integer(kind=irg)       :: subslice
integer(kind=irg)       :: ZAindex(3)
real(kind=sgl)          :: lauec(2)




namelist /MDSTEMlist/ xtalname, datafile, eu, eulerconvention, phi1, phi2, phi3, dmin, &
  voltage, convergence, platid, devid, inputfilename, scalefactor, usenumd, selnumd, &
  discsize, stride, maxnumincell, hypslab, dwflag, thk, presorted, subslice, ZAindex, &
  lauec


datafile            = 'undefined' ! output filename
inputfilename       = 'undefined' ! input filename
voltage             = 200.0    ! acceleration voltage [kV]
eu                  = (/ 0.0, 0.0, 0.0 /)   ! beam direction [direction indices]
scalefactor         = (/ 1.0, 1.0, 1.0, 1.0, 1.0, 1.0 /)
dmin                = 0.04 ! smallest d-spacing to include in dynamical matrix [nm]
platid              = 1
devid               = 1
convergence         = 0.001 
usenumd             = 1
selnumd             = (/1, 0, 0, 0/)
discsize            = 10.0   ! keep this
stride              = 0.0001 ! keep this
maxnumincell        = 8
hypslab             = .TRUE. ! keep this
dwflag              = .TRUE. ! keep this
thk                 = 1.0
presorted           = .False.
subslice            = 1 ! how many subslices to use, default 0
ZAindex             = (/ 0, 0, 1 /)
lauec               = (/ 0.0, 0.0 /)


if (present(initonly)) then
  if (initonly) skipread = .TRUE.
end if

if (.not.skipread) then
! read the namelist file
    open(UNIT=dataunit,FILE=trim(nmlfile),DELIM='apostrophe',STATUS='old')
    read(UNIT=dataunit,NML=MDSTEMlist)
    close(UNIT=dataunit,STATUS='keep')

! check for required entries

    if (trim(datafile).eq.'undefined') then
        call FatalError('GetEMmdSTEMNameList:',' output file name is undefined in '//nmlfile)
    end if

    if (trim(inputfilename).eq.'undefined') then
        call FatalError('GetEMmdSTEMNameList:',' input file name is undefined in '//nmlfile)
    end if
end if

msnml%xtalname             = xtalname
msnml%datafile             = datafile
msnml%voltage              = voltage
msnml%eu                   = eu
msnml%dmin                 = dmin
msnml%platid               = platid
msnml%devid                = devid
msnml%convergence          = convergence
msnml%inputfilename        = inputfilename
msnml%scalefactor          = scalefactor
msnml%usenumd              = usenumd
msnml%selnumd              = selnumd
msnml%discsize             = discsize
msnml%stride               = stride
msnml%maxnumincell         = maxnumincell
msnml%hypslab              = hypslab
msnml%dwflag               = dwflag
msnml%thk                  = thk
msnml%presorted            = presorted
msnml%subslice             = subslice
msnml%lauec                = lauec
msnml%ZAindex              = ZAindex

end subroutine GetEMmdSTEMNameList

!--------------------------------------------------------------------------
!
! SUBROUTINE:GetEMhh4NameList
!
!> @author Marc De Graef, Carnegie Mellon University
!
!> @brief read namelist file and fill hhnl structure (used by EMhh4.f90)
!
!> @param nmlfile namelist file name
!> @param hhnl name list structure
!> @param initonly [optional] logical
!
!> @date 08/15/19  MDG 1.0 new routine
!--------------------------------------------------------------------------
recursive subroutine GetEMhh4NameList(nmlfile, hhnl, initonly)
!DEC$ ATTRIBUTES DLLEXPORT :: GetEMhh4NameList

use error

IMPLICIT NONE

character(fnlen),INTENT(IN)                 :: nmlfile
type(EMhh4NameListType),INTENT(INOUT)       :: hhnl
!f2py intent(in,out) ::  hhnl
logical,OPTIONAL,INTENT(IN)                 :: initonly

logical                                     :: skipread = .FALSE.

integer(kind=irg)       :: IROW
integer(kind=irg)       :: ICOL
integer(kind=irg)       :: LB(3), LD 
integer(kind=irg)       :: LB2(3), LD2
integer(kind=irg)       :: LB3(3), LD3
integer(kind=irg)       :: LB4(3), LD4
integer(kind=irg)       :: LU(3)
integer(kind=irg)       :: LG(3)
integer(kind=irg)       :: LBM(3)
integer(kind=irg)       :: LFN(3)
integer(kind=irg)       :: wnum
integer(kind=irg)       :: LFP1(3), LFP(3), LFP3(3)
integer(kind=irg)       :: LS1(3), LQ1 
integer(kind=irg)       :: LS2(3), LQ2 
integer(kind=irg)       :: LS3(3), LQ3 
integer(kind=sgl)       :: LTEST
real(kind=sgl)          :: kV
real(kind=sgl)          :: THICK, START, FINISH
real(kind=sgl)          :: wmin, wmax
real(kind=sgl)          :: SEP, SEP2
real(kind=sgl)          :: FAP1, FAP3
real(kind=sgl)          :: D1row1(6)
real(kind=sgl)          :: D1row2(6)
real(kind=sgl)          :: D1row3(6)
real(kind=sgl)          :: D1row4(6)
real(kind=sgl)          :: D1row5(6)
real(kind=sgl)          :: D1row6(6)
character(fnlen)        :: xtalname
character(fnlen)        :: outname
character(fnlen)        :: imageprefix
character(fnlen)        :: imagetype 

namelist /hhlist/ IROW, ICOL, LB, LD , LB2, LD2, LB3, LD3, LB4, LD4, LU, LG, LBM, LFN, &
                  wnum, LFP1, LFP, LFP3, LS1, LQ1 , LS2, LQ2 , LS3, LQ3 , LTEST, kV, THICK, START, FINISH, &
                  wmin, wmax, SEP, SEP2, FAP1, FAP3, D1row1, D1row2, D1row3, D1row4, D1row5, D1row6,&
                  xtalname, outname, imageprefix, imagetype

 xtalname = 'undefined'
 outname = 'undefined'
 imageprefix = 'undefined'
 imagetype = 'tiff'
 IROW = 160
 ICOL = 256
 kV = 200.0
 LB = (/1, 0, 1/)
 LD = 2
 LB2 = (/0, 0, 0/) 
 LD2 = 1
 LB3 = (/0, 0, 0/)
 LD3 = 1
 LB4 = (/0, 0, 0/)
 LD4 = 1
 LU = (/1, 1, 1/)
 LG = (/2, 0, 0/)
 LBM = (/0, 0, 1/)
 LFN = (/0, 0, 1/)
 THICK = 5.0
 START = 0.0
 FINISH = 6.0
 wmin = -1.0
 wmax =  1.0
 wnum =  5
 LFP1 = (/0, 0, 0/)
 LFP = (/0, 0, 0/)
 LFP3 = (/0, 0, 0/) 
 LS1 = (/0, 0, 0/) 
 LQ1 = 2
 LS2 = (/0, 0, 0/) 
 LQ2 = 2
 LS3 = (/0, 0, 0/) 
 LQ3 = 2      
 SEP = 2.0
 SEP2 = 2.0
 FAP1 = 0.0
 FAP3 = 0.0
 D1row1 = (/100.0, 80.0, 80.0,  0.0,  0.0,  0.0/)
 D1row2 = (/ 80.0,100.0, 80.0,  0.0,  0.0,  0.0/)
 D1row3 = (/ 80.0, 80.0,100.0,  0.0,  0.0,  0.0/)
 D1row4 = (/  0.0,  0.0,  0.0, 50.0,  0.0,  0.0/)
 D1row5 = (/  0.0,  0.0,  0.0,  0.0, 50.0,  0.0/)
 D1row6 = (/  0.0,  0.0,  0.0,  0.0,  0.0, 50.0/)
 LTEST = 0

if (present(initonly)) then
  if (initonly) skipread = .TRUE.
end if

if (.not.skipread) then
! read the namelist file
 open(UNIT=dataunit,FILE=trim(EMsoft_toNativePath(nmlfile)),DELIM='apostrophe',STATUS='old')
 read(UNIT=dataunit,NML=hhlist)
 close(UNIT=dataunit,STATUS='keep')

! check for required entries
 if (trim(outname).eq.'undefined') then
  call FatalError('GetEMhh4NameList:',' output HDF file name is undefined in '//nmlfile)
 end if

 if (trim(xtalname).eq.'undefined') then
  call FatalError('GetEMhh4NameList:',' xtalname name is undefined in '//nmlfile)
 end if

end if

hhnl%IROW = IROW
hhnl%ICOL = ICOL
hhnl%LB = LB
hhnl%LD  = LD
hhnl%LB2 = LB2
hhnl%LD2 = LD2
hhnl%LB3 = LB3
hhnl%LD3 = LD3
hhnl%LB4 = LB4
hhnl%LD4 = LD4
hhnl%LU = LU
hhnl%LG = LG
hhnl%LBM = LBM
hhnl%LFN = LFN
hhnl%wnum = wnum
hhnl%LFP1 = LFP1
hhnl%LFP = LFP
hhnl%LFP3 = LFP3
hhnl%LS1 = LS1
hhnl%LQ1  = LQ1
hhnl%LS2 = LS2
hhnl%LQ2  = LQ2
hhnl%LS3 = LS3
hhnl%LQ3  = LQ3
hhnl%LTEST = LTEST
hhnl%kV = kV
hhnl%THICK = THICK
hhnl%START = START
hhnl%FINISH = FINISH
hhnl%wmin = wmin
hhnl%wmax = wmax
hhnl%SEP = SEP
hhnl%SEP2 = SEP2
hhnl%FAP1 = FAP1
hhnl%FAP3 = FAP3
hhnl%D1row1 = D1row1 
hhnl%D1row2 = D1row2 
hhnl%D1row3 = D1row3 
hhnl%D1row4 = D1row4 
hhnl%D1row5 = D1row5 
hhnl%D1row6 = D1row6 
hhnl%xtalname = xtalname
hhnl%outname = outname
hhnl%imageprefix = imageprefix
hhnl%imagetype = imagetype 

end subroutine GetEMhh4NameList


end module NameListHandlers<|MERGE_RESOLUTION|>--- conflicted
+++ resolved
@@ -530,12 +530,8 @@
 namelist /GBOdmlist/ pgnum, outname, nthreads, inname, metric, workmode
 
 nthreads = 0
-<<<<<<< HEAD
 metric = 'octonion'    ! or 'Olmsted' or 'Riemannian'
 workmode = 'newmatrix' ! or 'addcolumns'
-=======
-metric = 'octonion'   ! or 'Olmsted' or 'Riemannian'
->>>>>>> e068bbe5
 outname = 'undefined' 
 inname = 'undefined' 
 pgnum = 32
