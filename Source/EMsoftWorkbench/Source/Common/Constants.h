--- conflicted
+++ resolved
@@ -58,15 +58,9 @@
 
   namespace Constants
   {
-<<<<<<< HEAD
-    static const int IParSize = 40;
-    static const int FParSize = 40;
-    static const int SParSize = 40;
-=======
     static const int IParSize = 80;
     static const int FParSize = 80;
     static const int SParSize = 80;
->>>>>>> ae9ac582
     static const int SParStringSize = 512;
 
     static const int AnorthicType = 0; // Triclinic
